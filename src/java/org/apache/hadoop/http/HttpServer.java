--- conflicted
+++ resolved
@@ -551,11 +551,7 @@
    * @return true if the web server is started, false otherwise
    */
   public boolean isAlive() {
-<<<<<<< HEAD
-    return webServer.isStarted();
-=======
     return webServer != null && webServer.isStarted();
->>>>>>> 1ca1bfb2
   }
 
   /**
@@ -565,12 +561,8 @@
   @Override
   public String toString() {
     return listener != null ?
-<<<<<<< HEAD
-        ("HttpServer at http://" + listener.getHost() + ":" + listener.getLocalPort() + "/")
-=======
         ("HttpServer at http://" + listener.getHost() + ":" + listener.getLocalPort() + "/"
             + (isAlive() ? STATE_DESCRIPTION_ALIVE : STATE_DESCRIPTION_NOT_LIVE))
->>>>>>> 1ca1bfb2
         : "Inactive HttpServer";
   }
 
