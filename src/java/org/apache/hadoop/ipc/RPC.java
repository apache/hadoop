/**
 * Licensed to the Apache Software Foundation (ASF) under one
 * or more contributor license agreements.  See the NOTICE file
 * distributed with this work for additional information
 * regarding copyright ownership.  The ASF licenses this file
 * to you under the Apache License, Version 2.0 (the
 * "License"); you may not use this file except in compliance
 * with the License.  You may obtain a copy of the License at
 *
 *     http://www.apache.org/licenses/LICENSE-2.0
 *
 * Unless required by applicable law or agreed to in writing, software
 * distributed under the License is distributed on an "AS IS" BASIS,
 * WITHOUT WARRANTIES OR CONDITIONS OF ANY KIND, either express or implied.
 * See the License for the specific language governing permissions and
 * limitations under the License.
 */

package org.apache.hadoop.ipc;

import java.lang.reflect.Proxy;
import java.lang.reflect.Method;

import java.net.ConnectException;
import java.net.InetSocketAddress;
import java.net.SocketTimeoutException;
import java.io.*;
import java.util.Map;
import java.util.HashMap;

import javax.net.SocketFactory;
import javax.security.auth.login.LoginException;

import org.apache.commons.logging.*;

import org.apache.hadoop.io.*;
import org.apache.hadoop.net.NetUtils;
import org.apache.hadoop.security.UserGroupInformation;
import org.apache.hadoop.security.authorize.AuthorizationException;
import org.apache.hadoop.security.authorize.ServiceAuthorizationManager;
import org.apache.hadoop.conf.*;
import org.apache.hadoop.metrics.util.MetricsTimeVaryingRate;
import org.apache.hadoop.util.ReflectionUtils;

/** A simple RPC mechanism.
 *
 * A <i>protocol</i> is a Java interface.  All parameters and return types must
 * be one of:
 *
 * <ul> <li>a primitive type, <code>boolean</code>, <code>byte</code>,
 * <code>char</code>, <code>short</code>, <code>int</code>, <code>long</code>,
 * <code>float</code>, <code>double</code>, or <code>void</code>; or</li>
 *
 * <li>a {@link String}; or</li>
 *
 * <li>a {@link Writable}; or</li>
 *
 * <li>an array of the above types</li> </ul>
 *
 * All methods in the protocol should throw only IOException.  No field data of
 * the protocol instance is transmitted.
 */
public class RPC {
  private static final Log LOG = LogFactory.getLog(RPC.class);

  private RPC() {}                                  // no public ctor

  // cache of RpcEngines by protocol
  private static final Map<Class,RpcEngine> PROTOCOL_ENGINES
    = new HashMap<Class,RpcEngine>();

  // track what RpcEngine is used by a proxy class, for stopProxy()
  private static final Map<Class,RpcEngine> PROXY_ENGINES
    = new HashMap<Class,RpcEngine>();

  private static final String ENGINE_PROP = "rpc.engine";

  // set a protocol to use a non-default RpcEngine
  static void setProtocolEngine(Configuration conf,
                                Class protocol, Class engine) {
    conf.setClass(ENGINE_PROP+"."+protocol.getName(), engine, RpcEngine.class);
  }

  // return the RpcEngine configured to handle a protocol
  private static synchronized RpcEngine getProtocolEngine(Class protocol,
                                                          Configuration conf) {
    RpcEngine engine = PROTOCOL_ENGINES.get(protocol);
    if (engine == null) {
      Class<?> impl = conf.getClass(ENGINE_PROP+"."+protocol.getName(),
                                    WritableRpcEngine.class);
      engine = (RpcEngine)ReflectionUtils.newInstance(impl, conf);
      if (protocol.isInterface())
        PROXY_ENGINES.put(Proxy.getProxyClass(protocol.getClassLoader(),
                                              protocol),
                          engine);
      PROTOCOL_ENGINES.put(protocol, engine);
    }
    return engine;
  }

  // return the RpcEngine that handles a proxy object
  private static synchronized RpcEngine getProxyEngine(Object proxy) {
    return PROXY_ENGINES.get(proxy.getClass());
  }

  /**
   * A version mismatch for the RPC protocol.
   */
  public static class VersionMismatch extends IOException {
    private static final long serialVersionUID = 0;

    private String interfaceName;
    private long clientVersion;
    private long serverVersion;
    
    /**
     * Create a version mismatch exception
     * @param interfaceName the name of the protocol mismatch
     * @param clientVersion the client's version of the protocol
     * @param serverVersion the server's version of the protocol
     */
    public VersionMismatch(String interfaceName, long clientVersion,
                           long serverVersion) {
      super("Protocol " + interfaceName + " version mismatch. (client = " +
            clientVersion + ", server = " + serverVersion + ")");
      this.interfaceName = interfaceName;
      this.clientVersion = clientVersion;
      this.serverVersion = serverVersion;
    }
    
    /**
     * Get the interface name
     * @return the java class name 
     *          (eg. org.apache.hadoop.mapred.InterTrackerProtocol)
     */
    public String getInterfaceName() {
      return interfaceName;
    }
    
    /**
     * Get the client's preferred version
     */
    public long getClientVersion() {
      return clientVersion;
    }
    
    /**
     * Get the server's agreed to version.
     */
    public long getServerVersion() {
      return serverVersion;
    }
  }
  
  public static Object waitForProxy(
      Class protocol,
      long clientVersion,
      InetSocketAddress addr,
      Configuration conf
      ) throws IOException {
    return waitForProxy(protocol, clientVersion, addr, conf, Long.MAX_VALUE);
  }

  /**
   * Get a proxy connection to a remote server
   * @param protocol protocol class
   * @param clientVersion client version
   * @param addr remote address
   * @param conf configuration to use
   * @param timeout time in milliseconds before giving up
   * @return the proxy
   * @throws IOException if the far end through a RemoteException
   */
<<<<<<< HEAD
  public static VersionedProtocol waitForProxy(
                      Class<? extends VersionedProtocol> protocol,
                                               long clientVersion,
                                               InetSocketAddress addr,
                                               Configuration conf,
                                               long timeout
                                               ) throws IOException { 
=======
  public static Object waitForProxy(Class protocol, long clientVersion,
                             InetSocketAddress addr, Configuration conf,
                             long timeout) throws IOException { 
>>>>>>> 1ca1bfb2
    long startTime = System.currentTimeMillis();
    IOException ioe;
    while (true) {
      try {
        return getProxy(protocol, clientVersion, addr, conf);
      } catch(ConnectException se) {  // namenode has not been started
        LOG.info("Server at " + addr + " not available yet, Zzzzz...");
        ioe = se;
      } catch(SocketTimeoutException te) {  // namenode is busy
        LOG.info("Problem connecting to server: " + addr);
        ioe = te;
      }
      // check if timed out
      if (System.currentTimeMillis()-timeout >= startTime) {
        throw ioe;
      }

      // wait for retry
      try {
        Thread.sleep(1000);
      } catch (InterruptedException ie) {
        // IGNORE
      }
    }
  }

  /** Construct a client-side proxy object that implements the named protocol,
   * talking to a server at the named address. */
  public static Object getProxy(Class protocol, long clientVersion,
                                InetSocketAddress addr, Configuration conf,
                                SocketFactory factory) throws IOException {
    UserGroupInformation ugi = null;
    try {
      ugi = UserGroupInformation.login(conf);
    } catch (LoginException le) {
      throw new RuntimeException("Couldn't login!");
    }
    return getProxy(protocol, clientVersion, addr, ugi, conf, factory);
  }
  
  /** Construct a client-side proxy object that implements the named protocol,
   * talking to a server at the named address. */
  public static Object getProxy(Class protocol, long clientVersion,
                                InetSocketAddress addr,
                                UserGroupInformation ticket,
                                Configuration conf,
                                SocketFactory factory) throws IOException {    
    return getProtocolEngine(protocol,conf)
      .getProxy(protocol, clientVersion, addr, ticket, conf, factory);
  }

  /**
   * Construct a client-side proxy object with the default SocketFactory
   * 
   * @param protocol
   * @param clientVersion
   * @param addr
   * @param conf
   * @return a proxy instance
   * @throws IOException
   */
  public static Object getProxy(Class protocol, long clientVersion,
                                InetSocketAddress addr, Configuration conf)
    throws IOException {

    return getProxy(protocol, clientVersion, addr, conf, NetUtils
        .getDefaultSocketFactory(conf));
  }

  /**
   * Stop this proxy and release its invoker's resource
   * @param proxy the proxy to be stopped
   */
  public static void stopProxy(Object proxy) {
    if (proxy!=null) {
      getProxyEngine(proxy).stopProxy(proxy);
    }
  }

  /** 
   * Expert: Make multiple, parallel calls to a set of servers.
   * @deprecated Use {@link #call(Method, Object[][], InetSocketAddress[], UserGroupInformation, Configuration)} instead 
   */
  @Deprecated
  public static Object[] call(Method method, Object[][] params,
                              InetSocketAddress[] addrs, Configuration conf)
    throws IOException {
    return call(method, params, addrs, null, conf);
  }
  
  /** Expert: Make multiple, parallel calls to a set of servers. */
  public static Object[] call(Method method, Object[][] params,
                              InetSocketAddress[] addrs, 
                              UserGroupInformation ticket, Configuration conf)
    throws IOException {

    return getProtocolEngine(method.getDeclaringClass(), conf)
      .call(method, params, addrs, ticket, conf);
  }

  /** Construct a server for a protocol implementation instance listening on a
   * port and address.
   * @deprecated protocol interface should be passed.
   */
  @Deprecated
  public static Server getServer(final Object instance, final String bindAddress, final int port, Configuration conf) 
    throws IOException {
    return getServer(instance, bindAddress, port, 1, false, conf);
  }

  /** Construct a server for a protocol implementation instance listening on a
   * port and address.
   * @deprecated protocol interface should be passed.
   */
  @Deprecated
  public static Server getServer(final Object instance, final String bindAddress, final int port,
                                 final int numHandlers,
                                 final boolean verbose, Configuration conf) 
    throws IOException {
    return getServer(instance.getClass(),         // use impl class for protocol
                     instance, bindAddress, port, numHandlers, false, conf);
  }

  /** Construct a server for a protocol implementation instance. */
  public static Server getServer(Class protocol,
                                 Object instance, String bindAddress,
                                 int port, Configuration conf) 
    throws IOException {
    return getServer(protocol, instance, bindAddress, port, 1, false, conf);
  }

  /** Construct a server for a protocol implementation instance. */
  public static Server getServer(Class protocol,
                                 Object instance, String bindAddress, int port,
                                 int numHandlers,
                                 boolean verbose, Configuration conf) 
    throws IOException {
    
    return getProtocolEngine(protocol, conf)
      .getServer(protocol, instance, bindAddress, port, numHandlers, verbose,
                 conf);
  }

  /** An RPC Server. */
  public abstract static class Server extends org.apache.hadoop.ipc.Server {
  
    protected Server(String bindAddress, int port, 
                     Class<? extends Writable> paramClass, int handlerCount, 
                     Configuration conf, String serverName) throws IOException {
      super(bindAddress, port, paramClass, handlerCount, conf, serverName);
    }
  }

}<|MERGE_RESOLUTION|>--- conflicted
+++ resolved
@@ -171,19 +171,9 @@
    * @return the proxy
    * @throws IOException if the far end through a RemoteException
    */
-<<<<<<< HEAD
-  public static VersionedProtocol waitForProxy(
-                      Class<? extends VersionedProtocol> protocol,
-                                               long clientVersion,
-                                               InetSocketAddress addr,
-                                               Configuration conf,
-                                               long timeout
-                                               ) throws IOException { 
-=======
   public static Object waitForProxy(Class protocol, long clientVersion,
                              InetSocketAddress addr, Configuration conf,
                              long timeout) throws IOException { 
->>>>>>> 1ca1bfb2
     long startTime = System.currentTimeMillis();
     IOException ioe;
     while (true) {
