# Licensed to the Apache Software Foundation (ASF) under one
# or more contributor license agreements.  See the NOTICE file
# distributed with this work for additional information
# regarding copyright ownership.  The ASF licenses this file
# to you under the Apache License, Version 2.0 (the
# "License"); you may not use this file except in compliance
# with the License.  You may obtain a copy of the License at
#
#     http://www.apache.org/licenses/LICENSE-2.0
#
# Unless required by applicable law or agreed to in writing, software
# distributed under the License is distributed on an "AS IS" BASIS,
# WITHOUT WARRANTIES OR CONDITIONS OF ANY KIND, either express or implied.
# See the License for the specific language governing permissions and
# limitations under the License.

version: "3.5"
services:
  kdc:
    build:
      context: docker-image/docker-krb5
      dockerfile: Dockerfile-krb5
      args:
        buildno: 1
    hostname: kdc
    networks:
      - ozone
    volumes:
      - ../..:/opt/hadoop
  kms:
    image: apache/hadoop:${HADOOP_VERSION}
    networks:
      - ozone
    ports:
      - 9600:9600
    env_file:
      - ./docker-config
    command: ["hadoop", "kms"]
  datanode:
    image: apache/ozone-runner:${HADOOP_RUNNER_VERSION}
    networks:
      - ozone
    volumes:
      - ../..:/opt/hadoop
    ports:
      - 9864
    command: ["/opt/hadoop/bin/ozone","datanode"]
    env_file:
      - docker-config
  om:
    image: apache/ozone-runner:${HADOOP_RUNNER_VERSION}
    hostname: om
    networks:
      - ozone
    volumes:
      - ../..:/opt/hadoop
    ports:
      - 9874:9874
    environment:
      ENSURE_OM_INITIALIZED: /data/metadata/om/current/VERSION
    env_file:
      - docker-config
    command: ["/opt/hadoop/bin/ozone","om"]
  s3g:
    image: apache/ozone-runner:${HADOOP_RUNNER_VERSION}
    hostname: s3g
    networks:
      - ozone
    volumes:
      - ../..:/opt/hadoop
    ports:
      - 9878:9878
    env_file:
      - ./docker-config
    command: ["/opt/hadoop/bin/ozone","s3g"]
  scm:
    image: apache/ozone-runner:${HADOOP_RUNNER_VERSION}
    hostname: scm
    networks:
      - ozone
    volumes:
      - ../..:/opt/hadoop
    ports:
      - 9876:9876
    env_file:
      - docker-config
    environment:
      ENSURE_SCM_INITIALIZED: /data/metadata/scm/current/VERSION
    command: ["/opt/hadoop/bin/ozone","scm"]
  rm:
    image: apache/hadoop:${HADOOP_VERSION}
    hostname: rm
    networks:
      - ozone
    volumes:
      - ../..:/opt/ozone
    ports:
      - 8088:8088
    env_file:
      - ./docker-config
    environment:
      HADOOP_CLASSPATH: /opt/ozone/share/ozone/lib/hadoop-ozone-filesystem-lib-current-@project.version@.jar
    command: ["yarn", "resourcemanager"]
  nm:
    image: apache/hadoop:${HADOOP_VERSION}
    hostname: nm
    networks:
      - ozone
    volumes:
      - ../..:/opt/ozone
    env_file:
      - ./docker-config
    environment:
      HADOOP_CLASSPATH: /opt/ozone/share/ozone/lib/hadoop-ozone-filesystem-lib-current-@project.version@.jar
      WAIT_FOR: rm:8088
    command: ["yarn","nodemanager"]
  jhs:
    image: apache/hadoop:${HADOOP_VERSION}
    container_name: jhs
    hostname: jhs
    networks:
      - ozone
    volumes:
      - ../..:/opt/ozone
    ports:
      - 8188:8188
    env_file:
      - ./docker-config
    environment:
      HADOOP_CLASSPATH: /opt/ozone/share/ozone/lib/hadoop-ozone-filesystem-lib-current-@project.version@.jar
      WAIT_FOR: rm:8088
<<<<<<< HEAD
    command: ["yarn","timelineserver"]
  spark:
    image: ahadoop/spark-2.4:hadoop-3.2
    hostname: spark
    networks:
      - ozone
    volumes:
      - ../..:/opt/hadoop
    ports:
      - 4040:4040
    env_file:
      - docker-config
    command: ["watch","-n","100000","ls"]

networks:
  ozone:
    name: ozone
=======
    command: ["yarn","timelineserver"]
>>>>>>> ec8f6912
<|MERGE_RESOLUTION|>--- conflicted
+++ resolved
@@ -129,24 +129,4 @@
     environment:
       HADOOP_CLASSPATH: /opt/ozone/share/ozone/lib/hadoop-ozone-filesystem-lib-current-@project.version@.jar
       WAIT_FOR: rm:8088
-<<<<<<< HEAD
     command: ["yarn","timelineserver"]
-  spark:
-    image: ahadoop/spark-2.4:hadoop-3.2
-    hostname: spark
-    networks:
-      - ozone
-    volumes:
-      - ../..:/opt/hadoop
-    ports:
-      - 4040:4040
-    env_file:
-      - docker-config
-    command: ["watch","-n","100000","ls"]
-
-networks:
-  ozone:
-    name: ozone
-=======
-    command: ["yarn","timelineserver"]
->>>>>>> ec8f6912
