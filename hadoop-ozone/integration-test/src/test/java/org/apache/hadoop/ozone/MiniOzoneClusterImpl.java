--- conflicted
+++ resolved
@@ -412,20 +412,7 @@
     private OzoneManager createOM() throws IOException {
       configureOM();
       OMStorage omStore = new OMStorage(conf);
-<<<<<<< HEAD
-      omStore.setClusterId(clusterId);
-      omStore.setScmId(scmId.get());
-      omStore.setOmId(omId.orElse(UUID.randomUUID().toString()));
-      omStore.initialize();
-      
-      // when HADOOP_CONF_DIR is not set, createOm fails, set to a non-empty folder
-      if (StringUtil.isBlank(System.getProperty(CONFIG_DIR))) { 
-          System.setProperty(CONFIG_DIR, "/");
-      }
-      
-=======
       initializeOmStorage(omStore);
->>>>>>> d32a8d5d
       return OzoneManager.createOm(null, conf);
     }
 
