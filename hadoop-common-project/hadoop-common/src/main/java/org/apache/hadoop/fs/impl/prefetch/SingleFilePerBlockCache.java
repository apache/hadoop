/*
 * Licensed to the Apache Software Foundation (ASF) under one
 * or more contributor license agreements. See the NOTICE file
 * distributed with this work for additional information
 * regarding copyright ownership. The ASF licenses this file
 * to you under the Apache License, Version 2.0 (the
 * "License"); you may not use this file except in compliance
 * with the License. You may obtain a copy of the License at
 *
 *   http://www.apache.org/licenses/LICENSE-2.0
 *
 * Unless required by applicable law or agreed to in writing,
 * software distributed under the License is distributed on an
 * "AS IS" BASIS, WITHOUT WARRANTIES OR CONDITIONS OF ANY
 * KIND, either express or implied. See the License for the
 * specific language governing permissions and limitations
 * under the License.
 */

package org.apache.hadoop.fs.impl.prefetch;

import java.io.File;
import java.io.IOException;
import java.nio.ByteBuffer;
import java.nio.channels.FileChannel;
import java.nio.channels.WritableByteChannel;
import java.nio.file.Files;
import java.nio.file.OpenOption;
import java.nio.file.Path;
import java.nio.file.Paths;
import java.nio.file.StandardOpenOption;
import java.nio.file.attribute.PosixFilePermission;
import java.util.ArrayList;
import java.util.Collections;
import java.util.EnumSet;
import java.util.List;
import java.util.Map;
import java.util.Set;
import java.util.concurrent.ConcurrentHashMap;
<<<<<<< HEAD
import java.util.concurrent.atomic.AtomicBoolean;
=======
import java.util.concurrent.TimeUnit;
import java.util.concurrent.locks.ReentrantReadWriteLock;
>>>>>>> 1dbaba8e

import org.apache.hadoop.thirdparty.com.google.common.collect.ImmutableSet;
import org.slf4j.Logger;
import org.slf4j.LoggerFactory;

import org.apache.hadoop.conf.Configuration;
import org.apache.hadoop.fs.LocalDirAllocator;

import static java.util.Objects.requireNonNull;
import static org.apache.hadoop.fs.impl.prefetch.Validate.checkNotNull;

/**
 * Provides functionality necessary for caching blocks of data read from FileSystem.
 * Each cache block is stored on the local disk as a separate file.
 */
public class SingleFilePerBlockCache implements BlockCache {
  private static final Logger LOG = LoggerFactory.getLogger(SingleFilePerBlockCache.class);

  /**
   * Blocks stored in this cache.
   */
  private final Map<Integer, Entry> blocks = new ConcurrentHashMap<>();

  /**
   * Number of times a block was read from this cache.
   * Used for determining cache utilization factor.
   */
  private int numGets = 0;

  private final AtomicBoolean closed;

  private final PrefetchingStatistics prefetchingStatistics;

  /**
   * Timeout to be used by close, while acquiring prefetch block write lock.
   */
  private static final int PREFETCH_WRITE_LOCK_TIMEOUT = 5;

  /**
   * Lock timeout unit to be used by the thread while acquiring prefetch block write lock.
   */
  private static final TimeUnit PREFETCH_WRITE_LOCK_TIMEOUT_UNIT = TimeUnit.SECONDS;

  /**
   * File attributes attached to any intermediate temporary file created during index creation.
   */
  private static final Set<PosixFilePermission> TEMP_FILE_ATTRS =
      ImmutableSet.of(PosixFilePermission.OWNER_READ, PosixFilePermission.OWNER_WRITE);

  /**
   * Cache entry.
   * Each block is stored as a separate file.
   */
  private static final class Entry {
    private final int blockNumber;
    private final Path path;
    private final int size;
    private final long checksum;
    private final ReentrantReadWriteLock lock;
    private enum LockType {
      READ,
      WRITE
    }

    Entry(int blockNumber, Path path, int size, long checksum) {
      this.blockNumber = blockNumber;
      this.path = path;
      this.size = size;
      this.checksum = checksum;
      this.lock = new ReentrantReadWriteLock();
    }

    @Override
    public String toString() {
      return String.format(
          "([%03d] %s: size = %d, checksum = %d)",
          blockNumber, path, size, checksum);
    }

    /**
     * Take the read or write lock.
     *
     * @param lockType type of the lock.
     */
    private void takeLock(LockType lockType) {
      if (LockType.READ == lockType) {
        lock.readLock().lock();
      } else if (LockType.WRITE == lockType) {
        lock.writeLock().lock();
      }
    }

    /**
     * Release the read or write lock.
     *
     * @param lockType type of the lock.
     */
    private void releaseLock(LockType lockType) {
      if (LockType.READ == lockType) {
        lock.readLock().unlock();
      } else if (LockType.WRITE == lockType) {
        lock.writeLock().unlock();
      }
    }

    /**
     * Try to take the read or write lock within the given timeout.
     *
     * @param lockType type of the lock.
     * @param timeout the time to wait for the given lock.
     * @param unit the time unit of the timeout argument.
     * @return true if the lock of the given lock type was acquired.
     */
    private boolean takeLock(LockType lockType, long timeout, TimeUnit unit) {
      try {
        if (LockType.READ == lockType) {
          return lock.readLock().tryLock(timeout, unit);
        } else if (LockType.WRITE == lockType) {
          return lock.writeLock().tryLock(timeout, unit);
        }
      } catch (InterruptedException e) {
        LOG.warn("Thread interrupted while trying to acquire {} lock", lockType, e);
        Thread.currentThread().interrupt();
      }
      return false;
    }
  }

  /**
   * Constructs an instance of a {@code SingleFilePerBlockCache}.
   *
   * @param prefetchingStatistics statistics for this stream.
   */
  public SingleFilePerBlockCache(PrefetchingStatistics prefetchingStatistics) {
    this.prefetchingStatistics = requireNonNull(prefetchingStatistics);
    this.closed = new AtomicBoolean(false);
  }

  /**
   * Indicates whether the given block is in this cache.
   */
  @Override
  public boolean containsBlock(int blockNumber) {
    return blocks.containsKey(blockNumber);
  }

  /**
   * Gets the blocks in this cache.
   */
  @Override
  public Iterable<Integer> blocks() {
    return Collections.unmodifiableList(new ArrayList<>(blocks.keySet()));
  }

  /**
   * Gets the number of blocks in this cache.
   */
  @Override
  public int size() {
    return blocks.size();
  }

  /**
   * Gets the block having the given {@code blockNumber}.
   *
   * @throws IllegalArgumentException if buffer is null.
   */
  @Override
  public void get(int blockNumber, ByteBuffer buffer) throws IOException {
    if (closed.get()) {
      return;
    }

    checkNotNull(buffer, "buffer");

    Entry entry = getEntry(blockNumber);
    entry.takeLock(Entry.LockType.READ);
    try {
      buffer.clear();
      readFile(entry.path, buffer);
      buffer.rewind();
      validateEntry(entry, buffer);
    } finally {
      entry.releaseLock(Entry.LockType.READ);
    }
  }

  protected int readFile(Path path, ByteBuffer buffer) throws IOException {
    int numBytesRead = 0;
    int numBytes;
    FileChannel channel = FileChannel.open(path, StandardOpenOption.READ);
    while ((numBytes = channel.read(buffer)) > 0) {
      numBytesRead += numBytes;
    }
    buffer.limit(buffer.position());
    channel.close();
    return numBytesRead;
  }

  private Entry getEntry(int blockNumber) {
    Validate.checkNotNegative(blockNumber, "blockNumber");

    Entry entry = blocks.get(blockNumber);
    if (entry == null) {
      throw new IllegalStateException(String.format("block %d not found in cache", blockNumber));
    }
    numGets++;
    return entry;
  }

  /**
   * Puts the given block in this cache.
   *
   * @param blockNumber the block number, used as a key for blocks map.
   * @param buffer buffer contents of the given block to be added to this cache.
   * @param conf the configuration.
   * @param localDirAllocator the local dir allocator instance.
   * @throws IOException if either local dir allocator fails to allocate file or if IO error
   * occurs while writing the buffer content to the file.
   * @throws IllegalArgumentException if buffer is null, or if buffer.limit() is zero or negative.
   */
  @Override
  public void put(int blockNumber, ByteBuffer buffer, Configuration conf,
      LocalDirAllocator localDirAllocator) throws IOException {
    if (closed.get()) {
      return;
    }

    checkNotNull(buffer, "buffer");

    if (blocks.containsKey(blockNumber)) {
      Entry entry = blocks.get(blockNumber);
      entry.takeLock(Entry.LockType.READ);
      try {
        validateEntry(entry, buffer);
      } finally {
        entry.releaseLock(Entry.LockType.READ);
      }
      return;
    }

    Validate.checkPositiveInteger(buffer.limit(), "buffer.limit()");

    Path blockFilePath = getCacheFilePath(conf, localDirAllocator);
    long size = Files.size(blockFilePath);
    if (size != 0) {
      String message =
          String.format("[%d] temp file already has data. %s (%d)",
          blockNumber, blockFilePath, size);
      throw new IllegalStateException(message);
    }

    writeFile(blockFilePath, buffer);
    long checksum = BufferData.getChecksum(buffer);
    Entry entry = new Entry(blockNumber, blockFilePath, buffer.limit(), checksum);
    blocks.put(blockNumber, entry);
    // Update stream_read_blocks_in_cache stats only after blocks map is updated with new file
    // entry to avoid any discrepancy related to the value of stream_read_blocks_in_cache.
    // If stream_read_blocks_in_cache is updated before updating the blocks map here, closing of
    // the input stream can lead to the removal of the cache file even before blocks is added with
    // the new cache file, leading to incorrect value of stream_read_blocks_in_cache.
    prefetchingStatistics.blockAddedToFileCache();
  }

  private static final Set<? extends OpenOption> CREATE_OPTIONS =
      EnumSet.of(StandardOpenOption.WRITE,
          StandardOpenOption.CREATE,
          StandardOpenOption.TRUNCATE_EXISTING);

  protected void writeFile(Path path, ByteBuffer buffer) throws IOException {
    buffer.rewind();
    WritableByteChannel writeChannel = Files.newByteChannel(path, CREATE_OPTIONS);
    while (buffer.hasRemaining()) {
      writeChannel.write(buffer);
    }
    writeChannel.close();
  }

  /**
   * Return temporary file created based on the file path retrieved from local dir allocator.
   *
   * @param conf The configuration object.
   * @param localDirAllocator Local dir allocator instance.
   * @return Path of the temporary file created.
   * @throws IOException if IO error occurs while local dir allocator tries to retrieve path
   * from local FS or file creation fails or permission set fails.
   */
  protected Path getCacheFilePath(final Configuration conf,
      final LocalDirAllocator localDirAllocator)
      throws IOException {
    return getTempFilePath(conf, localDirAllocator);
  }

  @Override
  public void close() throws IOException {
<<<<<<< HEAD
    if (closed.compareAndSet(false, true)) {
      LOG.info(getStats());
      int numFilesDeleted = 0;

      for (Entry entry : blocks.values()) {
        try {
          Files.deleteIfExists(entry.path);
          prefetchingStatistics.blockRemovedFromFileCache();
          numFilesDeleted++;
        } catch (IOException e) {
          LOG.debug("Failed to delete cache file {}", entry.path, e);
        }
=======
    if (closed) {
      return;
    }

    closed = true;

    LOG.info(getStats());
    int numFilesDeleted = 0;

    for (Entry entry : blocks.values()) {
      boolean lockAcquired = entry.takeLock(Entry.LockType.WRITE, PREFETCH_WRITE_LOCK_TIMEOUT,
          PREFETCH_WRITE_LOCK_TIMEOUT_UNIT);
      if (!lockAcquired) {
        LOG.error("Cache file {} deletion would not be attempted as write lock could not"
                + " be acquired within {} {}", entry.path, PREFETCH_WRITE_LOCK_TIMEOUT,
            PREFETCH_WRITE_LOCK_TIMEOUT_UNIT);
        continue;
      }
      try {
        Files.deleteIfExists(entry.path);
        prefetchingStatistics.blockRemovedFromFileCache();
        numFilesDeleted++;
      } catch (IOException e) {
        LOG.debug("Failed to delete cache file {}", entry.path, e);
      } finally {
        entry.releaseLock(Entry.LockType.WRITE);
>>>>>>> 1dbaba8e
      }

      if (numFilesDeleted > 0) {
        LOG.info("Deleted {} cache files", numFilesDeleted);
      }
    }
  }

  @Override
  public String toString() {
    StringBuilder sb = new StringBuilder();
    sb.append("stats: ");
    sb.append(getStats());
    sb.append(", blocks:[");
    sb.append(getIntList(blocks()));
    sb.append("]");
    return sb.toString();
  }

  private void validateEntry(Entry entry, ByteBuffer buffer) {
    if (entry.size != buffer.limit()) {
      String message = String.format(
          "[%d] entry.size(%d) != buffer.limit(%d)",
          entry.blockNumber, entry.size, buffer.limit());
      throw new IllegalStateException(message);
    }

    long checksum = BufferData.getChecksum(buffer);
    if (entry.checksum != checksum) {
      String message = String.format(
          "[%d] entry.checksum(%d) != buffer checksum(%d)",
          entry.blockNumber, entry.checksum, checksum);
      throw new IllegalStateException(message);
    }
  }

  /**
   * Produces a human readable list of blocks for the purpose of logging.
   * This method minimizes the length of returned list by converting
   * a contiguous list of blocks into a range.
   * for example,
   * 1, 3, 4, 5, 6, 8 becomes 1, 3~6, 8
   */
  private String getIntList(Iterable<Integer> nums) {
    List<String> numList = new ArrayList<>();
    List<Integer> numbers = new ArrayList<Integer>();
    for (Integer n : nums) {
      numbers.add(n);
    }
    Collections.sort(numbers);

    int index = 0;
    while (index < numbers.size()) {
      int start = numbers.get(index);
      int prev = start;
      int end = start;
      while ((++index < numbers.size()) && ((end = numbers.get(index)) == prev + 1)) {
        prev = end;
      }

      if (start == prev) {
        numList.add(Integer.toString(start));
      } else {
        numList.add(String.format("%d~%d", start, prev));
      }
    }

    return String.join(", ", numList);
  }

  private String getStats() {
    StringBuilder sb = new StringBuilder();
    sb.append(String.format(
        "#entries = %d, #gets = %d",
        blocks.size(), numGets));
    return sb.toString();
  }

  private static final String CACHE_FILE_PREFIX = "fs-cache-";

  /**
   * Determine if the cache space is available on the local FS.
   *
   * @param fileSize The size of the file.
   * @param conf The configuration.
   * @param localDirAllocator Local dir allocator instance.
   * @return True if the given file size is less than the available free space on local FS,
   * False otherwise.
   */
  public static boolean isCacheSpaceAvailable(long fileSize, Configuration conf,
      LocalDirAllocator localDirAllocator) {
    try {
      Path cacheFilePath = getTempFilePath(conf, localDirAllocator);
      long freeSpace = new File(cacheFilePath.toString()).getUsableSpace();
      LOG.info("fileSize = {}, freeSpace = {}", fileSize, freeSpace);
      Files.deleteIfExists(cacheFilePath);
      return fileSize < freeSpace;
    } catch (IOException e) {
      LOG.error("isCacheSpaceAvailable", e);
      return false;
    }
  }

  // The suffix (file extension) of each serialized index file.
  private static final String BINARY_FILE_SUFFIX = ".bin";

  /**
   * Create temporary file based on the file path retrieved from local dir allocator
   * instance. The file is created with .bin suffix. The created file has been granted
   * posix file permissions available in TEMP_FILE_ATTRS.
   *
   * @param conf the configuration.
   * @param localDirAllocator the local dir allocator instance.
   * @return path of the file created.
   * @throws IOException if IO error occurs while local dir allocator tries to retrieve path
   * from local FS or file creation fails or permission set fails.
   */
  private static Path getTempFilePath(final Configuration conf,
      final LocalDirAllocator localDirAllocator) throws IOException {
    org.apache.hadoop.fs.Path path =
        localDirAllocator.getLocalPathForWrite(CACHE_FILE_PREFIX, conf);
    File dir = new File(path.getParent().toUri().getPath());
    String prefix = path.getName();
    File tmpFile = File.createTempFile(prefix, BINARY_FILE_SUFFIX, dir);
    Path tmpFilePath = Paths.get(tmpFile.toURI());
    return Files.setPosixFilePermissions(tmpFilePath, TEMP_FILE_ATTRS);
  }
}<|MERGE_RESOLUTION|>--- conflicted
+++ resolved
@@ -37,12 +37,9 @@
 import java.util.Map;
 import java.util.Set;
 import java.util.concurrent.ConcurrentHashMap;
-<<<<<<< HEAD
+import java.util.concurrent.TimeUnit;
 import java.util.concurrent.atomic.AtomicBoolean;
-=======
-import java.util.concurrent.TimeUnit;
 import java.util.concurrent.locks.ReentrantReadWriteLock;
->>>>>>> 1dbaba8e
 
 import org.apache.hadoop.thirdparty.com.google.common.collect.ImmutableSet;
 import org.slf4j.Logger;
@@ -338,47 +335,28 @@
 
   @Override
   public void close() throws IOException {
-<<<<<<< HEAD
     if (closed.compareAndSet(false, true)) {
       LOG.info(getStats());
       int numFilesDeleted = 0;
 
       for (Entry entry : blocks.values()) {
+        boolean lockAcquired = entry.takeLock(Entry.LockType.WRITE, PREFETCH_WRITE_LOCK_TIMEOUT,
+            PREFETCH_WRITE_LOCK_TIMEOUT_UNIT);
+        if (!lockAcquired) {
+          LOG.error("Cache file {} deletion would not be attempted as write lock could not"
+                  + " be acquired within {} {}", entry.path, PREFETCH_WRITE_LOCK_TIMEOUT,
+              PREFETCH_WRITE_LOCK_TIMEOUT_UNIT);
+          continue;
+        }
         try {
           Files.deleteIfExists(entry.path);
           prefetchingStatistics.blockRemovedFromFileCache();
           numFilesDeleted++;
         } catch (IOException e) {
-          LOG.debug("Failed to delete cache file {}", entry.path, e);
+          LOG.error("Failed to delete cache file {}", entry.path, e);
+        } finally {
+          entry.releaseLock(Entry.LockType.WRITE);
         }
-=======
-    if (closed) {
-      return;
-    }
-
-    closed = true;
-
-    LOG.info(getStats());
-    int numFilesDeleted = 0;
-
-    for (Entry entry : blocks.values()) {
-      boolean lockAcquired = entry.takeLock(Entry.LockType.WRITE, PREFETCH_WRITE_LOCK_TIMEOUT,
-          PREFETCH_WRITE_LOCK_TIMEOUT_UNIT);
-      if (!lockAcquired) {
-        LOG.error("Cache file {} deletion would not be attempted as write lock could not"
-                + " be acquired within {} {}", entry.path, PREFETCH_WRITE_LOCK_TIMEOUT,
-            PREFETCH_WRITE_LOCK_TIMEOUT_UNIT);
-        continue;
-      }
-      try {
-        Files.deleteIfExists(entry.path);
-        prefetchingStatistics.blockRemovedFromFileCache();
-        numFilesDeleted++;
-      } catch (IOException e) {
-        LOG.debug("Failed to delete cache file {}", entry.path, e);
-      } finally {
-        entry.releaseLock(Entry.LockType.WRITE);
->>>>>>> 1dbaba8e
       }
 
       if (numFilesDeleted > 0) {
