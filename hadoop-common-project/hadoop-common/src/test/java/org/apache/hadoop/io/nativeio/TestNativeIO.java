--- conflicted
+++ resolved
@@ -495,29 +495,26 @@
   public void testRenameTo() throws Exception {
     final File TEST_DIR = GenericTestUtils.getTestDir("renameTest") ;
     assumeTrue(TEST_DIR.mkdirs());
-
-    try {
-      File nonExistentFile = new File(TEST_DIR, "nonexistent");
-      File targetFile = new File(TEST_DIR, "target");
-      // Test attempting to rename a nonexistent file.
-      try {
-        NativeIO.renameTo(nonExistentFile, targetFile);
-        Assert.fail();
-      } catch (NativeIOException e) {
-        if (Path.WINDOWS) {
-          Assert.assertEquals(
-              String.format("The system cannot find the file specified.%n"),
-              e.getMessage());
-        } else {
-          Assert.assertEquals(Errno.ENOENT, e.getErrno());
-        }
-      }
-<<<<<<< HEAD
-
-      // Test renaming a file to itself.  It should succeed and do nothing.
-      File sourceFile = new File(TEST_DIR, "source");
-      Assert.assertTrue(sourceFile.createNewFile());
-      NativeIO.renameTo(sourceFile, sourceFile);
+    File nonExistentFile = new File(TEST_DIR, "nonexistent");
+    File targetFile = new File(TEST_DIR, "target");
+    // Test attempting to rename a nonexistent file.
+    try {
+      NativeIO.renameTo(nonExistentFile, targetFile);
+      Assert.fail();
+    } catch (NativeIOException e) {
+      if (Path.WINDOWS) {
+        Assert.assertEquals(
+          String.format("The system cannot find the file specified.%n"),
+          e.getMessage());
+      } else {
+        Assert.assertEquals(Errno.ENOENT, e.getErrno());
+      }
+    }
+    
+    // Test renaming a file to itself.  It should succeed and do nothing.
+    File sourceFile = new File(TEST_DIR, "source");
+    Assert.assertTrue(sourceFile.createNewFile());
+    NativeIO.renameTo(sourceFile, sourceFile);
 
       // Test renaming a source to a destination.
       NativeIO.renameTo(sourceFile, targetFile);
@@ -537,49 +534,9 @@
         } else {
           Assert.assertEquals(Errno.ENOTDIR, e.getErrno());
         }
-=======
-    }
-
-    // Test renaming a file to itself.  It should succeed and do nothing.
-    File sourceFile = new File(TEST_DIR, "source");
-    Assert.assertTrue(sourceFile.createNewFile());
-    NativeIO.renameTo(sourceFile, sourceFile);
-
-    // Test renaming a source to a destination.
-    NativeIO.renameTo(sourceFile, targetFile);
-
-    // Test renaming a source to a path which uses a file as a directory.
-    sourceFile = new File(TEST_DIR, "source");
-    Assert.assertTrue(sourceFile.createNewFile());
-    File badTarget = new File(targetFile, "subdir");
-    try {
-      NativeIO.renameTo(sourceFile, badTarget);
-      Assert.fail();
-    } catch (NativeIOException e) {
-      if (Path.WINDOWS) {
-        Assert.assertEquals(
-          String.format("The parameter is incorrect.%n"),
-          e.getMessage());
-      } else {
-        Assert.assertEquals(Errno.ENOTDIR, e.getErrno());
->>>>>>> 82bbcbf3
-      }
-
-<<<<<<< HEAD
-      // Test renaming to an existing file
-      assertTrue(targetFile.exists());
-      NativeIO.renameTo(sourceFile, targetFile);
-
-    } catch (Exception e) {
-      fail(e.toString());
-    } finally {
-      FileUtils.deleteQuietly(TEST_DIR);
-    }
-=======
-    // Test renaming to an existing file
-    assertTrue(targetFile.exists());
-    NativeIO.renameTo(sourceFile, targetFile);
->>>>>>> 82bbcbf3
+      }
+
+    FileUtils.deleteQuietly(TEST_DIR);
   }
 
   @Test(timeout=10000)
