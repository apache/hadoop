--- conflicted
+++ resolved
@@ -17,29 +17,18 @@
    limitations under the License.
 -->
 
-<<<<<<< HEAD
 <project name="hadoop-common" default="compile"
-   xmlns:ivy="antlib:org.apache.ivy.ant"> 
-=======
-<project name="Hadoop-Core" default="compile" 
    xmlns:ivy="antlib:org.apache.ivy.ant"
    xmlns:artifact="urn:maven-artifact-ant"> 
->>>>>>> fc880f97
 
   <!-- Load all the default properties, and any the user wants    -->
   <!-- to contribute (without having to type -D or edit this file -->
   <property file="${user.home}/build.properties" />
   <property file="${basedir}/build.properties" />
  
-<<<<<<< HEAD
   <property name="Name" value="Hadoop-common"/>
   <property name="name" value="hadoop-common"/>
-  <property name="version" value="0.21.0-dev"/>
-=======
-  <property name="Name" value="Hadoop-core"/>
-  <property name="name" value="hadoop-core"/>
   <property name="version" value="0.22.0-SNAPSHOT"/>
->>>>>>> fc880f97
   <property name="final.name" value="${name}-${version}"/>
   <property name="test.final.name" value="${name}-test-${version}"/>
   <property name="year" value="2009"/>
@@ -165,11 +154,7 @@
   <property name="ivy.artifact.retrieve.pattern" value="${ant.project.name}/[conf]/[artifact]-[revision].[ext]"/>
 
   <!--this is how artifacts that get built are named-->
-<<<<<<< HEAD
-  <property name="ivy.publish.pattern" value="hadoop-common-[revision].[ext]"/>
-=======
   <property name="ivy.publish.pattern" value="[artifact]-[revision].[ext]"/>
->>>>>>> fc880f97
   <property name="hadoop-core.jar" location="${build.dir}/${final.name}.jar" />
   <property name="hadoop-core-test.jar" location="${build.dir}/${test.final.name}.jar" />
 
@@ -1502,4 +1487,14 @@
     </echo>
   </target>
 
+  <target name="ready-to-publish" depends="jar,ivy-resolve"/>
+
+  <target name="ivy-publish-local" depends="ready-to-publish">
+    <ivy:publish
+      settingsRef="${ant.project.name}.ivy.settings"
+      resolver="local"
+      pubrevision="${version}"
+      overwrite="true"
+      artifactspattern="${build.dir}/${ivy.publish.pattern}" />
+  </target>
 </project>