<!--
   Licensed to the Apache Software Foundation (ASF) under one or more
   contributor license agreements.  See the NOTICE file distributed with
   this work for additional information regarding copyright ownership.
   The ASF licenses this file to You under the Apache License, Version 2.0
   (the "License"); you may not use this file except in compliance with
   the License.  You may obtain a copy of the License at

       http://www.apache.org/licenses/LICENSE-2.0

   Unless required by applicable law or agreed to in writing, software
   distributed under the License is distributed on an "AS IS" BASIS,
   WITHOUT WARRANTIES OR CONDITIONS OF ANY KIND, either express or implied.
   See the License for the specific language governing permissions and
   limitations under the License.
-->

<ivy-module version="1.0">
  <info organisation="org.apache.hadoop" module="${ant.project.name}" revision="${version}">
    <license name="Apache 2.0"/>
    <ivyauthor name="Apache Hadoop Team" url="http://hadoop.apache.org"/>
    <description>
        Hadoop Common
    </description>
  </info>
  <configurations defaultconfmapping="default">
    <!--these match the Maven configurations-->
    <conf name="default" extends="master,runtime"/>
    <conf name="master" description="contains the artifact but no dependencies"/>
    <conf name="runtime" description="runtime but not the artifact"
      extends="client,server,s3-server,kfs,mandatory,jetty,ftp"/>

    <conf name="mandatory" description="contains the critical  dependencies"
      extends="commons-logging,log4j"/>

    <!--
    These public configurations contain the core dependencies for running hadoop client or server.
    The server is effectively a superset of the client.
    -->
    <conf name="client" description="client-side dependencies"
      extends="mandatory,httpclient"/>
    <conf name="server" description="server-side dependencies"
      extends="client"/>
    <conf name="s3-client" description="dependencies for working with S3/EC2 infrastructure"
      extends="client"/>
    <conf name="s3-server" description="dependencies for running on S3/EC2 infrastructure"
      extends="s3-client,server"/>
    <conf name="kfs" description="dependencies for KFS file system support"/>
    <conf name="ftp" description="dependencies for workign with FTP filesytems" 
              extends="mandatory"/>
   <conf name="jetty" description="Jetty provides the in-VM HTTP daemon" extends="commons-logging"/>

   <conf name="common" extends="runtime,mandatory,httpclient,ftp,jetty"
		      description="common artifacts"/>
    <!--Testing pulls in everything-->
   <conf name="test" extends="master,common" description="the classpath needed to run tests"/>

    <!--Private configurations. -->

    <conf name="javadoc" visibility="private" description="artiracts required while performing doc generation"
      extends="common,mandatory,jetty,lucene"/>

    <conf name="releaseaudit" visibility="private"
	description="Artifacts required for releaseaudit target"/>
     
    <conf name="commons-logging" visibility="private"/>
    <conf name="httpclient" visibility="private" extends="commons-logging"/>
    <conf name="log4j" visibility="private"/>
    <conf name="lucene" visibility="private"/>
    <conf name="jdiff" visibility="private" extends="log4j,s3-client,jetty,server"/>
    <conf name="checkstyle" visibility="private"/>

  </configurations>

  <publications>
    <!--get the artifact from our module name-->
    <artifact conf="master"/>
  </publications>
  <dependencies>

 <!--used client side-->
    <dependency org="commons-cli"
      name="commons-cli"
      rev="${commons-cli.version}"
      conf="client->default"/>
    <dependency org="checkstyle"
      name="checkstyle"
      rev="${checkstyle.version}"
      conf="checkstyle->default"/>
    <dependency org="jdiff"
      name="jdiff"
      rev="${jdiff.version}"
      conf="jdiff->default"/>
    <dependency org="xerces"
      name="xerces"
      rev="${xerces.version}"
      conf="jdiff->default">
    </dependency>

    <dependency org="xmlenc"
      name="xmlenc"
      rev="${xmlenc.version}"
      conf="server->default"/>

    <!--Configuration: httpclient-->

    <!--
    commons-httpclient asks for too many files.
    All it needs is commons-codec and commons-logging JARs
    -->
    <dependency org="commons-httpclient"
      name="commons-httpclient"
      rev="${commons-httpclient.version}"
      conf="httpclient->master">
    </dependency>

    <dependency org="commons-codec"
      name="commons-codec"
      rev="${commons-codec.version}"
      conf="httpclient->default"/>

    <dependency org="commons-net"
      name="commons-net"
      rev="${commons-net.version}"
      conf="ftp->default"/>

    <!--Configuration: Jetty -->

<!-- <dependency org="javax.servlet"
      name="servlet-api"
      rev="${servlet-api.version}"
      conf="jetty->master"/>   -->
    <dependency org="org.mortbay.jetty"
      name="jetty"
      rev="${jetty.version}"
      conf="jetty->master"/>
    <dependency org="org.mortbay.jetty"
      name="jetty-util"
      rev="${jetty-util.version}"
      conf="jetty->master"/>

    <dependency org="tomcat"
      name="jasper-runtime"
      rev="${jasper.version}"
      conf="jetty->master"/>
    <dependency org="tomcat"
      name="jasper-compiler"
      rev="${jasper.version}"
      conf="jetty->master"/>
    <dependency org="org.mortbay.jetty"
      name="jsp-api-2.1"
      rev="${jetty.version}"
      conf="jetty->master"/>
    <dependency org="org.mortbay.jetty"
      name="jsp-2.1"
      rev="${jetty.version}"
      conf="jetty->master"/>
    <dependency org="commons-el"
      name="commons-el"
      rev="${commons-el.version}"
      conf="jetty->master"/>


    <!--Configuration: commons-logging -->

    <!--it is essential that only the master JAR of commons logging
    is pulled in, as its dependencies are usually a mess, including things
    like out of date servlet APIs, bits of Avalon, etc.
    -->
    <dependency org="commons-logging"
      name="commons-logging"
      rev="${commons-logging.version}"
      conf="commons-logging->master"/>


    <!--Configuration: commons-logging -->

    <!--log4J is not optional until commons-logging.properties is stripped out of the JAR -->
    <dependency org="log4j"
      name="log4j"
      rev="${log4j.version}"
      conf="log4j->master"/>

    <!--Configuration: s3-client -->
    <!--there are two jets3t projects in the repository; this one goes up to 0.6 and
    is assumed to be the live one-->
    <dependency org="net.java.dev.jets3t"
      name="jets3t"
      rev="${jets3t.version}"
      conf="s3-client->master"/>
    <dependency org="commons-net"
      name="commons-net"
      rev="${commons-net.version}"
      conf="s3-client->master"/> 
    <dependency org="org.mortbay.jetty"
      name="servlet-api-2.5"
      rev="${servlet-api-2.5.version}"
      conf="s3-client->master"/>
    <dependency org="net.sf.kosmosfs"
      name="kfs"
      rev="${kfs.version}"
      conf="kfs->default"/>

    <!--Configuration: test -->
    <!--artifacts needed for testing -->

    <dependency org="org.apache.ftpserver"
      name="ftplet-api"
      rev="${ftplet-api.version}"
      conf="test->default"/>
    <dependency org="org.apache.mina"
      name="mina-core"
      rev="${mina-core.version}"
      conf="test->default"/>
    <dependency org="org.apache.ftpserver"
      name="ftpserver-core"
      rev="${ftpserver-core.version}"
      conf="test->default"/>
    <dependency org="org.apache.ftpserver"
      name="ftpserver-deprecated"
      rev="${ftpserver-deprecated.version}"
      conf="test->default"/>

    <dependency org="junit"
      name="junit"
      rev="${junit.version}"
      conf="common->default"/>
    <dependency org="org.apache.rat"
      name="apache-rat-tasks"
      rev="${rats-lib.version}"
      conf="releaseaudit->default"/>
    <dependency org="commons-lang"
      name="commons-lang"
      rev="${commons-lang.version}"
      conf="releaseaudit->default"/>
    <dependency org="commons-collections"
      name="commons-collections"
      rev="${commons-collections.version}"
      conf="releaseaudit->default"/>
    <dependency org="hsqldb"
      name="hsqldb"
      rev="${hsqldb.version}"
      conf="common->default"/>
    <dependency org="org.apache.lucene"
      name="lucene-core"
      rev="${lucene-core.version}"
      conf="javadoc->default"/> 
    <dependency org="commons-logging"
      name="commons-logging-api"
      rev="${commons-logging-api.version}"
      conf="common->default"/>
    <dependency org="org.slf4j"
      name="slf4j-api"
      rev="${slf4j-api.version}"
      conf="common->master"/>
    <dependency org="org.eclipse.jdt"
      name="core"
      rev="${core.version}"
      conf="common->master"/>
    <dependency org="oro"
      name="oro"
      rev="${oro.version}"
      conf="common->default"/>
    <dependency org="org.slf4j"
      name="slf4j-log4j12"
      rev="${slf4j-log4j12.version}"
      conf="common->master">
    </dependency>

    <dependency org="org.apache.hadoop"
      name="avro"
      rev="${avro.version}"
<<<<<<< HEAD
      conf="mandatory->default"/>
    <dependency org="org.codehaus.jackson"
      name="jackson-mapper-asl"
      rev="${jackson-mapper-asl.version}"
      conf="mandatory->default"/>
    <dependency org="com.thoughtworks.paranamer"
      name="paranamer"
      rev="${paranamer.version}"
      conf="mandatory->default"/>
=======
      conf="common->default"/>
    <dependency org="org.codehaus.jackson"
      name="jackson-mapper-asl"
      rev="${jackson.version}"
      conf="common->default"/> 
    <dependency org="com.thoughtworks.paranamer"
      name="paranamer"
      rev="${paranamer.version}"
      conf="common->default"/>
    <dependency org="com.thoughtworks.paranamer"
      name="paranamer-ant"
      rev="${paranamer.version}"
      conf="common->default"/>
    <dependency org="org.aspectj"
      name="aspectjrt"
      rev="${aspectj.version}"
      conf="common->default">
    </dependency>
    <dependency org="org.aspectj"
      name="aspectjtools"
      rev="${aspectj.version}"
      conf="common->default">
    </dependency>
>>>>>>> fc880f97
    </dependencies>
</ivy-module><|MERGE_RESOLUTION|>--- conflicted
+++ resolved
@@ -270,17 +270,6 @@
     <dependency org="org.apache.hadoop"
       name="avro"
       rev="${avro.version}"
-<<<<<<< HEAD
-      conf="mandatory->default"/>
-    <dependency org="org.codehaus.jackson"
-      name="jackson-mapper-asl"
-      rev="${jackson-mapper-asl.version}"
-      conf="mandatory->default"/>
-    <dependency org="com.thoughtworks.paranamer"
-      name="paranamer"
-      rev="${paranamer.version}"
-      conf="mandatory->default"/>
-=======
       conf="common->default"/>
     <dependency org="org.codehaus.jackson"
       name="jackson-mapper-asl"
@@ -304,6 +293,5 @@
       rev="${aspectj.version}"
       conf="common->default">
     </dependency>
->>>>>>> fc880f97
     </dependencies>
 </ivy-module>