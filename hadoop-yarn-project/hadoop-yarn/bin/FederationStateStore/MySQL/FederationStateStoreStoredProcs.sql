/**
 * Licensed to the Apache Software Foundation (ASF) under one
 * or more contributor license agreements.  See the NOTICE file
 * distributed with this work for additional information
 * regarding copyright ownership.  The ASF licenses this file
 * to you under the Apache License, Version 2.0 (the
 * "License"); you may not use this file except in compliance
 * with the License.  You may obtain a copy of the License at
 *
 *     http://www.apache.org/licenses/LICENSE-2.0
 *
 * Unless required by applicable law or agreed to in writing, software
 * distributed under the License is distributed on an "AS IS" BASIS,
 * WITHOUT WARRANTIES OR CONDITIONS OF ANY KIND, either express or implied.
 * See the License for the specific language governing permissions and
 * limitations under the License.
 */

-- Script to generate all the stored procedures for the Federation StateStore in MySQL

USE FederationStateStore;

DELIMITER //

CREATE PROCEDURE sp_registerSubCluster(
   IN subClusterId_IN varchar(256),
   IN amRMServiceAddress_IN varchar(256),
   IN clientRMServiceAddress_IN varchar(256),
   IN rmAdminServiceAddress_IN varchar(256),
   IN rmWebServiceAddress_IN varchar(256),
   IN state_IN varchar(256),
   IN lastStartTime_IN bigint, IN capability_IN varchar(6000),
   OUT rowCount_OUT int)
BEGIN
   DELETE FROM membership WHERE (subClusterId = subClusterId_IN);
   INSERT INTO membership (subClusterId, amRMServiceAddress, clientRMServiceAddress,
          rmAdminServiceAddress, rmWebServiceAddress, lastHeartBeat, state, lastStartTime, capability)
      VALUES (subClusterId_IN, amRMServiceAddress_IN, clientRMServiceAddress_IN,
      rmAdminServiceAddress_IN, rmWebServiceAddress_IN, NOW(), state_IN, lastStartTime_IN, capability_IN);
   SELECT ROW_COUNT() INTO rowCount_OUT;
END //

CREATE PROCEDURE sp_deregisterSubCluster(
    IN subClusterId_IN varchar(256),
    IN state_IN varchar(64),
    OUT rowCount_OUT int)
BEGIN
    UPDATE membership SET state = state_IN
    WHERE (subClusterId = subClusterId_IN AND state != state_IN);
    SELECT ROW_COUNT() INTO rowCount_OUT;
END //

CREATE PROCEDURE sp_subClusterHeartbeat(
    IN subClusterId_IN varchar(256), IN state_IN varchar(64),
    IN capability_IN varchar(6000), OUT rowCount_OUT int)
BEGIN
   UPDATE membership
   SET capability = capability_IN,
       state = state_IN,
       lastHeartBeat = NOW()
   WHERE subClusterId = subClusterId_IN;
   SELECT ROW_COUNT() INTO rowCount_OUT;
END //

CREATE PROCEDURE sp_getSubCluster(
   IN subClusterId_IN varchar(256),
   OUT amRMServiceAddress_OUT varchar(256),
   OUT clientRMServiceAddress_OUT varchar(256),
   OUT rmAdminServiceAddress_OUT varchar(256),
   OUT rmWebServiceAddress_OUT varchar(256),
   OUT lastHeartBeat_OUT datetime, OUT state_OUT varchar(64),
   OUT lastStartTime_OUT bigint,
   OUT capability_OUT varchar(6000))
BEGIN
   SELECT amRMServiceAddress, clientRMServiceAddress, rmAdminServiceAddress, rmWebServiceAddress,
          lastHeartBeat, state, lastStartTime, capability
   INTO amRMServiceAddress_OUT, clientRMServiceAddress_OUT, rmAdminServiceAddress_OUT,
        rmWebServiceAddress_OUT, lastHeartBeat_OUT, state_OUT, lastStartTime_OUT, capability_OUT
   FROM membership WHERE subClusterId = subClusterId_IN;
END //

CREATE PROCEDURE sp_getSubClusters()
BEGIN
   SELECT subClusterId, amRMServiceAddress, clientRMServiceAddress,
          rmAdminServiceAddress, rmWebServiceAddress, lastHeartBeat,
          state, lastStartTime, capability
   FROM membership;
END //

CREATE PROCEDURE sp_addApplicationHomeSubCluster(
   IN applicationId_IN varchar(64), IN homeSubCluster_IN varchar(256),
   IN applicationContext_IN BLOB,
   OUT storedHomeSubCluster_OUT varchar(256), OUT rowCount_OUT int)
BEGIN
<<<<<<< HEAD
   INSERT INTO applicationsHomeSubCluster(applicationId,homeSubCluster)
       VALUES(applicationId_IN, homeSubCluster_IN);
=======
   INSERT INTO applicationsHomeSubCluster
      (applicationId, homeSubCluster, createTime, applicationContext)
      (SELECT applicationId_IN, homeSubCluster_IN, NOW(), applicationContext_IN
       FROM applicationsHomeSubCluster
       WHERE applicationId = applicationId_IN
       HAVING COUNT(*) = 0 );
>>>>>>> b977065c
   SELECT ROW_COUNT() INTO rowCount_OUT;
   SELECT homeSubCluster INTO storedHomeSubCluster_OUT
   FROM applicationsHomeSubCluster
   WHERE applicationId = applicationID_IN;
END //

CREATE PROCEDURE sp_updateApplicationHomeSubCluster(
   IN applicationId_IN varchar(64),
   IN homeSubCluster_IN varchar(256), IN applicationContext_IN BLOB, OUT rowCount_OUT int)
BEGIN
   UPDATE applicationsHomeSubCluster
     SET homeSubCluster = homeSubCluster_IN,
         applicationContext = applicationContext_IN
   WHERE applicationId = applicationId_IN;
   SELECT ROW_COUNT() INTO rowCount_OUT;
END //

CREATE PROCEDURE sp_getApplicationHomeSubCluster(
   IN applicationId_IN varchar(64),
   OUT homeSubCluster_OUT varchar(256),
   OUT createTime_OUT datetime,
   OUT applicationContext_OUT BLOB)
BEGIN
   SELECT homeSubCluster, applicationContext, createTime
       INTO homeSubCluster_OUT, applicationContext_OUT, createTime_OUT
   FROM applicationsHomeSubCluster
   WHERE applicationId = applicationID_IN;
END //

CREATE PROCEDURE sp_getApplicationsHomeSubCluster(IN limit_IN int, IN homeSubCluster_IN varchar(256))
BEGIN
   SELECT
       applicationId,
       homeSubCluster,
       createTime
   FROM (SELECT
             applicationId,
             homeSubCluster,
             createTime,
             @rownum := 0
         FROM applicationshomesubcluster
         ORDER BY createTime DESC) AS applicationshomesubcluster
   WHERE (homeSubCluster_IN = '' OR homeSubCluster = homeSubCluster_IN)
     AND (@rownum := @rownum + 1) <= limit_IN;
END //

CREATE PROCEDURE sp_deleteApplicationHomeSubCluster(
   IN applicationId_IN varchar(64), OUT rowCount_OUT int)
BEGIN
   DELETE FROM applicationsHomeSubCluster
   WHERE applicationId = applicationId_IN;
   SELECT ROW_COUNT() INTO rowCount_OUT;
END //

CREATE PROCEDURE sp_setPolicyConfiguration(
   IN queue_IN varchar(256), IN policyType_IN varchar(256),
   IN params_IN varbinary(32768), OUT rowCount_OUT int)
BEGIN
   DELETE FROM policies WHERE queue = queue_IN;
   INSERT INTO policies (queue, policyType, params)
   VALUES (queue_IN, policyType_IN, params_IN);
   SELECT ROW_COUNT() INTO rowCount_OUT;
END //

CREATE PROCEDURE sp_getPoliciesConfigurations()
BEGIN
   SELECT queue, policyType, params FROM policies;
END //

CREATE PROCEDURE sp_getPolicyConfiguration(
   IN queue_IN varchar(256), OUT policyType_OUT varchar(256),
   OUT params_OUT varbinary(32768))
BEGIN
   SELECT policyType, params INTO policyType_OUT, params_OUT
   FROM policies WHERE queue = queue_IN;
END //

CREATE PROCEDURE sp_addReservationHomeSubCluster(
   IN reservationId_IN varchar(128), IN homeSubCluster_IN varchar(256),
   OUT storedHomeSubCluster_OUT varchar(256), OUT rowCount_OUT int)
BEGIN
   INSERT INTO reservationsHomeSubCluster
      (reservationId,homeSubCluster)
      (SELECT reservationId_IN, homeSubCluster_IN
       FROM applicationsHomeSubCluster
       WHERE reservationId = reservationId_IN
       HAVING COUNT(*) = 0 );
   SELECT ROW_COUNT() INTO rowCount_OUT;
   SELECT homeSubCluster INTO storedHomeSubCluster_OUT
   FROM reservationsHomeSubCluster
   WHERE reservationId = reservationId_IN;
END //

CREATE PROCEDURE sp_getReservationHomeSubCluster(
   IN reservationId_IN varchar(128),
   OUT homeSubCluster_OUT varchar(256))
BEGIN
   SELECT homeSubCluster INTO homeSubCluster_OUT
   FROM reservationsHomeSubCluster
   WHERE reservationId = reservationId_IN;
END //

CREATE PROCEDURE sp_getReservationsHomeSubCluster()
BEGIN
   SELECT reservationId, homeSubCluster
   FROM reservationsHomeSubCluster;
END //

CREATE PROCEDURE sp_updateReservationHomeSubCluster(
   IN reservationId_IN varchar(128),
   IN homeSubCluster_IN varchar(256), OUT rowCount_OUT int)
BEGIN
   UPDATE reservationsHomeSubCluster
     SET homeSubCluster = homeSubCluster_IN
   WHERE reservationId = reservationId_IN;
   SELECT ROW_COUNT() INTO rowCount_OUT;
END //

CREATE PROCEDURE sp_deleteReservationHomeSubCluster(
   IN reservationId_IN varchar(128), OUT rowCount_OUT int)
BEGIN
   DELETE FROM reservationsHomeSubCluster
   WHERE reservationId = reservationId_IN;
   SELECT ROW_COUNT() INTO rowCount_OUT;
END //

CREATE PROCEDURE sp_addMasterKey(
   IN keyId_IN bigint, IN masterKey_IN varchar(1024),
   OUT rowCount_OUT int)
BEGIN
   INSERT INTO masterKeys(keyId, masterKey)
     (SELECT keyId_IN, masterKey_IN
        FROM masterKeys
       WHERE keyId = keyId_IN
      HAVING COUNT(*) = 0);
   SELECT ROW_COUNT() INTO rowCount_OUT;
END //

CREATE PROCEDURE sp_getMasterKey(
   IN keyId_IN bigint,
   OUT masterKey_OUT varchar(1024))
BEGIN
   SELECT masterKey INTO masterKey_OUT
   FROM masterKeys
   WHERE keyId = keyId_IN;
END //

CREATE PROCEDURE sp_deleteMasterKey(
   IN keyId_IN bigint, OUT rowCount_OUT int)
BEGIN
   DELETE FROM masterKeys
   WHERE keyId = keyId_IN;
   SELECT ROW_COUNT() INTO rowCount_OUT;
END //

CREATE PROCEDURE sp_addDelegationToken(
   IN sequenceNum_IN bigint, IN tokenIdent_IN varchar(1024),
   IN token_IN varchar(1024), IN renewDate_IN bigint,
   OUT rowCount_OUT int)
BEGIN
   INSERT INTO delegationTokens(sequenceNum, tokenIdent, token, renewDate)
     (SELECT sequenceNum_IN, tokenIdent_IN, token_IN, renewDate_IN
        FROM delegationTokens
       WHERE sequenceNum = sequenceNum_IN
      HAVING COUNT(*) = 0);
   SELECT ROW_COUNT() INTO rowCount_OUT;
END //

CREATE PROCEDURE sp_getDelegationToken(
   IN sequenceNum_IN bigint, OUT tokenIdent_OUT varchar(1024),
   OUT token_OUT varchar(1024), OUT renewDate_OUT bigint)
BEGIN
   SELECT tokenIdent, token,  renewDate INTO tokenIdent_OUT, token_OUT, renewDate_OUT
     FROM delegationTokens
    WHERE sequenceNum = sequenceNum_IN;
END //

CREATE PROCEDURE sp_updateDelegationToken(
   IN sequenceNum_IN bigint, IN tokenIdent_IN varchar(1024),
   IN token_IN varchar(1024), IN renewDate_IN bigint, OUT rowCount_OUT int)
BEGIN
   UPDATE delegationTokens
      SET tokenIdent = tokenIdent_IN,
          token = token_IN,
          renewDate = renewDate_IN
    WHERE sequenceNum = sequenceNum_IN;
    SELECT ROW_COUNT() INTO rowCount_OUT;
END //

CREATE PROCEDURE sp_deleteDelegationToken(
   IN sequenceNum_IN bigint, OUT rowCount_OUT int)
BEGIN
   DELETE FROM delegationTokens
   WHERE sequenceNum = sequenceNum_IN;
   SELECT ROW_COUNT() INTO rowCount_OUT;
END //

CREATE PROCEDURE sp_storeVersion(
   IN fedVersion_IN varbinary(1024), IN versionComment_IN varchar(255), OUT rowCount_OUT int)
BEGIN
   DELETE FROM versions;
   INSERT INTO versions (fedVersion, versionComment)
   VALUES (fedVersion_IN, versionComment_IN);
   SELECT ROW_COUNT() INTO rowCount_OUT;
END //

CREATE PROCEDURE sp_getVersion(
   OUT fedVersion_OUT varbinary(1024), OUT versionComment_OUT varchar(255))
BEGIN
   SELECT fedVersion, versionComment INTO fedVersion_OUT, versionComment_OUT
   FROM versions
   LIMIT 1;
END //

DELIMITER ;<|MERGE_RESOLUTION|>--- conflicted
+++ resolved
@@ -92,17 +92,12 @@
    IN applicationContext_IN BLOB,
    OUT storedHomeSubCluster_OUT varchar(256), OUT rowCount_OUT int)
 BEGIN
-<<<<<<< HEAD
-   INSERT INTO applicationsHomeSubCluster(applicationId,homeSubCluster)
-       VALUES(applicationId_IN, homeSubCluster_IN);
-=======
    INSERT INTO applicationsHomeSubCluster
       (applicationId, homeSubCluster, createTime, applicationContext)
       (SELECT applicationId_IN, homeSubCluster_IN, NOW(), applicationContext_IN
        FROM applicationsHomeSubCluster
        WHERE applicationId = applicationId_IN
        HAVING COUNT(*) = 0 );
->>>>>>> b977065c
    SELECT ROW_COUNT() INTO rowCount_OUT;
    SELECT homeSubCluster INTO storedHomeSubCluster_OUT
    FROM applicationsHomeSubCluster
