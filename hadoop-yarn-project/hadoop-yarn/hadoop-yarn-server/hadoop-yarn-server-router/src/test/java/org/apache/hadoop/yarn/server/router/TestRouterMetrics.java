/*
 * Licensed to the Apache Software Foundation (ASF) under one
 * or more contributor license agreements.  See the NOTICE file
 * distributed with this work for additional information
 * regarding copyright ownership.  The ASF licenses this file
 * to you under the Apache License, Version 2.0 (the
 * "License"); you may not use this file except in compliance
 * with the License.  You may obtain a copy of the License at
 *
 *     http://www.apache.org/licenses/LICENSE-2.0
 *
 * Unless required by applicable law or agreed to in writing, software
 * distributed under the License is distributed on an "AS IS" BASIS,
 * WITHOUT WARRANTIES OR CONDITIONS OF ANY KIND, either express or implied.
 * See the License for the specific language governing permissions and
 * limitations under the License.
 */
package org.apache.hadoop.yarn.server.router;

import org.junit.Assert;
import org.junit.BeforeClass;
import org.junit.Test;
import org.slf4j.Logger;
import org.slf4j.LoggerFactory;

/**
 * This class validates the correctness of Router Federation Interceptor
 * Metrics.
 */
public class TestRouterMetrics {
  public static final Logger LOG =
      LoggerFactory.getLogger(TestRouterMetrics.class);

  // All the operations in the bad subcluster failed.
  private MockBadSubCluster badSubCluster = new MockBadSubCluster();
  // All the operations in the bad subcluster succeed.
  private MockGoodSubCluster goodSubCluster = new MockGoodSubCluster();

  private static RouterMetrics metrics = RouterMetrics.getMetrics();

  private static final Double ASSERT_DOUBLE_DELTA = 0.01;

  @BeforeClass
  public static void init() {

    LOG.info("Test: aggregate metrics are initialized correctly");

    Assert.assertEquals(0, metrics.getNumSucceededAppsCreated());
    Assert.assertEquals(0, metrics.getNumSucceededAppsSubmitted());
    Assert.assertEquals(0, metrics.getNumSucceededAppsKilled());
    Assert.assertEquals(0, metrics.getNumSucceededAppsRetrieved());
    Assert.assertEquals(0,
        metrics.getNumSucceededAppAttemptsRetrieved());

    Assert.assertEquals(0, metrics.getAppsFailedCreated());
    Assert.assertEquals(0, metrics.getAppsFailedSubmitted());
    Assert.assertEquals(0, metrics.getAppsFailedKilled());
    Assert.assertEquals(0, metrics.getAppsFailedRetrieved());
    Assert.assertEquals(0,
        metrics.getAppAttemptsFailedRetrieved());

    LOG.info("Test: aggregate metrics are updated correctly");
  }

  /**
   * This test validates the correctness of the metric: Created Apps
   * successfully.
   */
  @Test
  public void testSucceededAppsCreated() {

    long totalGoodBefore = metrics.getNumSucceededAppsCreated();

    goodSubCluster.getNewApplication(100);

    Assert.assertEquals(totalGoodBefore + 1,
        metrics.getNumSucceededAppsCreated());
    Assert.assertEquals(100, metrics.getLatencySucceededAppsCreated(), 0);

    goodSubCluster.getNewApplication(200);

    Assert.assertEquals(totalGoodBefore + 2,
        metrics.getNumSucceededAppsCreated());
    Assert.assertEquals(150, metrics.getLatencySucceededAppsCreated(), 0);
  }

  /**
   * This test validates the correctness of the metric: Failed to create Apps.
   */
  @Test
  public void testAppsFailedCreated() {

    long totalBadbefore = metrics.getAppsFailedCreated();

    badSubCluster.getNewApplication();

    Assert.assertEquals(totalBadbefore + 1, metrics.getAppsFailedCreated());
  }

  /**
   * This test validates the correctness of the metric: Submitted Apps
   * successfully.
   */
  @Test
  public void testSucceededAppsSubmitted() {

    long totalGoodBefore = metrics.getNumSucceededAppsSubmitted();

    goodSubCluster.submitApplication(100);

    Assert.assertEquals(totalGoodBefore + 1,
        metrics.getNumSucceededAppsSubmitted());
    Assert.assertEquals(100, metrics.getLatencySucceededAppsSubmitted(), 0);

    goodSubCluster.submitApplication(200);

    Assert.assertEquals(totalGoodBefore + 2,
        metrics.getNumSucceededAppsSubmitted());
    Assert.assertEquals(150, metrics.getLatencySucceededAppsSubmitted(), 0);
  }

  /**
   * This test validates the correctness of the metric: Failed to submit Apps.
   */
  @Test
  public void testAppsFailedSubmitted() {

    long totalBadbefore = metrics.getAppsFailedSubmitted();

    badSubCluster.submitApplication();

    Assert.assertEquals(totalBadbefore + 1, metrics.getAppsFailedSubmitted());
  }

  /**
   * This test validates the correctness of the metric: Killed Apps
   * successfully.
   */
  @Test
  public void testSucceededAppsKilled() {

    long totalGoodBefore = metrics.getNumSucceededAppsKilled();

    goodSubCluster.forceKillApplication(100);

    Assert.assertEquals(totalGoodBefore + 1,
        metrics.getNumSucceededAppsKilled());
    Assert.assertEquals(100, metrics.getLatencySucceededAppsKilled(), 0);

    goodSubCluster.forceKillApplication(200);

    Assert.assertEquals(totalGoodBefore + 2,
        metrics.getNumSucceededAppsKilled());
    Assert.assertEquals(150, metrics.getLatencySucceededAppsKilled(), 0);
  }

  /**
   * This test validates the correctness of the metric: Failed to kill Apps.
   */
  @Test
  public void testAppsFailedKilled() {

    long totalBadbefore = metrics.getAppsFailedKilled();

    badSubCluster.forceKillApplication();

    Assert.assertEquals(totalBadbefore + 1, metrics.getAppsFailedKilled());
  }

  /**
   * This test validates the correctness of the metric: Retrieved Apps
   * successfully.
   */
  @Test
  public void testSucceededAppsReport() {

    long totalGoodBefore = metrics.getNumSucceededAppsRetrieved();

    goodSubCluster.getApplicationReport(100);

    Assert.assertEquals(totalGoodBefore + 1,
        metrics.getNumSucceededAppsRetrieved());
    Assert.assertEquals(100, metrics.getLatencySucceededGetAppReport(), 0);

    goodSubCluster.getApplicationReport(200);

    Assert.assertEquals(totalGoodBefore + 2,
        metrics.getNumSucceededAppsRetrieved());
    Assert.assertEquals(150, metrics.getLatencySucceededGetAppReport(), 0);
  }

  /**
   * This test validates the correctness of the metric: Failed to retrieve Apps.
   */
  @Test
  public void testAppsReportFailed() {

    long totalBadbefore = metrics.getAppsFailedRetrieved();

    badSubCluster.getApplicationReport();

    Assert.assertEquals(totalBadbefore + 1, metrics.getAppsFailedRetrieved());
  }

  /**
   * This test validates the correctness of the metric:
   * Retrieved AppAttempt Report
   * successfully.
   */
  @Test
  public void testSucceededAppAttemptReport() {

    long totalGoodBefore = metrics.getNumSucceededAppAttemptReportRetrieved();

    goodSubCluster.getApplicationAttemptReport(100);

    Assert.assertEquals(totalGoodBefore + 1,
        metrics.getNumSucceededAppAttemptReportRetrieved());
    Assert.assertEquals(100,
        metrics.getLatencySucceededGetAppAttemptReport(), ASSERT_DOUBLE_DELTA);

    goodSubCluster.getApplicationAttemptReport(200);

    Assert.assertEquals(totalGoodBefore + 2,
        metrics.getNumSucceededAppAttemptReportRetrieved());
    Assert.assertEquals(150,
        metrics.getLatencySucceededGetAppAttemptReport(), ASSERT_DOUBLE_DELTA);
  }

  /**
   * This test validates the correctness of the metric:
   * Failed to retrieve AppAttempt Report.
   */
  @Test
  public void testAppAttemptReportFailed() {

    long totalBadBefore = metrics.getAppAttemptReportFailedRetrieved();

    badSubCluster.getApplicationAttemptReport();

    Assert.assertEquals(totalBadBefore + 1,
        metrics.getAppAttemptReportFailedRetrieved());
  }

  /**
   * This test validates the correctness of the metric: Retrieved Multiple Apps
   * successfully.
   */
  @Test
  public void testSucceededMultipleAppsReport() {

    long totalGoodBefore = metrics.getNumSucceededMultipleAppsRetrieved();

    goodSubCluster.getApplicationsReport(100);

    Assert.assertEquals(totalGoodBefore + 1,
        metrics.getNumSucceededMultipleAppsRetrieved());
    Assert.assertEquals(100, metrics.getLatencySucceededMultipleGetAppReport(),
        0);

    goodSubCluster.getApplicationsReport(200);

    Assert.assertEquals(totalGoodBefore + 2,
        metrics.getNumSucceededMultipleAppsRetrieved());
    Assert.assertEquals(150, metrics.getLatencySucceededMultipleGetAppReport(),
        0);
  }

  /**
   * This test validates the correctness of the metric: Failed to retrieve
   * Multiple Apps.
   */
  @Test
  public void testMulipleAppsReportFailed() {

    long totalBadbefore = metrics.getMultipleAppsFailedRetrieved();

    badSubCluster.getApplicationsReport();

    Assert.assertEquals(totalBadbefore + 1,
        metrics.getMultipleAppsFailedRetrieved());
  }

  /**
   * This test validates the correctness of the metric: Retrieved getClusterMetrics
   * multiple times successfully.
   */
  @Test
  public void testSucceededGetClusterMetrics() {
    long totalGoodBefore = metrics.getNumSucceededGetClusterMetricsRetrieved();
    goodSubCluster.getClusterMetrics(100);
    Assert.assertEquals(totalGoodBefore + 1,
        metrics.getNumSucceededGetClusterMetricsRetrieved());
    Assert.assertEquals(100, metrics.getLatencySucceededGetClusterMetricsRetrieved(),
        0);
    goodSubCluster.getClusterMetrics(200);
    Assert.assertEquals(totalGoodBefore + 2,
        metrics.getNumSucceededGetClusterMetricsRetrieved());
    Assert.assertEquals(150, metrics.getLatencySucceededGetClusterMetricsRetrieved(),
        0);
  }

  /**
   * This test validates the correctness of the metric: Failed to
   * retrieve getClusterMetrics.
   */
  @Test
  public void testGetClusterMetricsFailed() {
    long totalBadbefore = metrics.getClusterMetricsFailedRetrieved();
    badSubCluster.getClusterMetrics();
    Assert.assertEquals(totalBadbefore + 1,
        metrics.getClusterMetricsFailedRetrieved());
  }

  // Records failures for all calls
  private class MockBadSubCluster {
    public void getNewApplication() {
      LOG.info("Mocked: failed getNewApplication call");
      metrics.incrAppsFailedCreated();
    }

    public void submitApplication() {
      LOG.info("Mocked: failed submitApplication call");
      metrics.incrAppsFailedSubmitted();
    }

    public void forceKillApplication() {
      LOG.info("Mocked: failed forceKillApplication call");
      metrics.incrAppsFailedKilled();
    }

    public void getApplicationReport() {
      LOG.info("Mocked: failed getApplicationReport call");
      metrics.incrAppsFailedRetrieved();
    }

    public void getApplicationAttemptReport() {
      LOG.info("Mocked: failed getApplicationAttemptReport call");
      metrics.incrAppAttemptReportFailedRetrieved();
    }

    public void getApplicationsReport() {
      LOG.info("Mocked: failed getApplicationsReport call");
      metrics.incrMultipleAppsFailedRetrieved();
    }

    public void getClusterMetrics() {
      LOG.info("Mocked: failed getClusterMetrics call");
      metrics.incrGetClusterMetricsFailedRetrieved();
    }

    public void getClusterNodes() {
      LOG.info("Mocked: failed getClusterNodes call");
      metrics.incrClusterNodesFailedRetrieved();
    }

    public void getNodeToLabels() {
      LOG.info("Mocked: failed getNodeToLabels call");
      metrics.incrNodeToLabelsFailedRetrieved();
    }

    public void getLabelToNodes() {
      LOG.info("Mocked: failed getLabelToNodes call");
      metrics.incrLabelsToNodesFailedRetrieved();
    }

    public void getClusterNodeLabels() {
      LOG.info("Mocked: failed getClusterNodeLabels call");
      metrics.incrClusterNodeLabelsFailedRetrieved();
    }

    public void getQueueUserAcls() {
      LOG.info("Mocked: failed getQueueUserAcls call");
      metrics.incrQueueUserAclsFailedRetrieved();
    }

    public void getListReservations() {
      LOG.info("Mocked: failed listReservations call");
      metrics.incrListReservationsFailedRetrieved();
    }

    public void getApplicationAttempts() {
      LOG.info("Mocked: failed getApplicationAttempts call");
      metrics.incrAppAttemptsFailedRetrieved();
    }

    public void getContainerReport() {
      LOG.info("Mocked: failed getContainerReport call");
      metrics.incrGetContainerReportFailedRetrieved();
    }

    public void getContainers() {
      LOG.info("Mocked: failed getContainer call");
      metrics.incrGetContainersFailedRetrieved();
    }

    public void getResourceTypeInfo() {
      LOG.info("Mocked: failed getResourceTypeInfo call");
      metrics.incrResourceTypeInfoFailedRetrieved();
    }

    public void getFailApplicationAttempt() {
      LOG.info("Mocked: failed failApplicationAttempt call");
      metrics.incrFailAppAttemptFailedRetrieved();
    }

    public void getUpdateApplicationPriority() {
      LOG.info("Mocked: failed updateApplicationPriority call");
      metrics.incrUpdateAppPriorityFailedRetrieved();
    }

    public void getUpdateApplicationTimeouts() {
      LOG.info("Mocked: failed updateApplicationTimeouts call");
      metrics.incrUpdateApplicationTimeoutsRetrieved();
    }

    public void getSignalContainer() {
      LOG.info("Mocked: failed signalContainer call");
      metrics.incrSignalToContainerFailedRetrieved();
    }

    public void getQueueInfo() {
      LOG.info("Mocked: failed getQueueInfo call");
      metrics.incrGetQueueInfoFailedRetrieved();
    }

    public void moveApplicationAcrossQueuesFailed() {
      LOG.info("Mocked: failed moveApplicationAcrossQueuesFailed call");
      metrics.incrMoveApplicationAcrossQueuesFailedRetrieved();
    }

    public void getResourceProfilesFailed() {
      LOG.info("Mocked: failed getResourceProfilesFailed call");
      metrics.incrGetResourceProfilesFailedRetrieved();
    }

    public void getResourceProfileFailed() {
      LOG.info("Mocked: failed getResourceProfileFailed call");
      metrics.incrGetResourceProfileFailedRetrieved();
    }

    public void getAttributesToNodesFailed() {
      LOG.info("Mocked: failed getAttributesToNodesFailed call");
      metrics.incrGetAttributesToNodesFailedRetrieved();
    }

    public void getClusterNodeAttributesFailed() {
      LOG.info("Mocked: failed getClusterNodeAttributesFailed call");
      metrics.incrGetClusterNodeAttributesFailedRetrieved();
    }

    public void getNodesToAttributesFailed() {
      LOG.info("Mocked: failed getNodesToAttributesFailed call");
      metrics.incrGetNodesToAttributesFailedRetrieved();
    }

    public void getNewReservationFailed() {
      LOG.info("Mocked: failed getNewReservationFailed call");
      metrics.incrGetNewReservationFailedRetrieved();
    }

    public void getSubmitReservationFailed() {
      LOG.info("Mocked: failed getSubmitReservationFailed call");
      metrics.incrSubmitReservationFailedRetrieved();
    }

    public void getUpdateReservationFailed() {
      LOG.info("Mocked: failed getUpdateReservationFailed call");
      metrics.incrUpdateReservationFailedRetrieved();
    }

    public void getDeleteReservationFailed() {
      LOG.info("Mocked: failed getDeleteReservationFailed call");
      metrics.incrDeleteReservationFailedRetrieved();
    }

    public void getListReservationFailed() {
      LOG.info("Mocked: failed getListReservationFailed call");
      metrics.incrListReservationFailedRetrieved();
    }

    public void getAppActivitiesFailed() {
      LOG.info("Mocked: failed getAppActivitiesFailed call");
      metrics.incrGetAppActivitiesFailedRetrieved();
    }

    public void getAppStatisticsFailed() {
      LOG.info("Mocked: failed getAppStatisticsFailed call");
      metrics.incrGetAppStatisticsFailedRetrieved();
    }

    public void getAppPriorityFailed() {
      LOG.info("Mocked: failed getAppPriorityFailed call");
      metrics.incrGetAppPriorityFailedRetrieved();
    }

    public void getAppQueueFailed() {
      LOG.info("Mocked: failed getAppQueueFailed call");
      metrics.incrGetAppQueueFailedRetrieved();
    }

    public void getUpdateQueueFailed() {
      LOG.info("Mocked: failed getUpdateQueueFailed call");
      metrics.incrUpdateAppQueueFailedRetrieved();
    }

    public void getAppTimeoutFailed() {
      LOG.info("Mocked: failed getAppTimeoutFailed call");
      metrics.incrGetAppTimeoutFailedRetrieved();
    }

    public void getAppTimeoutsFailed() {
      LOG.info("Mocked: failed getAppTimeoutsFailed call");
      metrics.incrGetAppTimeoutsFailedRetrieved();
    }

    public void getRMNodeLabelsFailed() {
      LOG.info("Mocked: failed getRMNodeLabelsFailed call");
      metrics.incrGetRMNodeLabelsFailedRetrieved();
    }

    public void getCheckUserAccessToQueueFailed() {
      LOG.info("Mocked: failed checkUserAccessToQueue call");
      metrics.incrCheckUserAccessToQueueFailedRetrieved();
    }

    public void getDelegationTokenFailed() {
      LOG.info("Mocked: failed getDelegationToken call");
      metrics.incrGetDelegationTokenFailedRetrieved();
    }

    public void getRenewDelegationTokenFailed() {
      LOG.info("Mocked: failed renewDelegationToken call");
      metrics.incrRenewDelegationTokenFailedRetrieved();
    }

    public void getRefreshAdminAclsFailedRetrieved() {
      LOG.info("Mocked: failed refreshAdminAcls call");
      metrics.incrRefreshAdminAclsFailedRetrieved();
    }

    public void getRefreshServiceAclsFailedRetrieved() {
      LOG.info("Mocked: failed refreshServiceAcls call");
      metrics.incrRefreshServiceAclsFailedRetrieved();
    }

    public void getReplaceLabelsOnNodesFailed() {
      LOG.info("Mocked: failed replaceLabelsOnNodes call");
      metrics.incrReplaceLabelsOnNodesFailedRetrieved();
    }

    public void getReplaceLabelsOnNodeFailed() {
      LOG.info("Mocked: failed ReplaceLabelOnNode call");
      metrics.incrReplaceLabelsOnNodeFailedRetrieved();
    }

    public void getDumpSchedulerLogsFailed() {
      LOG.info("Mocked: failed DumpSchedulerLogs call");
      metrics.incrDumpSchedulerLogsFailedRetrieved();
    }

    public void getActivitiesFailed() {
      LOG.info("Mocked: failed getBulkActivitie call");
      metrics.incrGetActivitiesFailedRetrieved();
    }

    public void getBulkActivitiesFailed() {
      LOG.info("Mocked: failed getBulkActivitie call");
      metrics.incrGetBulkActivitiesFailedRetrieved();
    }

<<<<<<< HEAD
    public void getSchedulerConfigurationFailed() {
      LOG.info("Mocked: failed getSchedulerConfiguration call");
      metrics.incrGetSchedulerConfigurationFailedRetrieved();
    }

    public void updateSchedulerConfigurationFailedRetrieved() {
      LOG.info("Mocked: failed updateSchedulerConfiguration call");
      metrics.incrUpdateSchedulerConfigurationFailedRetrieved();
=======
    public void getClusterInfoFailed() {
      LOG.info("Mocked: failed getClusterInfo call");
      metrics.incrGetClusterInfoFailedRetrieved();
    }

    public void getClusterUserInfoFailed() {
      LOG.info("Mocked: failed getClusterUserInfo call");
      metrics.incrGetClusterUserInfoFailedRetrieved();
>>>>>>> b6a9d7b4
    }
  }

  // Records successes for all calls
  private class MockGoodSubCluster {
    public void getNewApplication(long duration) {
      LOG.info("Mocked: successful getNewApplication call with duration {}",
          duration);
      metrics.succeededAppsCreated(duration);
    }

    public void submitApplication(long duration) {
      LOG.info("Mocked: successful submitApplication call with duration {}",
          duration);
      metrics.succeededAppsSubmitted(duration);
    }

    public void forceKillApplication(long duration) {
      LOG.info("Mocked: successful forceKillApplication call with duration {}",
          duration);
      metrics.succeededAppsKilled(duration);
    }

    public void getApplicationReport(long duration) {
      LOG.info("Mocked: successful getApplicationReport call with duration {}",
          duration);
      metrics.succeededAppsRetrieved(duration);
    }

    public void getApplicationAttemptReport(long duration) {
      LOG.info("Mocked: successful getApplicationAttemptReport call " +
          "with duration {}", duration);
      metrics.succeededAppAttemptReportRetrieved(duration);
    }

    public void getApplicationsReport(long duration) {
      LOG.info("Mocked: successful getApplicationsReport call with duration {}",
          duration);
      metrics.succeededMultipleAppsRetrieved(duration);
    }

    public void getClusterMetrics(long duration){
      LOG.info("Mocked: successful getClusterMetrics call with duration {}",
              duration);
      metrics.succeededGetClusterMetricsRetrieved(duration);
    }

    public void getClusterNodes(long duration) {
      LOG.info("Mocked: successful getClusterNodes call with duration {}", duration);
      metrics.succeededGetClusterNodesRetrieved(duration);
    }

    public void getNodeToLabels(long duration) {
      LOG.info("Mocked: successful getNodeToLabels call with duration {}", duration);
      metrics.succeededGetNodeToLabelsRetrieved(duration);
    }

    public void getLabelToNodes(long duration) {
      LOG.info("Mocked: successful getLabelToNodes call with duration {}", duration);
      metrics.succeededGetLabelsToNodesRetrieved(duration);
    }

    public void getClusterNodeLabels(long duration) {
      LOG.info("Mocked: successful getClusterNodeLabels call with duration {}", duration);
      metrics.succeededGetClusterNodeLabelsRetrieved(duration);
    }

    public void getQueueUserAcls(long duration) {
      LOG.info("Mocked: successful getQueueUserAcls call with duration {}", duration);
      metrics.succeededGetQueueUserAclsRetrieved(duration);
    }

    public void getListReservations(long duration) {
      LOG.info("Mocked: successful listReservations call with duration {}", duration);
      metrics.succeededListReservationsRetrieved(duration);
    }

    public void getApplicationAttempts(long duration) {
      LOG.info("Mocked: successful getApplicationAttempts call with duration {}", duration);
      metrics.succeededAppAttemptsRetrieved(duration);
    }

    public void getContainerReport(long duration) {
      LOG.info("Mocked: successful getContainerReport call with duration {}", duration);
      metrics.succeededGetContainerReportRetrieved(duration);
    }

    public void getContainers(long duration) {
      LOG.info("Mocked: successful getContainer call with duration {}", duration);
      metrics.succeededGetContainersRetrieved(duration);
    }

    public void getResourceTypeInfo(long duration) {
      LOG.info("Mocked: successful getResourceTypeInfo call with duration {}", duration);
      metrics.succeededGetResourceTypeInfoRetrieved(duration);
    }

    public void getFailApplicationAttempt(long duration) {
      LOG.info("Mocked: successful failApplicationAttempt call with duration {}", duration);
      metrics.succeededFailAppAttemptRetrieved(duration);
    }

    public void getUpdateApplicationPriority(long duration) {
      LOG.info("Mocked: successful updateApplicationPriority call with duration {}", duration);
      metrics.succeededUpdateAppPriorityRetrieved(duration);
    }

    public void getUpdateApplicationTimeouts(long duration) {
      LOG.info("Mocked: successful updateApplicationTimeouts call with duration {}", duration);
      metrics.succeededUpdateAppTimeoutsRetrieved(duration);
    }

    public void getSignalToContainerTimeouts(long duration) {
      LOG.info("Mocked: successful signalToContainer call with duration {}", duration);
      metrics.succeededSignalToContainerRetrieved(duration);
    }

    public void getQueueInfoRetrieved(long duration) {
      LOG.info("Mocked: successful getQueueInfo call with duration {}", duration);
      metrics.succeededGetQueueInfoRetrieved(duration);
    }

    public void moveApplicationAcrossQueuesRetrieved(long duration) {
      LOG.info("Mocked: successful moveApplicationAcrossQueues call with duration {}", duration);
      metrics.succeededMoveApplicationAcrossQueuesRetrieved(duration);
    }

    public void getResourceProfilesRetrieved(long duration) {
      LOG.info("Mocked: successful getResourceProfiles call with duration {}", duration);
      metrics.succeededGetResourceProfilesRetrieved(duration);
    }

    public void getResourceProfileRetrieved(long duration) {
      LOG.info("Mocked: successful getResourceProfile call with duration {}", duration);
      metrics.succeededGetResourceProfileRetrieved(duration);
    }

    public void getAttributesToNodesRetrieved(long duration) {
      LOG.info("Mocked: successful getAttributesToNodes call with duration {}", duration);
      metrics.succeededGetAttributesToNodesRetrieved(duration);
    }

    public void getClusterNodeAttributesRetrieved(long duration) {
      LOG.info("Mocked: successful getClusterNodeAttributes call with duration {}", duration);
      metrics.succeededGetClusterNodeAttributesRetrieved(duration);
    }

    public void getNodesToAttributesRetrieved(long duration) {
      LOG.info("Mocked: successful getNodesToAttributes call with duration {}", duration);
      metrics.succeededGetNodesToAttributesRetrieved(duration);
    }

    public void getNewReservationRetrieved(long duration) {
      LOG.info("Mocked: successful getNewReservation call with duration {}", duration);
      metrics.succeededGetNewReservationRetrieved(duration);
    }

    public void getSubmitReservationRetrieved(long duration) {
      LOG.info("Mocked: successful getSubmitReservation call with duration {}", duration);
      metrics.succeededSubmitReservationRetrieved(duration);
    }

    public void getUpdateReservationRetrieved(long duration) {
      LOG.info("Mocked: successful getUpdateReservation call with duration {}", duration);
      metrics.succeededUpdateReservationRetrieved(duration);
    }

    public void getDeleteReservationRetrieved(long duration) {
      LOG.info("Mocked: successful getDeleteReservation call with duration {}", duration);
      metrics.succeededDeleteReservationRetrieved(duration);
    }

    public void getListReservationRetrieved(long duration) {
      LOG.info("Mocked: successful getListReservation call with duration {}", duration);
      metrics.succeededListReservationRetrieved(duration);
    }

    public void getAppActivitiesRetrieved(long duration) {
      LOG.info("Mocked: successful getAppActivities call with duration {}", duration);
      metrics.succeededGetAppActivitiesRetrieved(duration);
    }

    public void getAppStatisticsRetrieved(long duration) {
      LOG.info("Mocked: successful getAppStatistics call with duration {}", duration);
      metrics.succeededGetAppStatisticsRetrieved(duration);
    }

    public void getAppPriorityRetrieved(long duration) {
      LOG.info("Mocked: successful getAppPriority call with duration {}", duration);
      metrics.succeededGetAppPriorityRetrieved(duration);
    }

    public void getAppQueueRetrieved(long duration) {
      LOG.info("Mocked: successful getAppQueue call with duration {}", duration);
      metrics.succeededGetAppQueueRetrieved(duration);
    }

    public void getUpdateQueueRetrieved(long duration) {
      LOG.info("Mocked: successful getUpdateQueue call with duration {}", duration);
      metrics.succeededUpdateAppQueueRetrieved(duration);
    }

    public void getAppTimeoutRetrieved(long duration) {
      LOG.info("Mocked: successful getAppTimeout call with duration {}", duration);
      metrics.succeededGetAppTimeoutRetrieved(duration);
    }

    public void getAppTimeoutsRetrieved(long duration) {
      LOG.info("Mocked: successful getAppTimeouts call with duration {}", duration);
      metrics.succeededGetAppTimeoutsRetrieved(duration);
    }

    public void getRMNodeLabelsRetrieved(long duration) {
      LOG.info("Mocked: successful getRMNodeLabels call with duration {}", duration);
      metrics.succeededGetRMNodeLabelsRetrieved(duration);
    }

    public void getCheckUserAccessToQueueRetrieved(long duration) {
      LOG.info("Mocked: successful CheckUserAccessToQueue call with duration {}", duration);
      metrics.succeededCheckUserAccessToQueueRetrieved(duration);
    }

    public void getGetDelegationTokenRetrieved(long duration) {
      LOG.info("Mocked: successful GetDelegationToken call with duration {}", duration);
      metrics.succeededGetDelegationTokenRetrieved(duration);
    }

    public void getRenewDelegationTokenRetrieved(long duration) {
      LOG.info("Mocked: successful RenewDelegationToken call with duration {}", duration);
      metrics.succeededRenewDelegationTokenRetrieved(duration);
    }

    public void getRefreshAdminAclsRetrieved(long duration) {
      LOG.info("Mocked: successful RefreshAdminAcls call with duration {}", duration);
      metrics.succeededRefreshAdminAclsRetrieved(duration);
    }

    public void getRefreshServiceAclsRetrieved(long duration) {
      LOG.info("Mocked: successful RefreshServiceAcls call with duration {}", duration);
      metrics.succeededRefreshServiceAclsRetrieved(duration);
    }

    public void getNumSucceededReplaceLabelsOnNodesRetrieved(long duration) {
      LOG.info("Mocked: successful ReplaceLabelsOnNodes call with duration {}", duration);
      metrics.succeededReplaceLabelsOnNodesRetrieved(duration);
    }

    public void getNumSucceededReplaceLabelsOnNodeRetrieved(long duration) {
      LOG.info("Mocked: successful ReplaceLabelOnNode call with duration {}", duration);
      metrics.succeededReplaceLabelsOnNodeRetrieved(duration);
    }

    public void getDumpSchedulerLogsRetrieved(long duration) {
      LOG.info("Mocked: successful DumpSchedulerLogs call with duration {}", duration);
      metrics.succeededDumpSchedulerLogsRetrieved(duration);
    }

    public void getActivitiesRetrieved(long duration) {
      LOG.info("Mocked: successful GetActivities call with duration {}", duration);
      metrics.succeededGetActivitiesLatencyRetrieved(duration);
    }

    public void getBulkActivitiesRetrieved(long duration) {
      LOG.info("Mocked: successful GetBulkActivities call with duration {}", duration);
      metrics.succeededGetBulkActivitiesRetrieved(duration);
    }

    public void addToClusterNodeLabelsRetrieved(long duration) {
      LOG.info("Mocked: successful AddToClusterNodeLabels call with duration {}", duration);
      metrics.succeededAddToClusterNodeLabelsRetrieved(duration);
    }

<<<<<<< HEAD
    public void getSchedulerConfigurationRetrieved(long duration) {
      LOG.info("Mocked: successful GetSchedulerConfiguration call with duration {}", duration);
      metrics.succeededGetSchedulerConfigurationRetrieved(duration);
    }

    public void getUpdateSchedulerConfigurationRetrieved(long duration) {
      LOG.info("Mocked: successful UpdateSchedulerConfiguration call with duration {}", duration);
      metrics.succeededUpdateSchedulerConfigurationRetrieved(duration);
=======
    public void getClusterInfoRetrieved(long duration) {
      LOG.info("Mocked: successful GetClusterInfoRetrieved call with duration {}", duration);
      metrics.succeededGetClusterInfoRetrieved(duration);
    }

    public void getClusterUserInfoRetrieved(long duration) {
      LOG.info("Mocked: successful GetClusterUserInfoRetrieved call with duration {}", duration);
      metrics.succeededGetClusterUserInfoRetrieved(duration);
>>>>>>> b6a9d7b4
    }
  }

  @Test
  public void testSucceededGetClusterNodes() {
    long totalGoodBefore = metrics.getNumSucceededGetClusterNodesRetrieved();
    goodSubCluster.getClusterNodes(150);
    Assert.assertEquals(totalGoodBefore + 1, metrics.getNumSucceededGetClusterNodesRetrieved());
    Assert.assertEquals(150, metrics.getLatencySucceededGetClusterNodesRetrieved(),
        ASSERT_DOUBLE_DELTA);
    goodSubCluster.getClusterNodes(300);
    Assert.assertEquals(totalGoodBefore + 2, metrics.getNumSucceededGetClusterNodesRetrieved());
    Assert.assertEquals(225, metrics.getLatencySucceededGetClusterNodesRetrieved(),
        ASSERT_DOUBLE_DELTA);
  }

  @Test
  public void testGetClusterNodesFailed() {
    long totalBadBefore = metrics.getClusterNodesFailedRetrieved();
    badSubCluster.getClusterNodes();
    Assert.assertEquals(totalBadBefore + 1, metrics.getClusterNodesFailedRetrieved());
  }

  @Test
  public void testSucceededGetNodeToLabels() {
    long totalGoodBefore = metrics.getNumSucceededGetNodeToLabelsRetrieved();
    goodSubCluster.getNodeToLabels(150);
    Assert.assertEquals(totalGoodBefore + 1, metrics.getNumSucceededGetNodeToLabelsRetrieved());
    Assert.assertEquals(150, metrics.getLatencySucceededGetNodeToLabelsRetrieved(),
        ASSERT_DOUBLE_DELTA);
    goodSubCluster.getNodeToLabels(300);
    Assert.assertEquals(totalGoodBefore + 2, metrics.getNumSucceededGetNodeToLabelsRetrieved());
    Assert.assertEquals(225, metrics.getLatencySucceededGetNodeToLabelsRetrieved(),
        ASSERT_DOUBLE_DELTA);
  }

  @Test
  public void testGetNodeToLabelsFailed() {
    long totalBadBefore = metrics.getNodeToLabelsFailedRetrieved();
    badSubCluster.getNodeToLabels();
    Assert.assertEquals(totalBadBefore + 1, metrics.getNodeToLabelsFailedRetrieved());
  }

  @Test
  public void testSucceededLabelsToNodes() {
    long totalGoodBefore = metrics.getNumSucceededGetLabelsToNodesRetrieved();
    goodSubCluster.getLabelToNodes(150);
    Assert.assertEquals(totalGoodBefore + 1, metrics.getNumSucceededGetLabelsToNodesRetrieved());
    Assert.assertEquals(150, metrics.getLatencySucceededGetLabelsToNodesRetrieved(),
        ASSERT_DOUBLE_DELTA);
    goodSubCluster.getLabelToNodes(300);
    Assert.assertEquals(totalGoodBefore + 2, metrics.getNumSucceededGetLabelsToNodesRetrieved());
    Assert.assertEquals(225, metrics.getLatencySucceededGetLabelsToNodesRetrieved(),
        ASSERT_DOUBLE_DELTA);
  }

  @Test
  public void testGetLabelsToNodesFailed() {
    long totalBadBefore = metrics.getLabelsToNodesFailedRetrieved();
    badSubCluster.getLabelToNodes();
    Assert.assertEquals(totalBadBefore + 1, metrics.getLabelsToNodesFailedRetrieved());
  }

  @Test
  public void testSucceededClusterNodeLabels() {
    long totalGoodBefore = metrics.getNumSucceededGetClusterNodeLabelsRetrieved();
    goodSubCluster.getClusterNodeLabels(150);
    Assert.assertEquals(totalGoodBefore + 1,
        metrics.getNumSucceededGetClusterNodeLabelsRetrieved());
    Assert.assertEquals(150,
        metrics.getLatencySucceededGetClusterNodeLabelsRetrieved(), ASSERT_DOUBLE_DELTA);
    goodSubCluster.getClusterNodeLabels(300);
    Assert.assertEquals(totalGoodBefore + 2,
        metrics.getNumSucceededGetClusterNodeLabelsRetrieved());
    Assert.assertEquals(225, metrics.getLatencySucceededGetClusterNodeLabelsRetrieved(),
        ASSERT_DOUBLE_DELTA);
  }

  @Test
  public void testClusterNodeLabelsFailed() {
    long totalBadBefore = metrics.getGetClusterNodeLabelsFailedRetrieved();
    badSubCluster.getClusterNodeLabels();
    Assert.assertEquals(totalBadBefore + 1, metrics.getGetClusterNodeLabelsFailedRetrieved());
  }

  @Test
  public void testSucceededQueueUserAcls() {
    long totalGoodBefore = metrics.getNumSucceededGetQueueUserAclsRetrieved();
    goodSubCluster.getQueueUserAcls(150);
    Assert.assertEquals(totalGoodBefore + 1,
        metrics.getNumSucceededGetQueueUserAclsRetrieved());
    Assert.assertEquals(150,
        metrics.getLatencySucceededGetQueueUserAclsRetrieved(), ASSERT_DOUBLE_DELTA);
    goodSubCluster.getQueueUserAcls(300);
    Assert.assertEquals(totalGoodBefore + 2,
        metrics.getNumSucceededGetQueueUserAclsRetrieved());
    Assert.assertEquals(225, metrics.getLatencySucceededGetQueueUserAclsRetrieved(),
        ASSERT_DOUBLE_DELTA);
  }

  @Test
  public void testQueueUserAclsFailed() {
    long totalBadBefore = metrics.getQueueUserAclsFailedRetrieved();
    badSubCluster.getQueueUserAcls();
    Assert.assertEquals(totalBadBefore + 1, metrics.getQueueUserAclsFailedRetrieved());
  }
  @Test
  public void testSucceededListReservations() {
    long totalGoodBefore = metrics.getNumSucceededListReservationsRetrieved();
    goodSubCluster.getListReservations(150);
    Assert.assertEquals(totalGoodBefore + 1,
        metrics.getNumSucceededListReservationsRetrieved());
    Assert.assertEquals(150,
        metrics.getLatencySucceededListReservationsRetrieved(), ASSERT_DOUBLE_DELTA);
    goodSubCluster.getListReservations(300);
    Assert.assertEquals(totalGoodBefore + 2,
        metrics.getNumSucceededListReservationsRetrieved());
    Assert.assertEquals(225, metrics.getLatencySucceededListReservationsRetrieved(),
        ASSERT_DOUBLE_DELTA);
  }

  @Test
  public void testListReservationsFailed() {
    long totalBadBefore = metrics.getListReservationsFailedRetrieved();
    badSubCluster.getListReservations();
    Assert.assertEquals(totalBadBefore + 1, metrics.getListReservationsFailedRetrieved());
  }

  @Test
  public void testSucceededGetApplicationAttempts() {
    long totalGoodBefore = metrics.getNumSucceededAppAttemptsRetrieved();
    goodSubCluster.getApplicationAttempts(150);
    Assert.assertEquals(totalGoodBefore + 1,
        metrics.getNumSucceededAppAttemptsRetrieved());
    Assert.assertEquals(150,
        metrics.getLatencySucceededAppAttemptRetrieved(), ASSERT_DOUBLE_DELTA);
    goodSubCluster.getApplicationAttempts(300);
    Assert.assertEquals(totalGoodBefore + 2,
        metrics.getNumSucceededAppAttemptsRetrieved());
    Assert.assertEquals(225, metrics.getLatencySucceededAppAttemptRetrieved(),
        ASSERT_DOUBLE_DELTA);
  }

  @Test
  public void testGetApplicationAttemptsFailed() {
    long totalBadBefore = metrics.getAppAttemptsFailedRetrieved();
    badSubCluster.getApplicationAttempts();
    Assert.assertEquals(totalBadBefore + 1, metrics.getAppAttemptsFailedRetrieved());
  }

  @Test
  public void testSucceededGetContainerReport() {
    long totalGoodBefore = metrics.getNumSucceededGetContainerReportRetrieved();
    goodSubCluster.getContainerReport(150);
    Assert.assertEquals(totalGoodBefore + 1,
        metrics.getNumSucceededGetContainerReportRetrieved());
    Assert.assertEquals(150,
        metrics.getLatencySucceededGetContainerReportRetrieved(), ASSERT_DOUBLE_DELTA);
    goodSubCluster.getContainerReport(300);
    Assert.assertEquals(totalGoodBefore + 2,
        metrics.getNumSucceededGetContainerReportRetrieved());
    Assert.assertEquals(225, metrics.getLatencySucceededGetContainerReportRetrieved(),
        ASSERT_DOUBLE_DELTA);
  }

  @Test
  public void testGetContainerReportFailed() {
    long totalBadBefore = metrics.getContainerReportFailedRetrieved();
    badSubCluster.getContainerReport();
    Assert.assertEquals(totalBadBefore + 1, metrics.getContainerReportFailedRetrieved());
  }

  @Test
  public void testSucceededGetContainers() {
    long totalGoodBefore = metrics.getNumSucceededGetContainersRetrieved();
    goodSubCluster.getContainers(150);
    Assert.assertEquals(totalGoodBefore + 1,
        metrics.getNumSucceededGetContainersRetrieved());
    Assert.assertEquals(150,
        metrics.getLatencySucceededGetContainersRetrieved(), ASSERT_DOUBLE_DELTA);
    goodSubCluster.getContainers(300);
    Assert.assertEquals(totalGoodBefore + 2,
        metrics.getNumSucceededGetContainersRetrieved());
    Assert.assertEquals(225, metrics.getLatencySucceededGetContainersRetrieved(),
        ASSERT_DOUBLE_DELTA);
  }

  @Test
  public void testGetContainersFailed() {
    long totalBadBefore = metrics.getContainersFailedRetrieved();
    badSubCluster.getContainers();
    Assert.assertEquals(totalBadBefore + 1, metrics.getContainersFailedRetrieved());
  }

  @Test
  public void testSucceededGetResourceTypeInfo() {
    long totalGoodBefore = metrics.getNumSucceededGetResourceTypeInfoRetrieved();
    goodSubCluster.getResourceTypeInfo(150);
    Assert.assertEquals(totalGoodBefore + 1,
        metrics.getNumSucceededGetResourceTypeInfoRetrieved());
    Assert.assertEquals(150,
        metrics.getLatencySucceededGetResourceTypeInfoRetrieved(), ASSERT_DOUBLE_DELTA);
    goodSubCluster.getResourceTypeInfo(300);
    Assert.assertEquals(totalGoodBefore + 2,
        metrics.getNumSucceededGetResourceTypeInfoRetrieved());
    Assert.assertEquals(225,
        metrics.getLatencySucceededGetResourceTypeInfoRetrieved(), ASSERT_DOUBLE_DELTA);
  }

  @Test
  public void testGetResourceTypeInfoFailed() {
    long totalBadBefore = metrics.getGetResourceTypeInfoRetrieved();
    badSubCluster.getResourceTypeInfo();
    Assert.assertEquals(totalBadBefore + 1, metrics.getGetResourceTypeInfoRetrieved());
  }

  @Test
  public void testSucceededFailApplicationAttempt() {
    long totalGoodBefore = metrics.getNumSucceededFailAppAttemptRetrieved();
    goodSubCluster.getFailApplicationAttempt(150);
    Assert.assertEquals(totalGoodBefore + 1,
        metrics.getNumSucceededFailAppAttemptRetrieved());
    Assert.assertEquals(150,
        metrics.getLatencySucceededFailAppAttemptRetrieved(), ASSERT_DOUBLE_DELTA);
    goodSubCluster.getFailApplicationAttempt(300);
    Assert.assertEquals(totalGoodBefore + 2,
        metrics.getNumSucceededFailAppAttemptRetrieved());
    Assert.assertEquals(225,
        metrics.getLatencySucceededFailAppAttemptRetrieved(), ASSERT_DOUBLE_DELTA);
  }

  @Test
  public void testFailApplicationAttemptFailed() {
    long totalBadBefore = metrics.getFailApplicationAttemptFailedRetrieved();
    badSubCluster.getFailApplicationAttempt();
    Assert.assertEquals(totalBadBefore + 1, metrics.getFailApplicationAttemptFailedRetrieved());
  }

  @Test
  public void testSucceededUpdateApplicationPriority() {
    long totalGoodBefore = metrics.getNumSucceededUpdateAppPriorityRetrieved();
    goodSubCluster.getUpdateApplicationPriority(150);
    Assert.assertEquals(totalGoodBefore + 1,
        metrics.getNumSucceededUpdateAppPriorityRetrieved());
    Assert.assertEquals(150,
        metrics.getLatencySucceededUpdateAppPriorityRetrieved(), ASSERT_DOUBLE_DELTA);
    goodSubCluster.getUpdateApplicationPriority(300);
    Assert.assertEquals(totalGoodBefore + 2,
        metrics.getNumSucceededUpdateAppPriorityRetrieved());
    Assert.assertEquals(225,
        metrics.getLatencySucceededUpdateAppPriorityRetrieved(), ASSERT_DOUBLE_DELTA);
  }

  @Test
  public void testUpdateApplicationPriorityFailed() {
    long totalBadBefore = metrics.getUpdateApplicationPriorityFailedRetrieved();
    badSubCluster.getUpdateApplicationPriority();
    Assert.assertEquals(totalBadBefore + 1,
        metrics.getUpdateApplicationPriorityFailedRetrieved());
  }

  @Test
  public void testSucceededUpdateAppTimeoutsRetrieved() {
    long totalGoodBefore = metrics.getNumSucceededUpdateAppTimeoutsRetrieved();
    goodSubCluster.getUpdateApplicationTimeouts(150);
    Assert.assertEquals(totalGoodBefore + 1,
        metrics.getNumSucceededUpdateAppTimeoutsRetrieved());
    Assert.assertEquals(150,
        metrics.getLatencySucceededUpdateAppTimeoutsRetrieved(), ASSERT_DOUBLE_DELTA);
    goodSubCluster.getUpdateApplicationTimeouts(300);
    Assert.assertEquals(totalGoodBefore + 2,
        metrics.getNumSucceededUpdateAppTimeoutsRetrieved());
    Assert.assertEquals(225,
        metrics.getLatencySucceededUpdateAppTimeoutsRetrieved(), ASSERT_DOUBLE_DELTA);
  }

  @Test
  public void testUpdateAppTimeoutsFailed() {
    long totalBadBefore = metrics.getUpdateApplicationTimeoutsFailedRetrieved();
    badSubCluster.getUpdateApplicationTimeouts();
    Assert.assertEquals(totalBadBefore + 1,
        metrics.getUpdateApplicationTimeoutsFailedRetrieved());
  }

  @Test
  public void testSucceededSignalToContainerRetrieved() {
    long totalGoodBefore = metrics.getNumSucceededSignalToContainerRetrieved();
    goodSubCluster.getSignalToContainerTimeouts(150);
    Assert.assertEquals(totalGoodBefore + 1,
        metrics.getNumSucceededSignalToContainerRetrieved());
    Assert.assertEquals(150,
        metrics.getLatencySucceededSignalToContainerRetrieved(), ASSERT_DOUBLE_DELTA);
    goodSubCluster.getSignalToContainerTimeouts(300);
    Assert.assertEquals(totalGoodBefore + 2,
        metrics.getNumSucceededSignalToContainerRetrieved());
    Assert.assertEquals(225,
        metrics.getLatencySucceededSignalToContainerRetrieved(), ASSERT_DOUBLE_DELTA);
  }

  @Test
  public void testSignalToContainerFailed() {
    long totalBadBefore = metrics.getSignalToContainerFailedRetrieved();
    badSubCluster.getSignalContainer();
    Assert.assertEquals(totalBadBefore + 1,
        metrics.getSignalToContainerFailedRetrieved());
  }

  @Test
  public void testSucceededGetQueueInfoRetrieved() {
    long totalGoodBefore = metrics.getNumSucceededGetQueueInfoRetrieved();
    goodSubCluster.getQueueInfoRetrieved(150);
    Assert.assertEquals(totalGoodBefore + 1,
        metrics.getNumSucceededGetQueueInfoRetrieved());
    Assert.assertEquals(150,
        metrics.getLatencySucceededGetQueueInfoRetrieved(), ASSERT_DOUBLE_DELTA);
    goodSubCluster.getQueueInfoRetrieved(300);
    Assert.assertEquals(totalGoodBefore + 2,
        metrics.getNumSucceededGetQueueInfoRetrieved());
    Assert.assertEquals(225,
        metrics.getLatencySucceededGetQueueInfoRetrieved(), ASSERT_DOUBLE_DELTA);
  }

  @Test
  public void testGetQueueInfoFailed() {
    long totalBadBefore = metrics.getQueueInfoFailedRetrieved();
    badSubCluster.getQueueInfo();
    Assert.assertEquals(totalBadBefore + 1,
        metrics.getQueueInfoFailedRetrieved());
  }

  @Test
  public void testSucceededMoveApplicationAcrossQueuesRetrieved() {
    long totalGoodBefore = metrics.getNumSucceededMoveApplicationAcrossQueuesRetrieved();
    goodSubCluster.moveApplicationAcrossQueuesRetrieved(150);
    Assert.assertEquals(totalGoodBefore + 1,
        metrics.getNumSucceededMoveApplicationAcrossQueuesRetrieved());
    Assert.assertEquals(150,
        metrics.getLatencySucceededMoveApplicationAcrossQueuesRetrieved(), ASSERT_DOUBLE_DELTA);
    goodSubCluster.moveApplicationAcrossQueuesRetrieved(300);
    Assert.assertEquals(totalGoodBefore + 2,
        metrics.getNumSucceededMoveApplicationAcrossQueuesRetrieved());
    Assert.assertEquals(225,
        metrics.getLatencySucceededMoveApplicationAcrossQueuesRetrieved(), ASSERT_DOUBLE_DELTA);
  }

  @Test
  public void testMoveApplicationAcrossQueuesRetrievedFailed() {
    long totalBadBefore = metrics.getMoveApplicationAcrossQueuesFailedRetrieved();
    badSubCluster.moveApplicationAcrossQueuesFailed();
    Assert.assertEquals(totalBadBefore + 1,
        metrics.getMoveApplicationAcrossQueuesFailedRetrieved());
  }

  @Test
  public void testSucceededGetResourceProfilesRetrieved() {
    long totalGoodBefore = metrics.getNumSucceededGetResourceProfilesRetrieved();
    goodSubCluster.getResourceProfilesRetrieved(150);
    Assert.assertEquals(totalGoodBefore + 1,
        metrics.getNumSucceededGetResourceProfilesRetrieved());
    Assert.assertEquals(150,
        metrics.getLatencySucceededGetResourceProfilesRetrieved(), ASSERT_DOUBLE_DELTA);
    goodSubCluster.getResourceProfilesRetrieved(300);
    Assert.assertEquals(totalGoodBefore + 2,
        metrics.getNumSucceededGetResourceProfilesRetrieved());
    Assert.assertEquals(225,
        metrics.getLatencySucceededGetResourceProfilesRetrieved(), ASSERT_DOUBLE_DELTA);
  }

  @Test
  public void testGetResourceProfilesRetrievedFailed() {
    long totalBadBefore = metrics.getResourceProfilesFailedRetrieved();
    badSubCluster.getResourceProfilesFailed();
    Assert.assertEquals(totalBadBefore + 1,
        metrics.getResourceProfilesFailedRetrieved());
  }

  @Test
  public void testSucceededGetResourceProfileRetrieved() {
    long totalGoodBefore = metrics.getNumSucceededGetResourceProfileRetrieved();
    goodSubCluster.getResourceProfileRetrieved(150);
    Assert.assertEquals(totalGoodBefore + 1,
        metrics.getNumSucceededGetResourceProfileRetrieved());
    Assert.assertEquals(150,
        metrics.getLatencySucceededGetResourceProfileRetrieved(), ASSERT_DOUBLE_DELTA);
    goodSubCluster.getResourceProfileRetrieved(300);
    Assert.assertEquals(totalGoodBefore + 2,
        metrics.getNumSucceededGetResourceProfileRetrieved());
    Assert.assertEquals(225,
        metrics.getLatencySucceededGetResourceProfileRetrieved(), ASSERT_DOUBLE_DELTA);
  }

  @Test
  public void testGetResourceProfileRetrievedFailed() {
    long totalBadBefore = metrics.getResourceProfileFailedRetrieved();
    badSubCluster.getResourceProfileFailed();
    Assert.assertEquals(totalBadBefore + 1,
        metrics.getResourceProfileFailedRetrieved());
  }

  @Test
  public void testSucceededGetAttributesToNodesRetrieved() {
    long totalGoodBefore = metrics.getNumSucceededGetAttributesToNodesRetrieved();
    goodSubCluster.getAttributesToNodesRetrieved(150);
    Assert.assertEquals(totalGoodBefore + 1,
        metrics.getNumSucceededGetAttributesToNodesRetrieved());
    Assert.assertEquals(150,
        metrics.getLatencySucceededGetAttributesToNodesRetrieved(), ASSERT_DOUBLE_DELTA);
    goodSubCluster.getAttributesToNodesRetrieved(300);
    Assert.assertEquals(totalGoodBefore + 2,
        metrics.getNumSucceededGetAttributesToNodesRetrieved());
    Assert.assertEquals(225,
        metrics.getLatencySucceededGetAttributesToNodesRetrieved(), ASSERT_DOUBLE_DELTA);
  }

  @Test
  public void testGetAttributesToNodesRetrievedFailed() {
    long totalBadBefore = metrics.getAttributesToNodesFailedRetrieved();
    badSubCluster.getAttributesToNodesFailed();
    Assert.assertEquals(totalBadBefore + 1,
        metrics.getAttributesToNodesFailedRetrieved());
  }

  @Test
  public void testGetClusterNodeAttributesRetrieved() {
    long totalGoodBefore = metrics.getNumSucceededGetClusterNodeAttributesRetrieved();
    goodSubCluster.getClusterNodeAttributesRetrieved(150);
    Assert.assertEquals(totalGoodBefore + 1,
        metrics.getNumSucceededGetClusterNodeAttributesRetrieved());
    Assert.assertEquals(150,
        metrics.getLatencySucceededGetClusterNodeAttributesRetrieved(), ASSERT_DOUBLE_DELTA);
    goodSubCluster.getClusterNodeAttributesRetrieved(300);
    Assert.assertEquals(totalGoodBefore + 2,
        metrics.getNumSucceededGetClusterNodeAttributesRetrieved());
    Assert.assertEquals(225,
        metrics.getLatencySucceededGetClusterNodeAttributesRetrieved(), ASSERT_DOUBLE_DELTA);
  }

  @Test
  public void testGetClusterNodeAttributesRetrievedFailed() {
    long totalBadBefore = metrics.getClusterNodeAttributesFailedRetrieved();
    badSubCluster.getClusterNodeAttributesFailed();
    Assert.assertEquals(totalBadBefore + 1,
        metrics.getClusterNodeAttributesFailedRetrieved());
  }

  @Test
  public void testGetNodesToAttributesRetrieved() {
    long totalGoodBefore = metrics.getNumSucceededGetNodesToAttributesRetrieved();
    goodSubCluster.getNodesToAttributesRetrieved(150);
    Assert.assertEquals(totalGoodBefore + 1,
        metrics.getNumSucceededGetNodesToAttributesRetrieved());
    Assert.assertEquals(150,
        metrics.getLatencySucceededGetNodesToAttributesRetrieved(), ASSERT_DOUBLE_DELTA);
    goodSubCluster.getNodesToAttributesRetrieved(300);
    Assert.assertEquals(totalGoodBefore + 2,
        metrics.getNumSucceededGetNodesToAttributesRetrieved());
    Assert.assertEquals(225,
        metrics.getLatencySucceededGetNodesToAttributesRetrieved(), ASSERT_DOUBLE_DELTA);
  }

  @Test
  public void testGetNodesToAttributesRetrievedFailed() {
    long totalBadBefore = metrics.getNodesToAttributesFailedRetrieved();
    badSubCluster.getNodesToAttributesFailed();
    Assert.assertEquals(totalBadBefore + 1,
        metrics.getNodesToAttributesFailedRetrieved());
  }

  @Test
  public void testGetNewReservationRetrieved() {
    long totalGoodBefore = metrics.getNumSucceededGetNewReservationRetrieved();
    goodSubCluster.getNewReservationRetrieved(150);
    Assert.assertEquals(totalGoodBefore + 1,
        metrics.getNumSucceededGetNewReservationRetrieved());
    Assert.assertEquals(150,
        metrics.getLatencySucceededGetNewReservationRetrieved(), ASSERT_DOUBLE_DELTA);
    goodSubCluster.getNewReservationRetrieved(300);
    Assert.assertEquals(totalGoodBefore + 2,
        metrics.getNumSucceededGetNewReservationRetrieved());
    Assert.assertEquals(225,
        metrics.getLatencySucceededGetNewReservationRetrieved(), ASSERT_DOUBLE_DELTA);
  }

  @Test
  public void testGetNewReservationRetrievedFailed() {
    long totalBadBefore = metrics.getNewReservationFailedRetrieved();
    badSubCluster.getNewReservationFailed();
    Assert.assertEquals(totalBadBefore + 1,
        metrics.getNewReservationFailedRetrieved());
  }

  @Test
  public void testGetSubmitReservationRetrieved() {
    long totalGoodBefore = metrics.getNumSucceededSubmitReservationRetrieved();
    goodSubCluster.getSubmitReservationRetrieved(150);
    Assert.assertEquals(totalGoodBefore + 1,
        metrics.getNumSucceededSubmitReservationRetrieved());
    Assert.assertEquals(150,
        metrics.getLatencySucceededSubmitReservationRetrieved(), ASSERT_DOUBLE_DELTA);
    goodSubCluster.getSubmitReservationRetrieved(300);
    Assert.assertEquals(totalGoodBefore + 2,
        metrics.getNumSucceededSubmitReservationRetrieved());
    Assert.assertEquals(225,
        metrics.getLatencySucceededSubmitReservationRetrieved(), ASSERT_DOUBLE_DELTA);
  }

  @Test
  public void testGetSubmitReservationRetrievedFailed() {
    long totalBadBefore = metrics.getSubmitReservationFailedRetrieved();
    badSubCluster.getSubmitReservationFailed();
    Assert.assertEquals(totalBadBefore + 1,
        metrics.getSubmitReservationFailedRetrieved());
  }

  @Test
  public void testGetUpdateReservationRetrieved() {
    long totalGoodBefore = metrics.getNumSucceededUpdateReservationRetrieved();
    goodSubCluster.getUpdateReservationRetrieved(150);
    Assert.assertEquals(totalGoodBefore + 1,
        metrics.getNumSucceededUpdateReservationRetrieved());
    Assert.assertEquals(150,
        metrics.getLatencySucceededUpdateReservationRetrieved(), ASSERT_DOUBLE_DELTA);
    goodSubCluster.getUpdateReservationRetrieved(300);
    Assert.assertEquals(totalGoodBefore + 2,
        metrics.getNumSucceededUpdateReservationRetrieved());
    Assert.assertEquals(225,
        metrics.getLatencySucceededUpdateReservationRetrieved(), ASSERT_DOUBLE_DELTA);
  }

  @Test
  public void testGetUpdateReservationRetrievedFailed() {
    long totalBadBefore = metrics.getUpdateReservationFailedRetrieved();
    badSubCluster.getUpdateReservationFailed();
    Assert.assertEquals(totalBadBefore + 1,
        metrics.getUpdateReservationFailedRetrieved());
  }

  @Test
  public void testGetDeleteReservationRetrieved() {
    long totalGoodBefore = metrics.getNumSucceededDeleteReservationRetrieved();
    goodSubCluster.getDeleteReservationRetrieved(150);
    Assert.assertEquals(totalGoodBefore + 1,
        metrics.getNumSucceededDeleteReservationRetrieved());
    Assert.assertEquals(150,
        metrics.getLatencySucceededDeleteReservationRetrieved(), ASSERT_DOUBLE_DELTA);
    goodSubCluster.getDeleteReservationRetrieved(300);
    Assert.assertEquals(totalGoodBefore + 2,
        metrics.getNumSucceededDeleteReservationRetrieved());
    Assert.assertEquals(225,
        metrics.getLatencySucceededDeleteReservationRetrieved(), ASSERT_DOUBLE_DELTA);
  }

  @Test
  public void testGetDeleteReservationRetrievedFailed() {
    long totalBadBefore = metrics.getDeleteReservationFailedRetrieved();
    badSubCluster.getDeleteReservationFailed();
    Assert.assertEquals(totalBadBefore + 1,
        metrics.getDeleteReservationFailedRetrieved());
  }

  @Test
  public void testGetListReservationRetrieved() {
    long totalGoodBefore = metrics.getNumSucceededListReservationRetrieved();
    goodSubCluster.getListReservationRetrieved(150);
    Assert.assertEquals(totalGoodBefore + 1,
        metrics.getNumSucceededListReservationRetrieved());
    Assert.assertEquals(150,
        metrics.getLatencySucceededListReservationRetrieved(), ASSERT_DOUBLE_DELTA);
    goodSubCluster.getListReservationRetrieved(300);
    Assert.assertEquals(totalGoodBefore + 2,
        metrics.getNumSucceededListReservationRetrieved());
    Assert.assertEquals(225,
        metrics.getLatencySucceededListReservationRetrieved(), ASSERT_DOUBLE_DELTA);
  }

  @Test
  public void testGetListReservationRetrievedFailed() {
    long totalBadBefore = metrics.getListReservationFailedRetrieved();
    badSubCluster.getListReservationFailed();
    Assert.assertEquals(totalBadBefore + 1,
        metrics.getListReservationFailedRetrieved());
  }

  @Test
  public void testGetAppActivitiesRetrieved() {
    long totalGoodBefore = metrics.getNumSucceededGetAppActivitiesRetrieved();
    goodSubCluster.getAppActivitiesRetrieved(150);
    Assert.assertEquals(totalGoodBefore + 1,
        metrics.getNumSucceededGetAppActivitiesRetrieved());
    Assert.assertEquals(150,
        metrics.getLatencySucceededGetAppActivitiesRetrieved(), ASSERT_DOUBLE_DELTA);
    goodSubCluster.getAppActivitiesRetrieved(300);
    Assert.assertEquals(totalGoodBefore + 2,
        metrics.getNumSucceededGetAppActivitiesRetrieved());
    Assert.assertEquals(225,
        metrics.getLatencySucceededGetAppActivitiesRetrieved(), ASSERT_DOUBLE_DELTA);
  }

  @Test
  public void testGetAppActivitiesRetrievedFailed() {
    long totalBadBefore = metrics.getAppActivitiesFailedRetrieved();
    badSubCluster.getAppActivitiesFailed();
    Assert.assertEquals(totalBadBefore + 1,
        metrics.getAppActivitiesFailedRetrieved());
  }

  @Test
  public void testGetAppStatisticsLatencyRetrieved() {
    long totalGoodBefore = metrics.getNumSucceededGetAppStatisticsRetrieved();
    goodSubCluster.getAppStatisticsRetrieved(150);
    Assert.assertEquals(totalGoodBefore + 1,
        metrics.getNumSucceededGetAppStatisticsRetrieved());
    Assert.assertEquals(150,
        metrics.getLatencySucceededGetAppStatisticsRetrieved(), ASSERT_DOUBLE_DELTA);
    goodSubCluster.getAppStatisticsRetrieved(300);
    Assert.assertEquals(totalGoodBefore + 2,
        metrics.getNumSucceededGetAppStatisticsRetrieved());
    Assert.assertEquals(225,
        metrics.getLatencySucceededGetAppStatisticsRetrieved(), ASSERT_DOUBLE_DELTA);
  }

  @Test
  public void testGetAppStatisticsRetrievedFailed() {
    long totalBadBefore = metrics.getAppStatisticsFailedRetrieved();
    badSubCluster.getAppStatisticsFailed();
    Assert.assertEquals(totalBadBefore + 1,
        metrics.getAppStatisticsFailedRetrieved());
  }

  @Test
  public void testGetAppPriorityLatencyRetrieved() {
    long totalGoodBefore = metrics.getNumSucceededGetAppPriorityRetrieved();
    goodSubCluster.getAppPriorityRetrieved(150);
    Assert.assertEquals(totalGoodBefore + 1,
        metrics.getNumSucceededGetAppPriorityRetrieved());
    Assert.assertEquals(150,
        metrics.getLatencySucceededGetAppPriorityRetrieved(), ASSERT_DOUBLE_DELTA);
    goodSubCluster.getAppPriorityRetrieved(300);
    Assert.assertEquals(totalGoodBefore + 2,
        metrics.getNumSucceededGetAppPriorityRetrieved());
    Assert.assertEquals(225,
        metrics.getLatencySucceededGetAppPriorityRetrieved(), ASSERT_DOUBLE_DELTA);
  }

  @Test
  public void testGetAppPriorityRetrievedFailed() {
    long totalBadBefore = metrics.getAppPriorityFailedRetrieved();
    badSubCluster.getAppPriorityFailed();
    Assert.assertEquals(totalBadBefore + 1,
        metrics.getAppPriorityFailedRetrieved());
  }

  @Test
  public void testGetAppQueueLatencyRetrieved() {
    long totalGoodBefore = metrics.getNumSucceededGetAppQueueRetrieved();
    goodSubCluster.getAppQueueRetrieved(150);
    Assert.assertEquals(totalGoodBefore + 1,
        metrics.getNumSucceededGetAppQueueRetrieved());
    Assert.assertEquals(150,
        metrics.getLatencySucceededGetAppQueueRetrieved(), ASSERT_DOUBLE_DELTA);
    goodSubCluster.getAppQueueRetrieved(300);
    Assert.assertEquals(totalGoodBefore + 2,
        metrics.getNumSucceededGetAppQueueRetrieved());
    Assert.assertEquals(225,
        metrics.getLatencySucceededGetAppQueueRetrieved(), ASSERT_DOUBLE_DELTA);
  }

  @Test
  public void testGetAppQueueRetrievedFailed() {
    long totalBadBefore = metrics.getAppQueueFailedRetrieved();
    badSubCluster.getAppQueueFailed();
    Assert.assertEquals(totalBadBefore + 1,
        metrics.getAppQueueFailedRetrieved());
  }

  @Test
  public void testUpdateAppQueueLatencyRetrieved() {
    long totalGoodBefore = metrics.getNumSucceededUpdateAppQueueRetrieved();
    goodSubCluster.getUpdateQueueRetrieved(150);
    Assert.assertEquals(totalGoodBefore + 1,
        metrics.getNumSucceededUpdateAppQueueRetrieved());
    Assert.assertEquals(150,
        metrics.getLatencySucceededUpdateAppQueueRetrieved(), ASSERT_DOUBLE_DELTA);
    goodSubCluster.getUpdateQueueRetrieved(300);
    Assert.assertEquals(totalGoodBefore + 2,
        metrics.getNumSucceededUpdateAppQueueRetrieved());
    Assert.assertEquals(225,
        metrics.getLatencySucceededUpdateAppQueueRetrieved(), ASSERT_DOUBLE_DELTA);
  }

  @Test
  public void testUpdateAppQueueRetrievedFailed() {
    long totalBadBefore = metrics.getUpdateAppQueueFailedRetrieved();
    badSubCluster.getUpdateQueueFailed();
    Assert.assertEquals(totalBadBefore + 1,
        metrics.getUpdateAppQueueFailedRetrieved());
  }

  @Test
  public void testGetAppTimeoutLatencyRetrieved() {
    long totalGoodBefore = metrics.getNumSucceededGetAppTimeoutRetrieved();
    goodSubCluster.getAppTimeoutRetrieved(150);
    Assert.assertEquals(totalGoodBefore + 1,
        metrics.getNumSucceededGetAppTimeoutRetrieved());
    Assert.assertEquals(150,
        metrics.getLatencySucceededGetAppTimeoutRetrieved(), ASSERT_DOUBLE_DELTA);
    goodSubCluster.getAppTimeoutRetrieved(300);
    Assert.assertEquals(totalGoodBefore + 2,
        metrics.getNumSucceededGetAppTimeoutRetrieved());
    Assert.assertEquals(225,
        metrics.getLatencySucceededGetAppTimeoutRetrieved(), ASSERT_DOUBLE_DELTA);
  }

  @Test
  public void testGetAppTimeoutRetrievedFailed() {
    long totalBadBefore = metrics.getAppTimeoutFailedRetrieved();
    badSubCluster.getAppTimeoutFailed();
    Assert.assertEquals(totalBadBefore + 1,
        metrics.getAppTimeoutFailedRetrieved());
  }

  @Test
  public void testGetAppTimeoutsLatencyRetrieved() {
    long totalGoodBefore = metrics.getNumSucceededGetAppTimeoutsRetrieved();
    goodSubCluster.getAppTimeoutsRetrieved(150);
    Assert.assertEquals(totalGoodBefore + 1,
        metrics.getNumSucceededGetAppTimeoutsRetrieved());
    Assert.assertEquals(150,
        metrics.getLatencySucceededGetAppTimeoutsRetrieved(), ASSERT_DOUBLE_DELTA);
    goodSubCluster.getAppTimeoutsRetrieved(300);
    Assert.assertEquals(totalGoodBefore + 2,
        metrics.getNumSucceededGetAppTimeoutsRetrieved());
    Assert.assertEquals(225,
        metrics.getLatencySucceededGetAppTimeoutsRetrieved(), ASSERT_DOUBLE_DELTA);
  }

  @Test
  public void testGetAppTimeoutsRetrievedFailed() {
    long totalBadBefore = metrics.getAppTimeoutsFailedRetrieved();
    badSubCluster.getAppTimeoutsFailed();
    Assert.assertEquals(totalBadBefore + 1,
        metrics.getAppTimeoutsFailedRetrieved());
  }

  @Test
  public void testGetRMNodeLabelsRetrieved() {
    long totalGoodBefore = metrics.getNumSucceededGetRMNodeLabelsRetrieved();
    goodSubCluster.getRMNodeLabelsRetrieved(150);
    Assert.assertEquals(totalGoodBefore + 1,
        metrics.getNumSucceededGetRMNodeLabelsRetrieved());
    Assert.assertEquals(150,
        metrics.getLatencySucceededGetRMNodeLabelsRetrieved(), ASSERT_DOUBLE_DELTA);
    goodSubCluster.getRMNodeLabelsRetrieved(300);
    Assert.assertEquals(totalGoodBefore + 2,
        metrics.getNumSucceededGetRMNodeLabelsRetrieved());
    Assert.assertEquals(225,
        metrics.getLatencySucceededGetRMNodeLabelsRetrieved(), ASSERT_DOUBLE_DELTA);
  }

  @Test
  public void testGetRMNodeLabelsRetrievedFailed() {
    long totalBadBefore = metrics.getRMNodeLabelsFailedRetrieved();
    badSubCluster.getRMNodeLabelsFailed();
    Assert.assertEquals(totalBadBefore + 1,
        metrics.getRMNodeLabelsFailedRetrieved());
  }

  @Test
  public void testCheckUserAccessToQueueRetrieved() {
    long totalGoodBefore = metrics.getNumSucceededCheckUserAccessToQueueRetrieved();
    goodSubCluster.getCheckUserAccessToQueueRetrieved(150);
    Assert.assertEquals(totalGoodBefore + 1,
        metrics.getNumSucceededCheckUserAccessToQueueRetrieved());
    Assert.assertEquals(150,
        metrics.getLatencySucceededCheckUserAccessToQueueRetrieved(), ASSERT_DOUBLE_DELTA);
    goodSubCluster.getCheckUserAccessToQueueRetrieved(300);
    Assert.assertEquals(totalGoodBefore + 2,
        metrics.getNumSucceededCheckUserAccessToQueueRetrieved());
    Assert.assertEquals(225,
        metrics.getLatencySucceededCheckUserAccessToQueueRetrieved(), ASSERT_DOUBLE_DELTA);
  }

  @Test
  public void testCheckUserAccessToQueueRetrievedFailed() {
    long totalBadBefore = metrics.getCheckUserAccessToQueueFailedRetrieved();
    badSubCluster.getCheckUserAccessToQueueFailed();
    Assert.assertEquals(totalBadBefore + 1,
        metrics.getCheckUserAccessToQueueFailedRetrieved());
  }

  @Test
  public void testGetDelegationTokenRetrieved() {
    long totalGoodBefore = metrics.getNumSucceededGetDelegationTokenRetrieved();
    goodSubCluster.getGetDelegationTokenRetrieved(150);
    Assert.assertEquals(totalGoodBefore + 1,
        metrics.getNumSucceededGetDelegationTokenRetrieved());
    Assert.assertEquals(150,
        metrics.getLatencySucceededGetDelegationTokenRetrieved(), ASSERT_DOUBLE_DELTA);
    goodSubCluster.getGetDelegationTokenRetrieved(300);
    Assert.assertEquals(totalGoodBefore + 2,
        metrics.getNumSucceededGetDelegationTokenRetrieved());
    Assert.assertEquals(225,
        metrics.getLatencySucceededGetDelegationTokenRetrieved(), ASSERT_DOUBLE_DELTA);
  }

  @Test
  public void testGetDelegationTokenRetrievedFailed() {
    long totalBadBefore = metrics.getDelegationTokenFailedRetrieved();
    badSubCluster.getDelegationTokenFailed();
    Assert.assertEquals(totalBadBefore + 1,
        metrics.getDelegationTokenFailedRetrieved());
  }

  @Test
  public void testRenewDelegationTokenRetrieved() {
    long totalGoodBefore = metrics.getNumSucceededRenewDelegationTokenRetrieved();
    goodSubCluster.getRenewDelegationTokenRetrieved(150);
    Assert.assertEquals(totalGoodBefore + 1,
        metrics.getNumSucceededRenewDelegationTokenRetrieved());
    Assert.assertEquals(150,
        metrics.getLatencySucceededRenewDelegationTokenRetrieved(), ASSERT_DOUBLE_DELTA);
    goodSubCluster.getRenewDelegationTokenRetrieved(300);
    Assert.assertEquals(totalGoodBefore + 2,
        metrics.getNumSucceededRenewDelegationTokenRetrieved());
    Assert.assertEquals(225,
        metrics.getLatencySucceededRenewDelegationTokenRetrieved(), ASSERT_DOUBLE_DELTA);
  }

  @Test
  public void testRenewDelegationTokenRetrievedFailed() {
    long totalBadBefore = metrics.getRenewDelegationTokenFailedRetrieved();
    badSubCluster.getRenewDelegationTokenFailed();
    Assert.assertEquals(totalBadBefore + 1,
        metrics.getRenewDelegationTokenFailedRetrieved());
  }

  @Test
  public void testRefreshAdminAclsRetrieved() {
    long totalGoodBefore = metrics.getNumSucceededRefreshAdminAclsRetrieved();
    goodSubCluster.getRefreshAdminAclsRetrieved(150);
    Assert.assertEquals(totalGoodBefore + 1,
        metrics.getNumSucceededRefreshAdminAclsRetrieved());
    Assert.assertEquals(150,
        metrics.getLatencySucceededRefreshAdminAclsRetrieved(), ASSERT_DOUBLE_DELTA);
    goodSubCluster.getRefreshAdminAclsRetrieved(300);
    Assert.assertEquals(totalGoodBefore + 2,
        metrics.getNumSucceededRefreshAdminAclsRetrieved());
    Assert.assertEquals(225,
        metrics.getLatencySucceededRefreshAdminAclsRetrieved(), ASSERT_DOUBLE_DELTA);
  }

  @Test
  public void testRefreshAdminAclsRetrievedFailed() {
    long totalBadBefore = metrics.getNumRefreshAdminAclsFailedRetrieved();
    badSubCluster.getRefreshAdminAclsFailedRetrieved();
    Assert.assertEquals(totalBadBefore + 1,
        metrics.getNumRefreshAdminAclsFailedRetrieved());
  }

  @Test
  public void testRefreshServiceAclsRetrieved() {
    long totalGoodBefore = metrics.getNumSucceededRefreshServiceAclsRetrieved();
    goodSubCluster.getRefreshServiceAclsRetrieved(150);
    Assert.assertEquals(totalGoodBefore + 1,
        metrics.getNumSucceededRefreshServiceAclsRetrieved());
    Assert.assertEquals(150,
        metrics.getLatencySucceededRefreshServiceAclsRetrieved(), ASSERT_DOUBLE_DELTA);
    goodSubCluster.getRefreshServiceAclsRetrieved(300);
    Assert.assertEquals(totalGoodBefore + 2,
        metrics.getNumSucceededRefreshServiceAclsRetrieved());
    Assert.assertEquals(225,
        metrics.getLatencySucceededRefreshServiceAclsRetrieved(), ASSERT_DOUBLE_DELTA);
  }

  @Test
  public void testRefreshServiceAclsRetrievedFailed() {
    long totalBadBefore = metrics.getNumRefreshServiceAclsFailedRetrieved();
    badSubCluster.getRefreshServiceAclsFailedRetrieved();
    Assert.assertEquals(totalBadBefore + 1,
        metrics.getNumRefreshServiceAclsFailedRetrieved());
  }

  @Test
  public void testReplaceLabelsOnNodesRetrieved() {
    long totalGoodBefore = metrics.getNumSucceededReplaceLabelsOnNodesRetrieved();
    goodSubCluster.getNumSucceededReplaceLabelsOnNodesRetrieved(150);
    Assert.assertEquals(totalGoodBefore + 1,
        metrics.getNumSucceededReplaceLabelsOnNodesRetrieved());
    Assert.assertEquals(150,
        metrics.getLatencySucceededReplaceLabelsOnNodesRetrieved(), ASSERT_DOUBLE_DELTA);
    goodSubCluster.getNumSucceededReplaceLabelsOnNodesRetrieved(300);
    Assert.assertEquals(totalGoodBefore + 2,
        metrics.getNumSucceededReplaceLabelsOnNodesRetrieved());
    Assert.assertEquals(225,
        metrics.getLatencySucceededReplaceLabelsOnNodesRetrieved(), ASSERT_DOUBLE_DELTA);
  }

  @Test
  public void testReplaceLabelsOnNodesRetrievedFailed() {
    long totalBadBefore = metrics.getNumReplaceLabelsOnNodesFailedRetrieved();
    badSubCluster.getReplaceLabelsOnNodesFailed();
    Assert.assertEquals(totalBadBefore + 1,
        metrics.getNumReplaceLabelsOnNodesFailedRetrieved());
  }

  @Test
  public void testReplaceLabelsOnNodeRetrieved() {
    long totalGoodBefore = metrics.getNumSucceededReplaceLabelsOnNodeRetrieved();
    goodSubCluster.getNumSucceededReplaceLabelsOnNodeRetrieved(150);
    Assert.assertEquals(totalGoodBefore + 1,
        metrics.getNumSucceededReplaceLabelsOnNodeRetrieved());
    Assert.assertEquals(150,
        metrics.getLatencySucceededReplaceLabelsOnNodeRetrieved(), ASSERT_DOUBLE_DELTA);
    goodSubCluster.getNumSucceededReplaceLabelsOnNodeRetrieved(300);
    Assert.assertEquals(totalGoodBefore + 2,
        metrics.getNumSucceededReplaceLabelsOnNodeRetrieved());
    Assert.assertEquals(225,
        metrics.getLatencySucceededReplaceLabelsOnNodeRetrieved(), ASSERT_DOUBLE_DELTA);
  }

  @Test
  public void testReplaceLabelOnNodeRetrievedFailed() {
    long totalBadBefore = metrics.getNumReplaceLabelsOnNodeFailedRetrieved();
    badSubCluster.getReplaceLabelsOnNodeFailed();
    Assert.assertEquals(totalBadBefore + 1,
        metrics.getNumReplaceLabelsOnNodeFailedRetrieved());
  }

  @Test
  public void testDumpSchedulerLogsRetrieved() {
    long totalGoodBefore = metrics.getNumSucceededDumpSchedulerLogsRetrieved();
    goodSubCluster.getDumpSchedulerLogsRetrieved(150);
    Assert.assertEquals(totalGoodBefore + 1,
        metrics.getNumSucceededDumpSchedulerLogsRetrieved());
    Assert.assertEquals(150,
        metrics.getLatencySucceededDumpSchedulerLogsRetrieved(), ASSERT_DOUBLE_DELTA);
    goodSubCluster.getDumpSchedulerLogsRetrieved(300);
    Assert.assertEquals(totalGoodBefore + 2,
        metrics.getNumSucceededDumpSchedulerLogsRetrieved());
    Assert.assertEquals(225,
        metrics.getLatencySucceededDumpSchedulerLogsRetrieved(), ASSERT_DOUBLE_DELTA);
  }

  @Test
  public void testDumpSchedulerLogsRetrievedFailed() {
    long totalBadBefore = metrics.getDumpSchedulerLogsFailedRetrieved();
    badSubCluster.getDumpSchedulerLogsFailed();
    Assert.assertEquals(totalBadBefore + 1,
        metrics.getDumpSchedulerLogsFailedRetrieved());
  }

  @Test
  public void testGetActivitiesRetrieved() {
    long totalGoodBefore = metrics.getNumSucceededGetActivitiesRetrieved();
    goodSubCluster.getActivitiesRetrieved(150);
    Assert.assertEquals(totalGoodBefore + 1,
        metrics.getNumSucceededGetActivitiesRetrieved());
    Assert.assertEquals(150,
        metrics.getLatencySucceededGetActivitiesRetrieved(), ASSERT_DOUBLE_DELTA);
    goodSubCluster.getActivitiesRetrieved(300);
    Assert.assertEquals(totalGoodBefore + 2,
        metrics.getNumSucceededGetActivitiesRetrieved());
    Assert.assertEquals(225,
        metrics.getLatencySucceededGetActivitiesRetrieved(), ASSERT_DOUBLE_DELTA);
  }

  @Test
  public void testGetActivitiesRetrievedFailed() {
    long totalBadBefore = metrics.getActivitiesFailedRetrieved();
    badSubCluster.getActivitiesFailed();
    Assert.assertEquals(totalBadBefore + 1,
        metrics.getActivitiesFailedRetrieved());
  }

  @Test
  public void testGetBulkActivitiesRetrieved() {
    long totalGoodBefore = metrics.getNumSucceededGetBulkActivitiesRetrieved();
    goodSubCluster.getBulkActivitiesRetrieved(150);
    Assert.assertEquals(totalGoodBefore + 1,
        metrics.getNumSucceededGetBulkActivitiesRetrieved());
    Assert.assertEquals(150,
        metrics.getLatencySucceededGetBulkActivitiesRetrieved(), ASSERT_DOUBLE_DELTA);
    goodSubCluster.getBulkActivitiesRetrieved(300);
    Assert.assertEquals(totalGoodBefore + 2,
        metrics.getNumSucceededGetBulkActivitiesRetrieved());
    Assert.assertEquals(225,
        metrics.getLatencySucceededGetBulkActivitiesRetrieved(), ASSERT_DOUBLE_DELTA);
  }

  @Test
  public void testGetBulkActivitiesRetrievedFailed() {
    long totalBadBefore = metrics.getBulkActivitiesFailedRetrieved();
    badSubCluster.getBulkActivitiesFailed();
    Assert.assertEquals(totalBadBefore + 1,
        metrics.getBulkActivitiesFailedRetrieved());
  }

  @Test
  public void testAddToClusterNodeLabelsRetrieved() {
    long totalGoodBefore = metrics.getNumSucceededAddToClusterNodeLabelsRetrieved();
    goodSubCluster.addToClusterNodeLabelsRetrieved(150);
    Assert.assertEquals(totalGoodBefore + 1,
        metrics.getNumSucceededAddToClusterNodeLabelsRetrieved());
    Assert.assertEquals(150,
        metrics.getLatencySucceededAddToClusterNodeLabelsRetrieved(), ASSERT_DOUBLE_DELTA);
    goodSubCluster.addToClusterNodeLabelsRetrieved(300);
    Assert.assertEquals(totalGoodBefore + 2,
        metrics.getNumSucceededAddToClusterNodeLabelsRetrieved());
    Assert.assertEquals(225,
        metrics.getLatencySucceededAddToClusterNodeLabelsRetrieved(), ASSERT_DOUBLE_DELTA);
  }

  @Test
<<<<<<< HEAD
  public void testGetSchedulerConfigurationRetrievedFailed() {
    long totalBadBefore = metrics.getSchedulerConfigurationFailedRetrieved();
    badSubCluster.getSchedulerConfigurationFailed();
    Assert.assertEquals(totalBadBefore + 1,
        metrics.getSchedulerConfigurationFailedRetrieved());
  }

  @Test
  public void testGetSchedulerConfigurationRetrieved() {
    long totalGoodBefore = metrics.getNumSucceededGetSchedulerConfigurationRetrieved();
    goodSubCluster.getSchedulerConfigurationRetrieved(150);
    Assert.assertEquals(totalGoodBefore + 1,
        metrics.getNumSucceededGetSchedulerConfigurationRetrieved());
    Assert.assertEquals(150,
        metrics.getLatencySucceededGetSchedulerConfigurationRetrieved(), ASSERT_DOUBLE_DELTA);
    goodSubCluster.getSchedulerConfigurationRetrieved(300);
    Assert.assertEquals(totalGoodBefore + 2,
        metrics.getNumSucceededGetSchedulerConfigurationRetrieved());
    Assert.assertEquals(225,
        metrics.getLatencySucceededGetSchedulerConfigurationRetrieved(), ASSERT_DOUBLE_DELTA);
  }

  @Test
  public void testUpdateSchedulerConfigurationRetrievedFailed() {
    long totalBadBefore = metrics.getUpdateSchedulerConfigurationFailedRetrieved();
    badSubCluster.updateSchedulerConfigurationFailedRetrieved();
    Assert.assertEquals(totalBadBefore + 1,
        metrics.getUpdateSchedulerConfigurationFailedRetrieved());
  }

  @Test
  public void testUpdateSchedulerConfigurationRetrieved() {
    long totalGoodBefore = metrics.getNumSucceededUpdateSchedulerConfigurationRetrieved();
    goodSubCluster.getUpdateSchedulerConfigurationRetrieved(150);
    Assert.assertEquals(totalGoodBefore + 1,
        metrics.getNumSucceededUpdateSchedulerConfigurationRetrieved());
    Assert.assertEquals(150,
        metrics.getLatencySucceededUpdateSchedulerConfigurationRetrieved(), ASSERT_DOUBLE_DELTA);
    goodSubCluster.getUpdateSchedulerConfigurationRetrieved(300);
    Assert.assertEquals(totalGoodBefore + 2,
        metrics.getNumSucceededUpdateSchedulerConfigurationRetrieved());
    Assert.assertEquals(225,
        metrics.getLatencySucceededUpdateSchedulerConfigurationRetrieved(), ASSERT_DOUBLE_DELTA);
=======
  public void testGetClusterInfoRetrievedFailed() {
    long totalBadBefore = metrics.getClusterInfoFailedRetrieved();
    badSubCluster.getClusterInfoFailed();
    Assert.assertEquals(totalBadBefore + 1, metrics.getClusterInfoFailedRetrieved());
  }

  @Test
  public void testGetClusterInfoRetrieved() {
    long totalGoodBefore = metrics.getNumSucceededGetClusterInfoRetrieved();
    goodSubCluster.getClusterInfoRetrieved(150);
    Assert.assertEquals(totalGoodBefore + 1,
        metrics.getNumSucceededGetClusterInfoRetrieved());
    Assert.assertEquals(150,
        metrics.getLatencySucceededGetClusterInfoRetrieved(), ASSERT_DOUBLE_DELTA);
    goodSubCluster.getClusterInfoRetrieved(300);
    Assert.assertEquals(totalGoodBefore + 2,
        metrics.getNumSucceededGetClusterInfoRetrieved());
    Assert.assertEquals(225,
        metrics.getLatencySucceededGetClusterInfoRetrieved(), ASSERT_DOUBLE_DELTA);
  }

  @Test
  public void testGetClusterUserInfoRetrievedFailed() {
    long totalBadBefore = metrics.getClusterUserInfoFailedRetrieved();
    badSubCluster.getClusterUserInfoFailed();
    Assert.assertEquals(totalBadBefore + 1, metrics.getClusterUserInfoFailedRetrieved());
  }

  @Test
  public void testGetClusterUserInfoRetrieved() {
    long totalGoodBefore = metrics.getNumSucceededGetClusterUserInfoRetrieved();
    goodSubCluster.getClusterUserInfoRetrieved(150);
    Assert.assertEquals(totalGoodBefore + 1,
        metrics.getNumSucceededGetClusterUserInfoRetrieved());
    Assert.assertEquals(150,
        metrics.getLatencySucceededGetClusterUserInfoRetrieved(), ASSERT_DOUBLE_DELTA);
    goodSubCluster.getClusterUserInfoRetrieved(300);
    Assert.assertEquals(totalGoodBefore + 2,
        metrics.getNumSucceededGetClusterUserInfoRetrieved());
    Assert.assertEquals(225,
        metrics.getLatencySucceededGetClusterUserInfoRetrieved(), ASSERT_DOUBLE_DELTA);
>>>>>>> b6a9d7b4
  }
}<|MERGE_RESOLUTION|>--- conflicted
+++ resolved
@@ -569,7 +569,6 @@
       metrics.incrGetBulkActivitiesFailedRetrieved();
     }
 
-<<<<<<< HEAD
     public void getSchedulerConfigurationFailed() {
       LOG.info("Mocked: failed getSchedulerConfiguration call");
       metrics.incrGetSchedulerConfigurationFailedRetrieved();
@@ -578,7 +577,8 @@
     public void updateSchedulerConfigurationFailedRetrieved() {
       LOG.info("Mocked: failed updateSchedulerConfiguration call");
       metrics.incrUpdateSchedulerConfigurationFailedRetrieved();
-=======
+    }
+    
     public void getClusterInfoFailed() {
       LOG.info("Mocked: failed getClusterInfo call");
       metrics.incrGetClusterInfoFailedRetrieved();
@@ -587,7 +587,6 @@
     public void getClusterUserInfoFailed() {
       LOG.info("Mocked: failed getClusterUserInfo call");
       metrics.incrGetClusterUserInfoFailedRetrieved();
->>>>>>> b6a9d7b4
     }
   }
 
@@ -860,7 +859,6 @@
       metrics.succeededAddToClusterNodeLabelsRetrieved(duration);
     }
 
-<<<<<<< HEAD
     public void getSchedulerConfigurationRetrieved(long duration) {
       LOG.info("Mocked: successful GetSchedulerConfiguration call with duration {}", duration);
       metrics.succeededGetSchedulerConfigurationRetrieved(duration);
@@ -869,7 +867,8 @@
     public void getUpdateSchedulerConfigurationRetrieved(long duration) {
       LOG.info("Mocked: successful UpdateSchedulerConfiguration call with duration {}", duration);
       metrics.succeededUpdateSchedulerConfigurationRetrieved(duration);
-=======
+    }
+    
     public void getClusterInfoRetrieved(long duration) {
       LOG.info("Mocked: successful GetClusterInfoRetrieved call with duration {}", duration);
       metrics.succeededGetClusterInfoRetrieved(duration);
@@ -878,7 +877,6 @@
     public void getClusterUserInfoRetrieved(long duration) {
       LOG.info("Mocked: successful GetClusterUserInfoRetrieved call with duration {}", duration);
       metrics.succeededGetClusterUserInfoRetrieved(duration);
->>>>>>> b6a9d7b4
     }
   }
 
@@ -1892,7 +1890,6 @@
   }
 
   @Test
-<<<<<<< HEAD
   public void testGetSchedulerConfigurationRetrievedFailed() {
     long totalBadBefore = metrics.getSchedulerConfigurationFailedRetrieved();
     badSubCluster.getSchedulerConfigurationFailed();
@@ -1936,7 +1933,9 @@
         metrics.getNumSucceededUpdateSchedulerConfigurationRetrieved());
     Assert.assertEquals(225,
         metrics.getLatencySucceededUpdateSchedulerConfigurationRetrieved(), ASSERT_DOUBLE_DELTA);
-=======
+  }
+  
+  @Test
   public void testGetClusterInfoRetrievedFailed() {
     long totalBadBefore = metrics.getClusterInfoFailedRetrieved();
     badSubCluster.getClusterInfoFailed();
@@ -1978,6 +1977,5 @@
         metrics.getNumSucceededGetClusterUserInfoRetrieved());
     Assert.assertEquals(225,
         metrics.getLatencySucceededGetClusterUserInfoRetrieved(), ASSERT_DOUBLE_DELTA);
->>>>>>> b6a9d7b4
   }
 }