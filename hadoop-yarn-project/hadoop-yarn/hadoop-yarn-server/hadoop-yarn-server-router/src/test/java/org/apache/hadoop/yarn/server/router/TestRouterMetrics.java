--- conflicted
+++ resolved
@@ -533,8 +533,7 @@
       LOG.info("Mocked: failed renewDelegationToken call");
       metrics.incrRenewDelegationTokenFailedRetrieved();
     }
-
-<<<<<<< HEAD
+    
     public void getRefreshAdminAclsFailedRetrieved() {
       LOG.info("Mocked: failed refreshAdminAcls call");
       metrics.incrRefreshAdminAclsFailedRetrieved();
@@ -543,11 +542,11 @@
     public void getRefreshServiceAclsFailedRetrieved() {
       LOG.info("Mocked: failed refreshServiceAcls call");
       metrics.incrRefreshServiceAclsFailedRetrieved();
-=======
+    }
+    
     public void getDumpSchedulerLogsFailed() {
       LOG.info("Mocked: failed DumpSchedulerLogs call");
       metrics.incrDumpSchedulerLogsFailedRetrieved();
->>>>>>> d5c04651
     }
 
     public void getActivitiesFailed() {
@@ -790,7 +789,6 @@
       metrics.succeededRenewDelegationTokenRetrieved(duration);
     }
 
-<<<<<<< HEAD
     public void getRefreshAdminAclsRetrieved(long duration) {
       LOG.info("Mocked: successful RefreshAdminAcls call with duration {}", duration);
       metrics.succeededRefreshAdminAclsRetrieved(duration);
@@ -799,11 +797,11 @@
     public void getRefreshServiceAclsRetrieved(long duration) {
       LOG.info("Mocked: successful RefreshServiceAcls call with duration {}", duration);
       metrics.succeededRefreshServiceAclsRetrieved(duration);
-=======
+    }
+    
     public void getDumpSchedulerLogsRetrieved(long duration) {
       LOG.info("Mocked: successful DumpSchedulerLogs call with duration {}", duration);
       metrics.succeededDumpSchedulerLogsRetrieved(duration);
->>>>>>> d5c04651
     }
 
     public void getActivitiesRetrieved(long duration) {
@@ -1651,7 +1649,6 @@
   }
 
   @Test
-<<<<<<< HEAD
   public void testRefreshAdminAclsRetrieved() {
     long totalGoodBefore = metrics.getNumSucceededRefreshAdminAclsRetrieved();
     goodSubCluster.getRefreshAdminAclsRetrieved(150);
@@ -1695,7 +1692,9 @@
     badSubCluster.getRefreshServiceAclsFailedRetrieved();
     Assert.assertEquals(totalBadBefore + 1,
         metrics.getNumRefreshServiceAclsFailedRetrieved());
-=======
+  }
+  
+  @Test
   public void testDumpSchedulerLogsRetrieved() {
     long totalGoodBefore = metrics.getNumSucceededDumpSchedulerLogsRetrieved();
     goodSubCluster.getDumpSchedulerLogsRetrieved(150);
@@ -1716,7 +1715,6 @@
     badSubCluster.getDumpSchedulerLogsFailed();
     Assert.assertEquals(totalBadBefore + 1,
         metrics.getDumpSchedulerLogsFailedRetrieved());
->>>>>>> d5c04651
   }
 
   @Test
