/**
 * Licensed to the Apache Software Foundation (ASF) under one
 * or more contributor license agreements.  See the NOTICE file
 * distributed with this work for additional information
 * regarding copyright ownership.  The ASF licenses this file
 * to you under the Apache License, Version 2.0 (the
 * "License"); you may not use this file except in compliance
 * with the License.  You may obtain a copy of the License at
 *
 *     http://www.apache.org/licenses/LICENSE-2.0
 *
 * Unless required by applicable law or agreed to in writing, software
 * distributed under the License is distributed on an "AS IS" BASIS,
 * WITHOUT WARRANTIES OR CONDITIONS OF ANY KIND, either express or implied.
 * See the License for the specific language governing permissions and
 * limitations under the License.
 */

package org.apache.hadoop.yarn.server.router.rmadmin;

import org.apache.commons.collections.CollectionUtils;
import org.apache.commons.collections.MapUtils;
import org.apache.commons.lang3.StringUtils;
import org.apache.hadoop.classification.VisibleForTesting;
import org.apache.hadoop.conf.Configuration;
import org.apache.hadoop.fs.CommonConfigurationKeys;
import org.apache.hadoop.ipc.StandbyException;
import org.apache.hadoop.security.UserGroupInformation;
import org.apache.hadoop.thirdparty.com.google.common.util.concurrent.ThreadFactoryBuilder;
import org.apache.hadoop.util.Time;
import org.apache.hadoop.yarn.api.records.ApplicationId;
import org.apache.hadoop.yarn.api.records.NodeId;
import org.apache.hadoop.yarn.conf.YarnConfiguration;
import org.apache.hadoop.yarn.exceptions.YarnException;
import org.apache.hadoop.yarn.exceptions.YarnRuntimeException;
import org.apache.hadoop.yarn.server.api.ResourceManagerAdministrationProtocol;
import org.apache.hadoop.yarn.server.api.protocolrecords.RefreshQueuesRequest;
import org.apache.hadoop.yarn.server.api.protocolrecords.RefreshQueuesResponse;
import org.apache.hadoop.yarn.server.api.protocolrecords.RefreshNodesRequest;
import org.apache.hadoop.yarn.server.api.protocolrecords.RefreshNodesResponse;
import org.apache.hadoop.yarn.server.api.protocolrecords.RefreshSuperUserGroupsConfigurationRequest;
import org.apache.hadoop.yarn.server.api.protocolrecords.RefreshSuperUserGroupsConfigurationResponse;
import org.apache.hadoop.yarn.server.api.protocolrecords.RefreshUserToGroupsMappingsRequest;
import org.apache.hadoop.yarn.server.api.protocolrecords.RefreshUserToGroupsMappingsResponse;
import org.apache.hadoop.yarn.server.api.protocolrecords.RefreshAdminAclsRequest;
import org.apache.hadoop.yarn.server.api.protocolrecords.RefreshAdminAclsResponse;
import org.apache.hadoop.yarn.server.api.protocolrecords.RefreshServiceAclsRequest;
import org.apache.hadoop.yarn.server.api.protocolrecords.RefreshServiceAclsResponse;
import org.apache.hadoop.yarn.server.api.protocolrecords.UpdateNodeResourceRequest;
import org.apache.hadoop.yarn.server.api.protocolrecords.UpdateNodeResourceResponse;
import org.apache.hadoop.yarn.server.api.protocolrecords.RefreshNodesResourcesRequest;
import org.apache.hadoop.yarn.server.api.protocolrecords.RefreshNodesResourcesResponse;
import org.apache.hadoop.yarn.server.api.protocolrecords.AddToClusterNodeLabelsRequest;
import org.apache.hadoop.yarn.server.api.protocolrecords.AddToClusterNodeLabelsResponse;
import org.apache.hadoop.yarn.server.api.protocolrecords.RemoveFromClusterNodeLabelsRequest;
import org.apache.hadoop.yarn.server.api.protocolrecords.RemoveFromClusterNodeLabelsResponse;
import org.apache.hadoop.yarn.server.api.protocolrecords.ReplaceLabelsOnNodeRequest;
import org.apache.hadoop.yarn.server.api.protocolrecords.ReplaceLabelsOnNodeResponse;
import org.apache.hadoop.yarn.server.api.protocolrecords.CheckForDecommissioningNodesRequest;
import org.apache.hadoop.yarn.server.api.protocolrecords.CheckForDecommissioningNodesResponse;
import org.apache.hadoop.yarn.server.api.protocolrecords.RefreshClusterMaxPriorityRequest;
import org.apache.hadoop.yarn.server.api.protocolrecords.RefreshClusterMaxPriorityResponse;
import org.apache.hadoop.yarn.server.api.protocolrecords.NodesToAttributesMappingRequest;
import org.apache.hadoop.yarn.server.api.protocolrecords.NodesToAttributesMappingResponse;
import org.apache.hadoop.yarn.server.api.protocolrecords.DeregisterSubClusterRequest;
import org.apache.hadoop.yarn.server.api.protocolrecords.DeregisterSubClusterResponse;
import org.apache.hadoop.yarn.server.api.protocolrecords.DeregisterSubClusters;
import org.apache.hadoop.yarn.server.api.protocolrecords.FederationQueueWeight;
import org.apache.hadoop.yarn.server.api.protocolrecords.FederationSubCluster;
import org.apache.hadoop.yarn.server.api.protocolrecords.SaveFederationQueuePolicyRequest;
import org.apache.hadoop.yarn.server.api.protocolrecords.SaveFederationQueuePolicyResponse;
import org.apache.hadoop.yarn.server.api.protocolrecords.BatchSaveFederationQueuePoliciesRequest;
import org.apache.hadoop.yarn.server.api.protocolrecords.BatchSaveFederationQueuePoliciesResponse;
import org.apache.hadoop.yarn.server.api.protocolrecords.QueryFederationQueuePoliciesRequest;
import org.apache.hadoop.yarn.server.api.protocolrecords.QueryFederationQueuePoliciesResponse;
import org.apache.hadoop.yarn.server.api.protocolrecords.DeleteFederationQueuePoliciesRequest;
import org.apache.hadoop.yarn.server.api.protocolrecords.DeleteFederationQueuePoliciesResponse;
import org.apache.hadoop.yarn.server.api.protocolrecords.DeleteFederationApplicationRequest;
import org.apache.hadoop.yarn.server.api.protocolrecords.DeleteFederationApplicationResponse;
import org.apache.hadoop.yarn.server.api.protocolrecords.GetSubClustersRequest;
import org.apache.hadoop.yarn.server.api.protocolrecords.GetSubClustersResponse;
import org.apache.hadoop.yarn.server.federation.failover.FederationProxyProviderUtil;
import org.apache.hadoop.yarn.server.federation.policies.manager.PriorityBroadcastPolicyManager;
import org.apache.hadoop.yarn.server.federation.policies.manager.WeightedHomePolicyManager;
import org.apache.hadoop.yarn.server.federation.policies.manager.WeightedLocalityPolicyManager;
import org.apache.hadoop.yarn.server.federation.store.records.SubClusterId;
import org.apache.hadoop.yarn.server.federation.store.records.SubClusterIdInfo;
import org.apache.hadoop.yarn.server.federation.store.records.SubClusterInfo;
import org.apache.hadoop.yarn.server.federation.store.records.SubClusterState;
import org.apache.hadoop.yarn.server.federation.store.records.SubClusterPolicyConfiguration;
import org.apache.hadoop.yarn.server.federation.policies.dao.WeightedPolicyInfo;
import org.apache.hadoop.yarn.server.federation.utils.FederationStateStoreFacade;
import org.apache.hadoop.yarn.server.router.RouterMetrics;
import org.apache.hadoop.yarn.server.router.RouterServerUtil;
import org.apache.hadoop.yarn.util.Clock;
import org.apache.hadoop.yarn.util.MonotonicClock;
import org.slf4j.Logger;
import org.slf4j.LoggerFactory;

import java.io.IOException;
import java.nio.ByteBuffer;
import java.util.List;
import java.util.Arrays;
import java.util.ArrayList;
import java.util.Map;
import java.util.HashMap;
import java.util.Collection;
import java.util.Set;
import java.util.Date;
import java.util.HashSet;
import java.util.concurrent.ThreadPoolExecutor;
import java.util.concurrent.ThreadFactory;
import java.util.concurrent.BlockingQueue;
import java.util.concurrent.LinkedBlockingQueue;
import java.util.concurrent.TimeUnit;
import java.util.concurrent.ConcurrentHashMap;
import java.util.stream.Collectors;

import static org.apache.hadoop.yarn.server.router.RouterServerUtil.checkPolicyManagerValid;

public class FederationRMAdminInterceptor extends AbstractRMAdminRequestInterceptor {

  private static final Logger LOG =
      LoggerFactory.getLogger(FederationRMAdminInterceptor.class);

  private static final String COMMA = ",";
  private static final String COLON = ":";

  private static final List<String> SUPPORT_WEIGHT_MANAGERS =
      new ArrayList<>(Arrays.asList(WeightedLocalityPolicyManager.class.getName(),
      PriorityBroadcastPolicyManager.class.getName(), WeightedHomePolicyManager.class.getName()));

  private Map<SubClusterId, ResourceManagerAdministrationProtocol> adminRMProxies;
  private FederationStateStoreFacade federationFacade;
  private final Clock clock = new MonotonicClock();
  private RouterMetrics routerMetrics;
  private ThreadPoolExecutor executorService;
  private Configuration conf;
  private long heartbeatExpirationMillis;

  @Override
  public void init(String userName) {
    super.init(userName);

    int numThreads = getConf().getInt(
        YarnConfiguration.ROUTER_USER_CLIENT_THREADS_SIZE,
        YarnConfiguration.DEFAULT_ROUTER_USER_CLIENT_THREADS_SIZE);
    ThreadFactory threadFactory = new ThreadFactoryBuilder()
        .setNameFormat("RPC Router RMAdminClient-" + userName + "-%d ").build();

    long keepAliveTime = getConf().getTimeDuration(
        YarnConfiguration.ROUTER_USER_CLIENT_THREAD_POOL_KEEP_ALIVE_TIME,
        YarnConfiguration.DEFAULT_ROUTER_USER_CLIENT_THREAD_POOL_KEEP_ALIVE_TIME, TimeUnit.SECONDS);

    BlockingQueue<Runnable> workQueue = new LinkedBlockingQueue<>();
    this.executorService = new ThreadPoolExecutor(numThreads, numThreads,
        keepAliveTime, TimeUnit.MILLISECONDS, workQueue, threadFactory);

    boolean allowCoreThreadTimeOut =  getConf().getBoolean(
        YarnConfiguration.ROUTER_USER_CLIENT_THREAD_POOL_ALLOW_CORE_THREAD_TIMEOUT,
        YarnConfiguration.DEFAULT_ROUTER_USER_CLIENT_THREAD_POOL_ALLOW_CORE_THREAD_TIMEOUT);

    if (keepAliveTime > 0 && allowCoreThreadTimeOut) {
      this.executorService.allowCoreThreadTimeOut(allowCoreThreadTimeOut);
    }

    federationFacade = FederationStateStoreFacade.getInstance(this.getConf());
    this.conf = this.getConf();
    this.adminRMProxies = new ConcurrentHashMap<>();
    routerMetrics = RouterMetrics.getMetrics();

    this.heartbeatExpirationMillis = this.conf.getTimeDuration(
        YarnConfiguration.ROUTER_SUBCLUSTER_EXPIRATION_TIME,
        YarnConfiguration.DEFAULT_ROUTER_SUBCLUSTER_EXPIRATION_TIME, TimeUnit.MILLISECONDS);
  }

  @VisibleForTesting
  protected ResourceManagerAdministrationProtocol getAdminRMProxyForSubCluster(
      SubClusterId subClusterId) throws Exception {

    if (adminRMProxies.containsKey(subClusterId)) {
      return adminRMProxies.get(subClusterId);
    }

    ResourceManagerAdministrationProtocol adminRMProxy = null;
    try {
      boolean serviceAuthEnabled = this.conf.getBoolean(
          CommonConfigurationKeys.HADOOP_SECURITY_AUTHORIZATION, false);
      UserGroupInformation realUser = user;
      if (serviceAuthEnabled) {
        realUser = UserGroupInformation.createProxyUser(
            user.getShortUserName(), UserGroupInformation.getLoginUser());
      }
      adminRMProxy = FederationProxyProviderUtil.createRMProxy(getConf(),
          ResourceManagerAdministrationProtocol.class, subClusterId, realUser);
    } catch (Exception e) {
      RouterServerUtil.logAndThrowException(e,
          "Unable to create the interface to reach the SubCluster %s", subClusterId);
    }
    adminRMProxies.put(subClusterId, adminRMProxy);
    return adminRMProxy;
  }

  @Override
  public void setNextInterceptor(RMAdminRequestInterceptor next) {
    throw new YarnRuntimeException("setNextInterceptor is being called on "
       + "FederationRMAdminRequestInterceptor, which should be the last one "
       + "in the chain. Check if the interceptor pipeline configuration "
       + "is correct");
  }

  /**
   * Refresh queue requests.
   *
   * The Router supports refreshing all SubCluster queues at once,
   * and also supports refreshing queues by SubCluster.
   *
   * @param request RefreshQueuesRequest, If subClusterId is not empty,
   * it means that we want to refresh the queue of the specified subClusterId.
   * If subClusterId is empty, it means we want to refresh all queues.
   *
   * @return RefreshQueuesResponse, There is no specific information in the response,
   * as long as it is not empty, it means that the request is successful.
   *
   * @throws StandbyException exception thrown by non-active server.
   * @throws YarnException indicates exceptions from yarn servers.
   * @throws IOException io error occurs.
   */
  @Override
  public RefreshQueuesResponse refreshQueues(RefreshQueuesRequest request)
      throws StandbyException, YarnException, IOException {

    // parameter verification.
    if (request == null) {
      routerMetrics.incrRefreshQueuesFailedRetrieved();
      RouterServerUtil.logAndThrowException("Missing RefreshQueues request.", null);
    }

    // call refreshQueues of activeSubClusters.
    try {
      long startTime = clock.getTime();
      RMAdminProtocolMethod remoteMethod = new RMAdminProtocolMethod(
           new Class[] {RefreshQueuesRequest.class}, new Object[] {request});

      String subClusterId = request.getSubClusterId();
      Collection<RefreshQueuesResponse> refreshQueueResps =
          remoteMethod.invokeConcurrent(this, RefreshQueuesResponse.class, subClusterId);

      // If we get the return result from refreshQueueResps,
      // it means that the call has been successful,
      // and the RefreshQueuesResponse method can be reconstructed and returned.
      if (CollectionUtils.isNotEmpty(refreshQueueResps)) {
        long stopTime = clock.getTime();
        routerMetrics.succeededRefreshQueuesRetrieved(stopTime - startTime);
        return RefreshQueuesResponse.newInstance();
      }
    } catch (YarnException e) {
      routerMetrics.incrRefreshQueuesFailedRetrieved();
      RouterServerUtil.logAndThrowException(e,
          "Unable to refreshQueue due to exception. " + e.getMessage());
    }

    routerMetrics.incrRefreshQueuesFailedRetrieved();
    throw new YarnException("Unable to refreshQueue.");
  }

  /**
   * Refresh node requests.
   *
   * The Router supports refreshing all SubCluster nodes at once,
   * and also supports refreshing node by SubCluster.
   *
   * @param request RefreshNodesRequest, If subClusterId is not empty,
   * it means that we want to refresh the node of the specified subClusterId.
   * If subClusterId is empty, it means we want to refresh all nodes.
   *
   * @return RefreshNodesResponse, There is no specific information in the response,
   * as long as it is not empty, it means that the request is successful.
   *
   * @throws StandbyException exception thrown by non-active server.
   * @throws YarnException indicates exceptions from yarn servers.
   * @throws IOException io error occurs.
   */
  @Override
  public RefreshNodesResponse refreshNodes(RefreshNodesRequest request)
      throws StandbyException, YarnException, IOException {

    // parameter verification.
    // We will not check whether the DecommissionType is empty,
    // because this parameter has a default value at the proto level.
    if (request == null) {
      routerMetrics.incrRefreshNodesFailedRetrieved();
      RouterServerUtil.logAndThrowException("Missing RefreshNodes request.", null);
    }

    // call refreshNodes of activeSubClusters.
    try {
      long startTime = clock.getTime();
      RMAdminProtocolMethod remoteMethod = new RMAdminProtocolMethod(
          new Class[] {RefreshNodesRequest.class}, new Object[] {request});

      String subClusterId = request.getSubClusterId();
      Collection<RefreshNodesResponse> refreshNodesResps =
          remoteMethod.invokeConcurrent(this, RefreshNodesResponse.class, subClusterId);

      if (CollectionUtils.isNotEmpty(refreshNodesResps)) {
        long stopTime = clock.getTime();
        routerMetrics.succeededRefreshNodesRetrieved(stopTime - startTime);
        return RefreshNodesResponse.newInstance();
      }
    } catch (YarnException e) {
      routerMetrics.incrRefreshNodesFailedRetrieved();
      RouterServerUtil.logAndThrowException(e,
          "Unable to refreshNodes due to exception. " + e.getMessage());
    }

    routerMetrics.incrRefreshNodesFailedRetrieved();
    throw new YarnException("Unable to refreshNodes due to exception.");
  }

  /**
   * Refresh SuperUserGroupsConfiguration requests.
   *
   * The Router supports refreshing all subCluster SuperUserGroupsConfiguration at once,
   * and also supports refreshing SuperUserGroupsConfiguration by SubCluster.
   *
   * @param request RefreshSuperUserGroupsConfigurationRequest,
   * If subClusterId is not empty, it means that we want to
   * refresh the superuser groups configuration of the specified subClusterId.
   * If subClusterId is empty, it means we want to
   * refresh all subCluster superuser groups configuration.
   *
   * @return RefreshSuperUserGroupsConfigurationResponse,
   * There is no specific information in the response, as long as it is not empty,
   * it means that the request is successful.
   *
   * @throws StandbyException exception thrown by non-active server.
   * @throws YarnException indicates exceptions from yarn servers.
   * @throws IOException io error occurs.
   */
  @Override
  public RefreshSuperUserGroupsConfigurationResponse refreshSuperUserGroupsConfiguration(
      RefreshSuperUserGroupsConfigurationRequest request)
      throws StandbyException, YarnException, IOException {

    // parameter verification.
    if (request == null) {
      routerMetrics.incrRefreshSuperUserGroupsConfigurationFailedRetrieved();
      RouterServerUtil.logAndThrowException("Missing RefreshSuperUserGroupsConfiguration request.",
          null);
    }

    // call refreshSuperUserGroupsConfiguration of activeSubClusters.
    try {
      long startTime = clock.getTime();
      RMAdminProtocolMethod remoteMethod = new RMAdminProtocolMethod(
          new Class[] {RefreshSuperUserGroupsConfigurationRequest.class}, new Object[] {request});

      String subClusterId = request.getSubClusterId();
      Collection<RefreshSuperUserGroupsConfigurationResponse> refreshSuperUserGroupsConfResps =
          remoteMethod.invokeConcurrent(this, RefreshSuperUserGroupsConfigurationResponse.class,
          subClusterId);

      if (CollectionUtils.isNotEmpty(refreshSuperUserGroupsConfResps)) {
        long stopTime = clock.getTime();
        routerMetrics.succeededRefreshSuperUserGroupsConfRetrieved(stopTime - startTime);
        return RefreshSuperUserGroupsConfigurationResponse.newInstance();
      }
    } catch (YarnException e) {
      routerMetrics.incrRefreshSuperUserGroupsConfigurationFailedRetrieved();
      RouterServerUtil.logAndThrowException(e,
          "Unable to refreshSuperUserGroupsConfiguration due to exception. " + e.getMessage());
    }

    routerMetrics.incrRefreshSuperUserGroupsConfigurationFailedRetrieved();
    throw new YarnException("Unable to refreshSuperUserGroupsConfiguration.");
  }

  /**
   * Refresh UserToGroupsMappings requests.
   *
   * The Router supports refreshing all subCluster UserToGroupsMappings at once,
   * and also supports refreshing UserToGroupsMappings by subCluster.
   *
   * @param request RefreshUserToGroupsMappingsRequest,
   * If subClusterId is not empty, it means that we want to
   * refresh the user groups mapping of the specified subClusterId.
   * If subClusterId is empty, it means we want to
   * refresh all subCluster user groups mapping.
   *
   * @return RefreshUserToGroupsMappingsResponse,
   * There is no specific information in the response, as long as it is not empty,
   * it means that the request is successful.
   *
   * @throws StandbyException exception thrown by non-active server.
   * @throws YarnException indicates exceptions from yarn servers.
   * @throws IOException io error occurs.
   */
  @Override
  public RefreshUserToGroupsMappingsResponse refreshUserToGroupsMappings(
      RefreshUserToGroupsMappingsRequest request) throws StandbyException, YarnException,
      IOException {

    // parameter verification.
    if (request == null) {
      routerMetrics.incrRefreshUserToGroupsMappingsFailedRetrieved();
      RouterServerUtil.logAndThrowException("Missing RefreshUserToGroupsMappings request.", null);
    }

    // call refreshUserToGroupsMappings of activeSubClusters.
    try {
      long startTime = clock.getTime();
      RMAdminProtocolMethod remoteMethod = new RMAdminProtocolMethod(
          new Class[] {RefreshUserToGroupsMappingsRequest.class}, new Object[] {request});

      String subClusterId = request.getSubClusterId();
      Collection<RefreshUserToGroupsMappingsResponse> refreshUserToGroupsMappingsResps =
          remoteMethod.invokeConcurrent(this, RefreshUserToGroupsMappingsResponse.class,
          subClusterId);

      if (CollectionUtils.isNotEmpty(refreshUserToGroupsMappingsResps)) {
        long stopTime = clock.getTime();
        routerMetrics.succeededRefreshUserToGroupsMappingsRetrieved(stopTime - startTime);
        return RefreshUserToGroupsMappingsResponse.newInstance();
      }
    } catch (YarnException e) {
      routerMetrics.incrRefreshUserToGroupsMappingsFailedRetrieved();
      RouterServerUtil.logAndThrowException(e,
          "Unable to refreshUserToGroupsMappings due to exception. " + e.getMessage());
    }

    routerMetrics.incrRefreshUserToGroupsMappingsFailedRetrieved();
    throw new YarnException("Unable to refreshUserToGroupsMappings.");
  }

  @Override
  public RefreshAdminAclsResponse refreshAdminAcls(RefreshAdminAclsRequest request)
      throws YarnException, IOException {

    // parameter verification.
    if (request == null) {
      routerMetrics.incrRefreshAdminAclsFailedRetrieved();
      RouterServerUtil.logAndThrowException("Missing RefreshAdminAcls request.", null);
    }

    // call refreshAdminAcls of activeSubClusters.
    try {
      long startTime = clock.getTime();
      RMAdminProtocolMethod remoteMethod = new RMAdminProtocolMethod(
          new Class[] {RefreshAdminAclsRequest.class}, new Object[] {request});
      String subClusterId = request.getSubClusterId();
      Collection<RefreshAdminAclsResponse> refreshAdminAclsResps =
          remoteMethod.invokeConcurrent(this, RefreshAdminAclsResponse.class, subClusterId);
      if (CollectionUtils.isNotEmpty(refreshAdminAclsResps)) {
        long stopTime = clock.getTime();
        routerMetrics.succeededRefreshAdminAclsRetrieved(stopTime - startTime);
        return RefreshAdminAclsResponse.newInstance();
      }
    } catch (YarnException e) {
      routerMetrics.incrRefreshAdminAclsFailedRetrieved();
      RouterServerUtil.logAndThrowException(e,
          "Unable to refreshAdminAcls due to exception. " + e.getMessage());
    }

    routerMetrics.incrRefreshAdminAclsFailedRetrieved();
    throw new YarnException("Unable to refreshAdminAcls.");
  }

  @Override
  public RefreshServiceAclsResponse refreshServiceAcls(RefreshServiceAclsRequest request)
      throws YarnException, IOException {

    // parameter verification.
    if (request == null) {
      routerMetrics.incrRefreshServiceAclsFailedRetrieved();
      RouterServerUtil.logAndThrowException("Missing RefreshServiceAcls request.", null);
    }

    // call refreshAdminAcls of activeSubClusters.
    try {
      long startTime = clock.getTime();
      RMAdminProtocolMethod remoteMethod = new RMAdminProtocolMethod(
          new Class[]{RefreshServiceAclsRequest.class}, new Object[]{request});
      String subClusterId = request.getSubClusterId();
      Collection<RefreshServiceAclsResponse> refreshServiceAclsResps =
          remoteMethod.invokeConcurrent(this, RefreshServiceAclsResponse.class, subClusterId);
      if (CollectionUtils.isNotEmpty(refreshServiceAclsResps)) {
        long stopTime = clock.getTime();
        routerMetrics.succeededRefreshServiceAclsRetrieved(stopTime - startTime);
        return RefreshServiceAclsResponse.newInstance();
      }
    } catch (YarnException e) {
      routerMetrics.incrRefreshServiceAclsFailedRetrieved();
      RouterServerUtil.logAndThrowException(e,
          "Unable to refreshAdminAcls due to exception. " + e.getMessage());
    }

    routerMetrics.incrRefreshServiceAclsFailedRetrieved();
    throw new YarnException("Unable to refreshServiceAcls.");
  }

  @Override
  public UpdateNodeResourceResponse updateNodeResource(UpdateNodeResourceRequest request)
      throws YarnException, IOException {

    // parameter verification.
    if (request == null) {
      routerMetrics.incrUpdateNodeResourceFailedRetrieved();
      RouterServerUtil.logAndThrowException("Missing UpdateNodeResource request.", null);
    }

    String subClusterId = request.getSubClusterId();
    if (StringUtils.isBlank(subClusterId)) {
      routerMetrics.incrUpdateNodeResourceFailedRetrieved();
      RouterServerUtil.logAndThrowException("Missing UpdateNodeResource SubClusterId.", null);
    }

    try {
      long startTime = clock.getTime();
      RMAdminProtocolMethod remoteMethod = new RMAdminProtocolMethod(
          new Class[]{UpdateNodeResourceRequest.class}, new Object[]{request});
      Collection<UpdateNodeResourceResponse> updateNodeResourceResps =
          remoteMethod.invokeConcurrent(this, UpdateNodeResourceResponse.class, subClusterId);
      if (CollectionUtils.isNotEmpty(updateNodeResourceResps)) {
        long stopTime = clock.getTime();
        routerMetrics.succeededUpdateNodeResourceRetrieved(stopTime - startTime);
        return UpdateNodeResourceResponse.newInstance();
      }
    } catch (YarnException e) {
      routerMetrics.incrUpdateNodeResourceFailedRetrieved();
      RouterServerUtil.logAndThrowException(e,
          "Unable to updateNodeResource due to exception. " + e.getMessage());
    }

    routerMetrics.incrUpdateNodeResourceFailedRetrieved();
    throw new YarnException("Unable to updateNodeResource.");
  }

  @Override
  public RefreshNodesResourcesResponse refreshNodesResources(RefreshNodesResourcesRequest request)
      throws YarnException, IOException {

    // parameter verification.
    if (request == null) {
      routerMetrics.incrRefreshNodesResourcesFailedRetrieved();
      RouterServerUtil.logAndThrowException("Missing RefreshNodesResources request.", null);
    }

    String subClusterId = request.getSubClusterId();
    if (StringUtils.isBlank(subClusterId)) {
      routerMetrics.incrRefreshNodesResourcesFailedRetrieved();
      RouterServerUtil.logAndThrowException("Missing RefreshNodesResources SubClusterId.", null);
    }

    try {
      long startTime = clock.getTime();
      RMAdminProtocolMethod remoteMethod = new RMAdminProtocolMethod(
          new Class[]{RefreshNodesResourcesRequest.class}, new Object[]{request});
      Collection<RefreshNodesResourcesResponse> refreshNodesResourcesResps =
          remoteMethod.invokeConcurrent(this, RefreshNodesResourcesResponse.class, subClusterId);
      if (CollectionUtils.isNotEmpty(refreshNodesResourcesResps)) {
        long stopTime = clock.getTime();
        routerMetrics.succeededRefreshNodesResourcesRetrieved(stopTime - startTime);
        return RefreshNodesResourcesResponse.newInstance();
      }
    } catch (YarnException e) {
      routerMetrics.incrRefreshNodesResourcesFailedRetrieved();
      RouterServerUtil.logAndThrowException(e,
          "Unable to refreshNodesResources due to exception. " + e.getMessage());
    }

    routerMetrics.incrRefreshNodesResourcesFailedRetrieved();
    throw new YarnException("Unable to refreshNodesResources.");
  }

  @Override
  public AddToClusterNodeLabelsResponse addToClusterNodeLabels(
      AddToClusterNodeLabelsRequest request) throws YarnException, IOException {
    // parameter verification.
    if (request == null) {
      routerMetrics.incrAddToClusterNodeLabelsFailedRetrieved();
      RouterServerUtil.logAndThrowException("Missing AddToClusterNodeLabels request.", null);
    }

    String subClusterId = request.getSubClusterId();
    if (StringUtils.isBlank(subClusterId)) {
      routerMetrics.incrAddToClusterNodeLabelsFailedRetrieved();
      RouterServerUtil.logAndThrowException("Missing AddToClusterNodeLabels SubClusterId.", null);
    }

    try {
      long startTime = clock.getTime();
      RMAdminProtocolMethod remoteMethod = new RMAdminProtocolMethod(
          new Class[]{AddToClusterNodeLabelsRequest.class}, new Object[]{request});
      Collection<AddToClusterNodeLabelsResponse> addToClusterNodeLabelsResps =
          remoteMethod.invokeConcurrent(this, AddToClusterNodeLabelsResponse.class, subClusterId);
      if (CollectionUtils.isNotEmpty(addToClusterNodeLabelsResps)) {
        long stopTime = clock.getTime();
        routerMetrics.succeededAddToClusterNodeLabelsRetrieved(stopTime - startTime);
        return AddToClusterNodeLabelsResponse.newInstance();
      }
    } catch (YarnException e) {
      routerMetrics.incrAddToClusterNodeLabelsFailedRetrieved();
      RouterServerUtil.logAndThrowException(e,
          "Unable to addToClusterNodeLabels due to exception. " + e.getMessage());
    }

    routerMetrics.incrAddToClusterNodeLabelsFailedRetrieved();
    throw new YarnException("Unable to addToClusterNodeLabels.");
  }

  @Override
  public RemoveFromClusterNodeLabelsResponse removeFromClusterNodeLabels(
      RemoveFromClusterNodeLabelsRequest request)
      throws YarnException, IOException {
    // parameter verification.
    if (request == null) {
      routerMetrics.incrRemoveFromClusterNodeLabelsFailedRetrieved();
      RouterServerUtil.logAndThrowException("Missing RemoveFromClusterNodeLabels request.", null);
    }

    String subClusterId = request.getSubClusterId();
    if (StringUtils.isBlank(subClusterId)) {
      routerMetrics.incrRemoveFromClusterNodeLabelsFailedRetrieved();
      RouterServerUtil.logAndThrowException("Missing RemoveFromClusterNodeLabels SubClusterId.",
          null);
    }

    try {
      long startTime = clock.getTime();
      RMAdminProtocolMethod remoteMethod = new RMAdminProtocolMethod(
          new Class[]{RemoveFromClusterNodeLabelsRequest.class}, new Object[]{request});
      Collection<RemoveFromClusterNodeLabelsResponse> refreshNodesResourcesResps =
          remoteMethod.invokeConcurrent(this, RemoveFromClusterNodeLabelsResponse.class,
          subClusterId);
      if (CollectionUtils.isNotEmpty(refreshNodesResourcesResps)) {
        long stopTime = clock.getTime();
        routerMetrics.succeededRemoveFromClusterNodeLabelsRetrieved(stopTime - startTime);
        return RemoveFromClusterNodeLabelsResponse.newInstance();
      }
    } catch (YarnException e) {
      routerMetrics.incrRemoveFromClusterNodeLabelsFailedRetrieved();
      RouterServerUtil.logAndThrowException(e,
          "Unable to removeFromClusterNodeLabels due to exception. " + e.getMessage());
    }

    routerMetrics.incrRemoveFromClusterNodeLabelsFailedRetrieved();
    throw new YarnException("Unable to removeFromClusterNodeLabels.");
  }

  @Override
  public ReplaceLabelsOnNodeResponse replaceLabelsOnNode(ReplaceLabelsOnNodeRequest request)
      throws YarnException, IOException {
    // parameter verification.
    if (request == null) {
      routerMetrics.incrReplaceLabelsOnNodeFailedRetrieved();
      RouterServerUtil.logAndThrowException("Missing ReplaceLabelsOnNode request.", null);
    }

    String subClusterId = request.getSubClusterId();
    if (StringUtils.isBlank(subClusterId)) {
      routerMetrics.incrReplaceLabelsOnNodeFailedRetrieved();
      RouterServerUtil.logAndThrowException("Missing ReplaceLabelsOnNode SubClusterId.", null);
    }

    try {
      long startTime = clock.getTime();
      RMAdminProtocolMethod remoteMethod = new RMAdminProtocolMethod(
          new Class[]{ReplaceLabelsOnNodeRequest.class}, new Object[]{request});
      Collection<ReplaceLabelsOnNodeResponse> replaceLabelsOnNodeResps =
          remoteMethod.invokeConcurrent(this, ReplaceLabelsOnNodeResponse.class, subClusterId);
      if (CollectionUtils.isNotEmpty(replaceLabelsOnNodeResps)) {
        long stopTime = clock.getTime();
        routerMetrics.succeededRemoveFromClusterNodeLabelsRetrieved(stopTime - startTime);
        return ReplaceLabelsOnNodeResponse.newInstance();
      }
    } catch (YarnException e) {
      routerMetrics.incrReplaceLabelsOnNodeFailedRetrieved();
      RouterServerUtil.logAndThrowException(e,
          "Unable to replaceLabelsOnNode due to exception. " + e.getMessage());
    }

    routerMetrics.incrReplaceLabelsOnNodeFailedRetrieved();
    throw new YarnException("Unable to replaceLabelsOnNode.");
  }

  @Override
  public CheckForDecommissioningNodesResponse checkForDecommissioningNodes(
      CheckForDecommissioningNodesRequest request) throws YarnException, IOException {

    // Parameter check
    if (request == null) {
      RouterServerUtil.logAndThrowException("Missing checkForDecommissioningNodes request.", null);
      routerMetrics.incrCheckForDecommissioningNodesFailedRetrieved();
    }

    String subClusterId = request.getSubClusterId();
    if (StringUtils.isBlank(subClusterId)) {
      routerMetrics.incrCheckForDecommissioningNodesFailedRetrieved();
      RouterServerUtil.logAndThrowException("Missing checkForDecommissioningNodes SubClusterId.",
          null);
    }

    try {
      long startTime = clock.getTime();
      RMAdminProtocolMethod remoteMethod = new RMAdminProtocolMethod(
          new Class[]{CheckForDecommissioningNodesRequest.class}, new Object[]{request});

      Collection<CheckForDecommissioningNodesResponse> responses =
          remoteMethod.invokeConcurrent(this, CheckForDecommissioningNodesResponse.class,
          subClusterId);

      if (CollectionUtils.isNotEmpty(responses)) {
        // We selected a subCluster, the list is not empty and size=1.
        List<CheckForDecommissioningNodesResponse> collects =
            responses.stream().collect(Collectors.toList());
        if (!collects.isEmpty() && collects.size() == 1) {
          CheckForDecommissioningNodesResponse response = collects.get(0);
          long stopTime = clock.getTime();
          routerMetrics.succeededCheckForDecommissioningNodesRetrieved((stopTime - startTime));
          Set<NodeId> nodes = response.getDecommissioningNodes();
          return CheckForDecommissioningNodesResponse.newInstance(nodes);
        }
      }
    } catch (YarnException e) {
      routerMetrics.incrCheckForDecommissioningNodesFailedRetrieved();
      RouterServerUtil.logAndThrowException(e,
          "Unable to checkForDecommissioningNodes due to exception " + e.getMessage());
    }

    routerMetrics.incrCheckForDecommissioningNodesFailedRetrieved();
    throw new YarnException("Unable to checkForDecommissioningNodes.");
  }

  @Override
  public RefreshClusterMaxPriorityResponse refreshClusterMaxPriority(
      RefreshClusterMaxPriorityRequest request) throws YarnException, IOException {

    // parameter verification.
    if (request == null) {
      routerMetrics.incrRefreshClusterMaxPriorityFailedRetrieved();
      RouterServerUtil.logAndThrowException("Missing RefreshClusterMaxPriority request.", null);
    }

    String subClusterId = request.getSubClusterId();
    if (StringUtils.isBlank(subClusterId)) {
      routerMetrics.incrRefreshClusterMaxPriorityFailedRetrieved();
      RouterServerUtil.logAndThrowException("Missing RefreshClusterMaxPriority SubClusterId.",
          null);
    }

    try {
      long startTime = clock.getTime();
      RMAdminProtocolMethod remoteMethod = new RMAdminProtocolMethod(
          new Class[]{RefreshClusterMaxPriorityRequest.class}, new Object[]{request});
      Collection<RefreshClusterMaxPriorityResponse> refreshClusterMaxPriorityResps =
          remoteMethod.invokeConcurrent(this, RefreshClusterMaxPriorityResponse.class,
          subClusterId);
      if (CollectionUtils.isNotEmpty(refreshClusterMaxPriorityResps)) {
        long stopTime = clock.getTime();
        routerMetrics.succeededRefreshClusterMaxPriorityRetrieved(stopTime - startTime);
        return RefreshClusterMaxPriorityResponse.newInstance();
      }
    } catch (YarnException e) {
      routerMetrics.incrRefreshClusterMaxPriorityFailedRetrieved();
      RouterServerUtil.logAndThrowException(e,
          "Unable to refreshClusterMaxPriority due to exception. " + e.getMessage());
    }

    routerMetrics.incrRefreshClusterMaxPriorityFailedRetrieved();
    throw new YarnException("Unable to refreshClusterMaxPriority.");
  }

  @Override
  public NodesToAttributesMappingResponse mapAttributesToNodes(
      NodesToAttributesMappingRequest request) throws YarnException, IOException {
    // parameter verification.
    if (request == null) {
      routerMetrics.incrMapAttributesToNodesFailedRetrieved();
      RouterServerUtil.logAndThrowException("Missing mapAttributesToNodes request.", null);
    }

    String subClusterId = request.getSubClusterId();
    if (StringUtils.isBlank(subClusterId)) {
      routerMetrics.incrMapAttributesToNodesFailedRetrieved();
      RouterServerUtil.logAndThrowException("Missing mapAttributesToNodes SubClusterId.", null);
    }

    try {
      long startTime = clock.getTime();
      RMAdminProtocolMethod remoteMethod = new RMAdminProtocolMethod(
          new Class[]{NodesToAttributesMappingRequest.class}, new Object[]{request});
      Collection<NodesToAttributesMappingResponse> mapAttributesToNodesResps =
          remoteMethod.invokeConcurrent(this, NodesToAttributesMappingResponse.class,
          subClusterId);
      if (CollectionUtils.isNotEmpty(mapAttributesToNodesResps)) {
        long stopTime = clock.getTime();
        routerMetrics.succeededMapAttributesToNodesRetrieved(stopTime - startTime);
        return NodesToAttributesMappingResponse.newInstance();
      }
    } catch (YarnException e) {
      routerMetrics.incrMapAttributesToNodesFailedRetrieved();
      RouterServerUtil.logAndThrowException(e,
          "Unable to mapAttributesToNodes due to exception. " + e.getMessage());
    }

    routerMetrics.incrMapAttributesToNodesFailedRetrieved();
    throw new YarnException("Unable to mapAttributesToNodes.");
  }

  @Override
  public String[] getGroupsForUser(String user) throws IOException {
    // parameter verification.
    if (StringUtils.isBlank(user)) {
      routerMetrics.incrGetGroupsForUserFailedRetrieved();
      RouterServerUtil.logAndThrowIOException("Missing getGroupsForUser user.", null);
    }

    try {
      long startTime = clock.getTime();
      RMAdminProtocolMethod remoteMethod = new RMAdminProtocolMethod(
          new Class[]{String.class}, new Object[]{user});
      Collection<String[]> getGroupsForUserResps =
          remoteMethod.invokeConcurrent(this, String[].class, null);
      if (CollectionUtils.isNotEmpty(getGroupsForUserResps)) {
        long stopTime = clock.getTime();
        Set<String> groups = new HashSet<>();
        for (String[] groupArr : getGroupsForUserResps) {
          if (groupArr != null && groupArr.length > 0) {
            for (String group : groupArr) {
              groups.add(group);
            }
          }
        }
        routerMetrics.succeededGetGroupsForUsersRetrieved(stopTime - startTime);
        return groups.toArray(new String[]{});
      }
    } catch (YarnException e) {
      routerMetrics.incrGetGroupsForUserFailedRetrieved();
      RouterServerUtil.logAndThrowIOException(e,
          "Unable to getGroupsForUser due to exception. " + e.getMessage());
    }

    routerMetrics.incrGetGroupsForUserFailedRetrieved();
    throw new IOException("Unable to getGroupsForUser.");
  }

  @VisibleForTesting
  public FederationStateStoreFacade getFederationFacade() {
    return federationFacade;
  }

  @VisibleForTesting
  public ThreadPoolExecutor getExecutorService() {
    return executorService;
  }

  /**
   * In YARN Federation mode, We allow users to mark subClusters
   * With no heartbeat for a long time as SC_LOST state.
   *
   * If we include a specific subClusterId in the request, check for the specified subCluster.
   * If subClusterId is empty, all subClusters are checked.
   *
   * @param request deregisterSubCluster request.
   * The request contains the id of to deregister sub-cluster.
   * @return Response from deregisterSubCluster.
   * @throws YarnException exceptions from yarn servers.
   * @throws IOException if an IO error occurred.
   */
  @Override
  public DeregisterSubClusterResponse deregisterSubCluster(DeregisterSubClusterRequest request)
      throws YarnException, IOException {

    if (request == null) {
      routerMetrics.incrDeregisterSubClusterFailedRetrieved();
      RouterServerUtil.logAndThrowException("Missing DeregisterSubCluster request.", null);
    }

    try {
      long startTime = clock.getTime();
      List<DeregisterSubClusters> deregisterSubClusterList = new ArrayList<>();
      String reqSubClusterId = request.getSubClusterId();
      if (StringUtils.isNotBlank(reqSubClusterId)) {
        // If subCluster is not empty, process the specified subCluster.
        DeregisterSubClusters deregisterSubClusters = deregisterSubCluster(reqSubClusterId);
        deregisterSubClusterList.add(deregisterSubClusters);
      } else {
        // Traversing all Active SubClusters,
        // for subCluster whose heartbeat times out, update the status to SC_LOST.
        Map<SubClusterId, SubClusterInfo> subClusterInfo = federationFacade.getSubClusters(true);
        for (Map.Entry<SubClusterId, SubClusterInfo> entry : subClusterInfo.entrySet()) {
          SubClusterId subClusterId = entry.getKey();
          DeregisterSubClusters deregisterSubClusters = deregisterSubCluster(subClusterId.getId());
          deregisterSubClusterList.add(deregisterSubClusters);
        }
      }
      long stopTime = clock.getTime();
      routerMetrics.succeededDeregisterSubClusterRetrieved(stopTime - startTime);
      return DeregisterSubClusterResponse.newInstance(deregisterSubClusterList);
    } catch (Exception e) {
      routerMetrics.incrDeregisterSubClusterFailedRetrieved();
      RouterServerUtil.logAndThrowException(e,
          "Unable to deregisterSubCluster due to exception. " + e.getMessage());
    }

    routerMetrics.incrDeregisterSubClusterFailedRetrieved();
    throw new YarnException("Unable to deregisterSubCluster.");
  }

  /**
   * Save the Queue Policy for the Federation.
   *
   * @param request saveFederationQueuePolicy Request.
   * @return Response from saveFederationQueuePolicy.
   * @throws YarnException exceptions from yarn servers.
   * @throws IOException if an IO error occurred.
   */
  @Override
  public SaveFederationQueuePolicyResponse saveFederationQueuePolicy(
      SaveFederationQueuePolicyRequest request) throws YarnException, IOException {

    // Parameter validation.

    if (request == null) {
      routerMetrics.incrSaveFederationQueuePolicyFailedRetrieved();
      RouterServerUtil.logAndThrowException("Missing SaveFederationQueuePolicy request.", null);
    }

    FederationQueueWeight federationQueueWeight = request.getFederationQueueWeight();
    if (federationQueueWeight == null) {
      routerMetrics.incrSaveFederationQueuePolicyFailedRetrieved();
      RouterServerUtil.logAndThrowException("Missing FederationQueueWeight information.", null);
    }

    String queue = request.getQueue();
    if (StringUtils.isBlank(queue)) {
      routerMetrics.incrSaveFederationQueuePolicyFailedRetrieved();
      RouterServerUtil.logAndThrowException("Missing Queue information.", null);
    }

    String policyManagerClassName = request.getPolicyManagerClassName();
    if (!checkPolicyManagerValid(policyManagerClassName, SUPPORT_WEIGHT_MANAGERS)) {
      routerMetrics.incrSaveFederationQueuePolicyFailedRetrieved();
      RouterServerUtil.logAndThrowException(policyManagerClassName +
          " does not support the use of queue weights.", null);
    }

    String amRmWeight = federationQueueWeight.getAmrmWeight();
    FederationQueueWeight.checkSubClusterQueueWeightRatioValid(amRmWeight);

    String routerWeight = federationQueueWeight.getRouterWeight();
    FederationQueueWeight.checkSubClusterQueueWeightRatioValid(routerWeight);

    String headRoomAlpha = federationQueueWeight.getHeadRoomAlpha();
    FederationQueueWeight.checkHeadRoomAlphaValid(headRoomAlpha);

    try {
      long startTime = clock.getTime();

      // Step2, parse amRMPolicyWeights.
      Map<SubClusterIdInfo, Float> amRMPolicyWeights = getSubClusterWeightMap(amRmWeight);
      LOG.debug("amRMPolicyWeights = {}.", amRMPolicyWeights);

      // Step3, parse routerPolicyWeights.
      Map<SubClusterIdInfo, Float> routerPolicyWeights = getSubClusterWeightMap(routerWeight);
      LOG.debug("routerWeights = {}.", amRMPolicyWeights);

      // Step4, Initialize WeightedPolicyInfo.
      WeightedPolicyInfo weightedPolicyInfo = new WeightedPolicyInfo();
      weightedPolicyInfo.setHeadroomAlpha(Float.parseFloat(headRoomAlpha));
      weightedPolicyInfo.setAMRMPolicyWeights(amRMPolicyWeights);
      weightedPolicyInfo.setRouterPolicyWeights(routerPolicyWeights);

      // Step5, Set SubClusterPolicyConfiguration.
      SubClusterPolicyConfiguration policyConfiguration =
          SubClusterPolicyConfiguration.newInstance(queue, policyManagerClassName,
          weightedPolicyInfo.toByteBuffer());
      federationFacade.setPolicyConfiguration(policyConfiguration);
      long stopTime = clock.getTime();
      routerMetrics.succeededSaveFederationQueuePolicyRetrieved(stopTime - startTime);
      return SaveFederationQueuePolicyResponse.newInstance("save policy success.");
    } catch (Exception e) {
      routerMetrics.incrSaveFederationQueuePolicyFailedRetrieved();
      RouterServerUtil.logAndThrowException(e,
          "Unable to saveFederationQueuePolicy due to exception. " + e.getMessage());
    }

    routerMetrics.incrSaveFederationQueuePolicyFailedRetrieved();
    throw new YarnException("Unable to saveFederationQueuePolicy.");
  }

  /**
   * Batch Save the Queue Policies for the Federation.
   *
   * @param request BatchSaveFederationQueuePolicies Request
   * @return Response from batchSaveFederationQueuePolicies.
   * @throws YarnException exceptions from yarn servers.
   * @throws IOException if an IO error occurred.
   */
  @Override
  public BatchSaveFederationQueuePoliciesResponse batchSaveFederationQueuePolicies(
      BatchSaveFederationQueuePoliciesRequest request) throws YarnException, IOException {

    // Parameter validation.
    if (request == null) {
      routerMetrics.incrBatchSaveFederationQueuePoliciesFailedRetrieved();
      RouterServerUtil.logAndThrowException(
          "Missing BatchSaveFederationQueuePoliciesRequest request.", null);
    }

    List<FederationQueueWeight> federationQueueWeights = request.getFederationQueueWeights();
    if (federationQueueWeights == null) {
      routerMetrics.incrBatchSaveFederationQueuePoliciesFailedRetrieved();
      RouterServerUtil.logAndThrowException("Missing FederationQueueWeights information.", null);
    }

    try {
      long startTime = clock.getTime();
      for (FederationQueueWeight federationQueueWeight : federationQueueWeights) {
        saveFederationQueuePolicy(federationQueueWeight);
      }
      long stopTime = clock.getTime();
      routerMetrics.succeededBatchSaveFederationQueuePoliciesRetrieved(stopTime - startTime);
      return BatchSaveFederationQueuePoliciesResponse.newInstance("batch save policies success.");
    } catch (Exception e) {
      routerMetrics.incrBatchSaveFederationQueuePoliciesFailedRetrieved();
      RouterServerUtil.logAndThrowException(e,
          "Unable to batchSaveFederationQueuePolicies due to exception. " + e.getMessage());
    }

    routerMetrics.incrBatchSaveFederationQueuePoliciesFailedRetrieved();
    throw new YarnException("Unable to batchSaveFederationQueuePolicies.");
  }

  /**
   * List the Queue Policies for the Federation.
   *
   * @param request QueryFederationQueuePolicies Request.
   * @return QueryFederationQueuePolicies Response.
   *
   * @throws YarnException indicates exceptions from yarn servers.
   * @throws IOException io error occurs.
   */
  @Override
  public QueryFederationQueuePoliciesResponse listFederationQueuePolicies(
      QueryFederationQueuePoliciesRequest request) throws YarnException, IOException {

    // Parameter validation.
    if (request == null) {
      routerMetrics.incrListFederationQueuePoliciesFailedRetrieved();
      RouterServerUtil.logAndThrowException(
          "Missing ListFederationQueuePolicies Request.", null);
    }

    if (request.getPageSize() <= 0) {
      routerMetrics.incrListFederationQueuePoliciesFailedRetrieved();
      RouterServerUtil.logAndThrowException(
          "PageSize cannot be negative or zero.", null);
    }

    if (request.getCurrentPage() <= 0) {
      routerMetrics.incrListFederationQueuePoliciesFailedRetrieved();
      RouterServerUtil.logAndThrowException(
          "CurrentPage cannot be negative or zero.", null);
    }

    try {
      QueryFederationQueuePoliciesResponse response;

      long startTime = clock.getTime();
      String queue = request.getQueue();
      List<String> queues = request.getQueues();
      int currentPage = request.getCurrentPage();
      int pageSize = request.getPageSize();

      // Print log
      LOG.info("queue = {}, queues={}, currentPage={}, pageSize={}",
          queue, queues, currentPage, pageSize);

      Map<String, SubClusterPolicyConfiguration> policiesConfigurations =
          federationFacade.getPoliciesConfigurations();

      // If the queue is not empty, filter according to the queue.
      if (StringUtils.isNotBlank(queue)) {
        response = filterPoliciesConfigurationsByQueue(queue, policiesConfigurations,
            pageSize, currentPage);
      } else if(CollectionUtils.isNotEmpty(queues)) {
        // If queues are not empty, filter by queues, which may return multiple results.
        // We filter by pagination.
        response = filterPoliciesConfigurationsByQueues(queues, policiesConfigurations,
            pageSize, currentPage);
      } else {
        // If we don't have any filtering criteria, we should also support paginating the results.
        response = filterPoliciesConfigurations(policiesConfigurations, pageSize, currentPage);
      }
      long stopTime = clock.getTime();
      routerMetrics.succeededListFederationQueuePoliciesRetrieved(stopTime - startTime);
      if (response == null) {
        response = QueryFederationQueuePoliciesResponse.newInstance();
      }
      return response;
    } catch (Exception e) {
      routerMetrics.incrListFederationQueuePoliciesFailedRetrieved();
      RouterServerUtil.logAndThrowException(e,
          "Unable to ListFederationQueuePolicies due to exception. " + e.getMessage());
    }

    routerMetrics.incrListFederationQueuePoliciesFailedRetrieved();
    throw new YarnException("Unable to listFederationQueuePolicies.");
  }

  @Override
  public DeleteFederationApplicationResponse deleteFederationApplication(
      DeleteFederationApplicationRequest request) throws YarnException, IOException {

    // Parameter validation.
    if (request == null) {
      routerMetrics.incrDeleteFederationApplicationFailedRetrieved();
      RouterServerUtil.logAndThrowException(
          "Missing deleteFederationApplication Request.", null);
    }

    String application = request.getApplication();
    if (StringUtils.isBlank(application)) {
      routerMetrics.incrDeleteFederationApplicationFailedRetrieved();
      RouterServerUtil.logAndThrowException(
          "ApplicationId cannot be null.", null);
    }

    // Try calling deleteApplicationHomeSubCluster to delete the application.
    try {
      long startTime = clock.getTime();
      ApplicationId applicationId = ApplicationId.fromString(application);
      federationFacade.deleteApplicationHomeSubCluster(applicationId);
      long stopTime = clock.getTime();
      routerMetrics.succeededDeleteFederationApplicationFailedRetrieved(stopTime - startTime);
      return DeleteFederationApplicationResponse.newInstance(
          "applicationId = " + applicationId + " delete success.");
    } catch (Exception e) {
      RouterServerUtil.logAndThrowException(e,
          "Unable to deleteFederationApplication due to exception. " + e.getMessage());
    }

    throw new YarnException("Unable to deleteFederationApplication.");
  }

  /**
<<<<<<< HEAD
   * Get federation subcluster list.
   *
   * @param request GetSubClustersRequest Request.
   * @return SubClusters Response.
   * @throws YarnException exceptions from yarn servers.
   * @throws IOException io error occurs.
   */
  @Override
  public GetSubClustersResponse getFederationSubClusters(GetSubClustersRequest request)
       throws YarnException, IOException {

    // Parameter validation.
    if (request == null) {
      routerMetrics.incrGetFederationSubClustersFailedRetrieved();
      RouterServerUtil.logAndThrowException(
          "Missing getFederationSubClusters Request.", null);
    }

    // Step1. Get all subClusters of the cluster.
    Map<SubClusterId, SubClusterInfo> subClusters =
        federationFacade.getSubClusters(false);

    // Step2. Get FederationSubCluster data.
    List<FederationSubCluster> federationSubClusters = new ArrayList<>();
    long startTime = clock.getTime();
    for (Map.Entry<SubClusterId, SubClusterInfo> subCluster : subClusters.entrySet()) {
      SubClusterId subClusterId = subCluster.getKey();
      try {
        SubClusterInfo subClusterInfo = subCluster.getValue();
        long lastHeartBeat = subClusterInfo.getLastHeartBeat();
        Date lastHeartBeatDate = new Date(lastHeartBeat);
        FederationSubCluster federationSubCluster = FederationSubCluster.newInstance(
            subClusterId.getId(), subClusterInfo.getState().name(), lastHeartBeatDate.toString());
        federationSubClusters.add(federationSubCluster);
      } catch (Exception e) {
        routerMetrics.incrGetFederationSubClustersFailedRetrieved();
        LOG.error("getSubClusters SubClusterId = [%s] error.", subClusterId, e);
      }
    }
    long stopTime = clock.getTime();
    routerMetrics.succeededGetFederationSubClustersRetrieved(stopTime - startTime);

    // Step3. Return results.
    return GetSubClustersResponse.newInstance(federationSubClusters);
=======
   * Delete Policies based on the provided queue list.
   *
   * @param request DeleteFederationQueuePoliciesRequest Request.
   * @return If the deletion is successful, the queue deletion success message will be returned.
   * @throws YarnException indicates exceptions from yarn servers.
   * @throws IOException io error occurs.
   */
  @Override
  public DeleteFederationQueuePoliciesResponse deleteFederationPoliciesByQueues(
      DeleteFederationQueuePoliciesRequest request) throws YarnException, IOException {

    // Parameter validation.
    if (request == null) {
      routerMetrics.incrDeleteFederationPoliciesByQueuesRetrieved();
      RouterServerUtil.logAndThrowException(
          "Missing deleteFederationQueuePoliciesByQueues Request.", null);
    }

    List<String> queues = request.getQueues();
    if (CollectionUtils.isEmpty(queues)) {
      routerMetrics.incrDeleteFederationPoliciesByQueuesRetrieved();
      RouterServerUtil.logAndThrowException("queues cannot be null.", null);
    }

    // Try calling deleteApplicationHomeSubCluster to delete the application.
    try {
      long startTime = clock.getTime();
      federationFacade.deletePolicyConfigurations(queues);
      long stopTime = clock.getTime();
      routerMetrics.succeededDeleteFederationPoliciesByQueuesRetrieved(stopTime - startTime);
      return DeleteFederationQueuePoliciesResponse.newInstance(
         "queues = " + StringUtils.join(queues, ",") + " delete success.");
    } catch (Exception e) {
      RouterServerUtil.logAndThrowException(e,
          "Unable to deleteFederationPoliciesByQueues due to exception. " + e.getMessage());
    }
    throw new YarnException("Unable to deleteFederationPoliciesByQueues.");
>>>>>>> 931fa493
  }

  /**
   * According to the configuration information of the queue filtering queue,
   * this part should only return 1 result.
   *
   * @param queue queueName.
   * @param policiesConfigurations policy configurations.
   * @param pageSize Items per page.
   * @param currentPage The number of pages to be queried.
   * @return federation queue policies response.
   * @throws YarnException indicates exceptions from yarn servers.
   *
   */
  private QueryFederationQueuePoliciesResponse filterPoliciesConfigurationsByQueue(String queue,
      Map<String, SubClusterPolicyConfiguration> policiesConfigurations,
      int pageSize, int currentPage) throws YarnException {

    // Step1. Check the parameters, if the policy list is empty, return empty directly.
    if (MapUtils.isEmpty(policiesConfigurations)) {
      return null;
    }
    SubClusterPolicyConfiguration policyConf = policiesConfigurations.getOrDefault(queue, null);
    if(policyConf == null) {
      return null;
    }

    // Step2. Parse the parameters.
    List<FederationQueueWeight> federationQueueWeights = new ArrayList<>();
    FederationQueueWeight federationQueueWeight = parseFederationQueueWeight(queue, policyConf);
    federationQueueWeights.add(federationQueueWeight);

    // Step3. Return result.
    return QueryFederationQueuePoliciesResponse.newInstance(
        1, 1, currentPage, pageSize, federationQueueWeights);
  }

  /**
   * Filter queue configuration information based on the queue list.
   *
   * @param queues The name of the queue.
   * @param policiesConfigurations policy configurations.
   * @param pageSize Items per page.
   * @param currentPage The number of pages to be queried.
   * @return federation queue policies response.
   * @throws YarnException indicates exceptions from yarn servers.
   */
  private QueryFederationQueuePoliciesResponse filterPoliciesConfigurationsByQueues(
      List<String> queues, Map<String, SubClusterPolicyConfiguration> policiesConfigurations,
      int pageSize, int currentPage) throws YarnException {

    // Step1. Check the parameters, if the policy list is empty, return empty directly.
    if (MapUtils.isEmpty(policiesConfigurations)) {
      return null;
    }

    // Step2. Filtering for Queue Policies.
    List<FederationQueueWeight> federationQueueWeights = new ArrayList<>();
    for (String queue : queues) {
      SubClusterPolicyConfiguration policyConf = policiesConfigurations.getOrDefault(queue, null);
      if(policyConf == null) {
        continue;
      }
      FederationQueueWeight federationQueueWeight = parseFederationQueueWeight(queue, policyConf);
      if (federationQueueWeight != null) {
        federationQueueWeights.add(federationQueueWeight);
      }
    }

    // Step3. To paginate the returned results.
    return queryFederationQueuePoliciesPagination(federationQueueWeights, pageSize, currentPage);
  }

  /**
   * Filter PoliciesConfigurations, and we paginate Policies within this method.
   *
   * @param policiesConfigurations policy configurations.
   * @param pageSize Items per page.
   * @param currentPage The number of pages to be queried.
   * @return federation queue policies response.
   * @throws YarnException indicates exceptions from yarn servers.
   */
  private QueryFederationQueuePoliciesResponse filterPoliciesConfigurations(
      Map<String, SubClusterPolicyConfiguration> policiesConfigurations,
      int pageSize, int currentPage) throws YarnException {

    // Step1. Check the parameters, if the policy list is empty, return empty directly.
    if (MapUtils.isEmpty(policiesConfigurations)) {
      return null;
    }

    // Step2. Traverse policiesConfigurations and obtain the FederationQueueWeight list.
    List<FederationQueueWeight> federationQueueWeights = new ArrayList<>();
    for (Map.Entry<String, SubClusterPolicyConfiguration> entry :
        policiesConfigurations.entrySet()) {
      String queue = entry.getKey();
      SubClusterPolicyConfiguration policyConf = entry.getValue();
      if (policyConf == null) {
        continue;
      }
      FederationQueueWeight federationQueueWeight = parseFederationQueueWeight(queue, policyConf);
      if (federationQueueWeight != null) {
        federationQueueWeights.add(federationQueueWeight);
      }
    }

    // Step3. To paginate the returned results.
    return queryFederationQueuePoliciesPagination(federationQueueWeights, pageSize, currentPage);
  }

  /**
   * Pagination for FederationQueuePolicies.
   *
   * @param queueWeights List Of FederationQueueWeight.
   * @param pageSize Items per page.
   * @param currentPage The number of pages to be queried.
   * @return federation queue policies response.
   * @throws YarnException indicates exceptions from yarn servers.
   */
  private QueryFederationQueuePoliciesResponse queryFederationQueuePoliciesPagination(
      List<FederationQueueWeight> queueWeights, int pageSize, int currentPage)
      throws YarnException {
    if (CollectionUtils.isEmpty(queueWeights)) {
      return null;
    }

    int startIndex = (currentPage - 1) * pageSize;
    int endIndex = Math.min(startIndex + pageSize, queueWeights.size());

    if (startIndex > endIndex) {
      throw new YarnException("The index of the records to be retrieved " +
          "has exceeded the maximum index.");
    }

    List<FederationQueueWeight> subFederationQueueWeights =
        queueWeights.subList(startIndex, endIndex);

    int totalSize = queueWeights.size();
    int totalPage =
        (totalSize % pageSize == 0) ? totalSize / pageSize : (totalSize / pageSize) + 1;

    // Step3. Returns the Queue Policies result.
    return QueryFederationQueuePoliciesResponse.newInstance(
        totalSize, totalPage, currentPage, pageSize, subFederationQueueWeights);
  }

  /**
   * Parses a FederationQueueWeight from the given queue and SubClusterPolicyConfiguration.
   *
   * @param queue The name of the queue.
   * @param policyConf policy configuration.
   * @return Queue weights for representing Federation.
   * @throws YarnException YarnException indicates exceptions from yarn servers.
   */
  private FederationQueueWeight parseFederationQueueWeight(String queue,
      SubClusterPolicyConfiguration policyConf) throws YarnException {

    if (policyConf != null) {
      ByteBuffer params = policyConf.getParams();
      WeightedPolicyInfo weightedPolicyInfo = WeightedPolicyInfo.fromByteBuffer(params);
      Map<SubClusterIdInfo, Float> amrmPolicyWeights = weightedPolicyInfo.getAMRMPolicyWeights();
      Map<SubClusterIdInfo, Float> routerPolicyWeights =
          weightedPolicyInfo.getRouterPolicyWeights();
      float headroomAlpha = weightedPolicyInfo.getHeadroomAlpha();
      String policyManagerClassName = policyConf.getType();

      String amrmPolicyWeight = parsePolicyWeights(amrmPolicyWeights);
      String routerPolicyWeight = parsePolicyWeights(routerPolicyWeights);

      FederationQueueWeight.checkSubClusterQueueWeightRatioValid(amrmPolicyWeight);
      FederationQueueWeight.checkSubClusterQueueWeightRatioValid(routerPolicyWeight);

      return FederationQueueWeight.newInstance(routerPolicyWeight, amrmPolicyWeight,
          String.valueOf(headroomAlpha), queue, policyManagerClassName);
    }

    return null;
  }

  /**
   * Parses the policy weights from the provided policyWeights map.
   * returns a string similar to the following:
   * SC-1:0.7,SC-2:0.3
   *
   * @param policyWeights
   *        A map containing SubClusterIdInfo as keys and corresponding weight values.
   * @return A string representation of the parsed policy weights.
   */
  protected String parsePolicyWeights(Map<SubClusterIdInfo, Float> policyWeights) {
    if (MapUtils.isEmpty(policyWeights)) {
      return null;
    }
    List<String> policyWeightList = new ArrayList<>();
    for (Map.Entry<SubClusterIdInfo, Float> entry : policyWeights.entrySet()) {
      SubClusterIdInfo key = entry.getKey();
      Float value = entry.getValue();
      policyWeightList.add(key.toId() + ":" + value);
    }
    return StringUtils.join(policyWeightList, ",");
  }

  /**
   * Save FederationQueuePolicy.
   *
   * @param federationQueueWeight queue weight.
   * @throws YarnException exceptions from yarn servers.
   */
  private void saveFederationQueuePolicy(FederationQueueWeight federationQueueWeight)
      throws YarnException {

    // Step1, Check whether the weight setting of the queue is as expected.
    String queue = federationQueueWeight.getQueue();
    String policyManagerClassName = federationQueueWeight.getPolicyManagerClassName();

    if (StringUtils.isBlank(queue)) {
      RouterServerUtil.logAndThrowException("Missing Queue information.", null);
    }

    if (StringUtils.isBlank(policyManagerClassName)) {
      RouterServerUtil.logAndThrowException("Missing PolicyManagerClassName information.", null);
    }

    if (!checkPolicyManagerValid(policyManagerClassName, SUPPORT_WEIGHT_MANAGERS)) {
      routerMetrics.incrSaveFederationQueuePolicyFailedRetrieved();
      RouterServerUtil.logAndThrowException(policyManagerClassName +
              "does not support the use of queue weights.", null);
    }

    String amRmWeight = federationQueueWeight.getAmrmWeight();
    FederationQueueWeight.checkSubClusterQueueWeightRatioValid(amRmWeight);

    String routerWeight = federationQueueWeight.getRouterWeight();
    FederationQueueWeight.checkSubClusterQueueWeightRatioValid(routerWeight);

    String headRoomAlpha = federationQueueWeight.getHeadRoomAlpha();
    FederationQueueWeight.checkHeadRoomAlphaValid(headRoomAlpha);

    // Step2, parse amRMPolicyWeights.
    Map<SubClusterIdInfo, Float> amRMPolicyWeights = getSubClusterWeightMap(amRmWeight);
    LOG.debug("amRMPolicyWeights = {}.", amRMPolicyWeights);

    // Step3, parse routerPolicyWeights.
    Map<SubClusterIdInfo, Float> routerPolicyWeights = getSubClusterWeightMap(routerWeight);
    LOG.debug("routerWeights = {}.", amRMPolicyWeights);

    // Step4, Initialize WeightedPolicyInfo.
    WeightedPolicyInfo weightedPolicyInfo = new WeightedPolicyInfo();
    weightedPolicyInfo.setHeadroomAlpha(Float.parseFloat(headRoomAlpha));
    weightedPolicyInfo.setAMRMPolicyWeights(amRMPolicyWeights);
    weightedPolicyInfo.setRouterPolicyWeights(routerPolicyWeights);

    // Step5, Set SubClusterPolicyConfiguration.
    SubClusterPolicyConfiguration policyConfiguration =
        SubClusterPolicyConfiguration.newInstance(queue, policyManagerClassName,
        weightedPolicyInfo.toByteBuffer());
    federationFacade.setPolicyConfiguration(policyConfiguration);
  }

  /**
   * Get the Map of SubClusterWeight.
   *
   * This method can parse the Weight information of Router and
   * the Weight information of AMRMProxy.
   *
   * An example of a parsed string is as follows:
   * SC-1:0.7,SC-2:0.3
   *
   * @param policyWeight policyWeight.
   * @return Map of SubClusterWeight.
   * @throws YarnException exceptions from yarn servers.
   */
  protected Map<SubClusterIdInfo, Float> getSubClusterWeightMap(String policyWeight)
      throws YarnException {
    FederationQueueWeight.checkSubClusterQueueWeightRatioValid(policyWeight);
    Map<SubClusterIdInfo, Float> result = new HashMap<>();
    String[] policyWeights = policyWeight.split(COMMA);
    for (String policyWeightItem : policyWeights) {
      String[] subClusterWeight = policyWeightItem.split(COLON);
      String subClusterId = subClusterWeight[0];
      SubClusterIdInfo subClusterIdInfo = new SubClusterIdInfo(subClusterId);
      String weight = subClusterWeight[1];
      result.put(subClusterIdInfo, Float.valueOf(weight));
    }
    return result;
  }

  /**
   * deregisterSubCluster by SubClusterId.
   *
   * @param reqSubClusterId subClusterId.
   * @throws YarnException indicates exceptions from yarn servers.
   */
  private DeregisterSubClusters deregisterSubCluster(String reqSubClusterId) {

    DeregisterSubClusters deregisterSubClusters;

    try {
      // Step1. Get subCluster information.
      SubClusterId subClusterId = SubClusterId.newInstance(reqSubClusterId);
      SubClusterInfo subClusterInfo = federationFacade.getSubCluster(subClusterId);
      SubClusterState subClusterState = subClusterInfo.getState();
      long lastHeartBeat = subClusterInfo.getLastHeartBeat();
      Date lastHeartBeatDate = new Date(lastHeartBeat);
      deregisterSubClusters = DeregisterSubClusters.newInstance(
          reqSubClusterId, "NONE", lastHeartBeatDate.toString(),
          "Normal Heartbeat", subClusterState.name());

      // Step2. Deregister subCluster.
      if (subClusterState.isUsable()) {
        LOG.warn("Deregister SubCluster {} in State {} last heartbeat at {}.",
            subClusterId, subClusterState, lastHeartBeatDate);
        // heartbeat interval time.
        long heartBearTimeInterval = Time.now() - lastHeartBeat;
        if (heartBearTimeInterval - heartbeatExpirationMillis < 0) {
          boolean deregisterSubClusterFlag =
              federationFacade.deregisterSubCluster(subClusterId, SubClusterState.SC_LOST);
          if (deregisterSubClusterFlag) {
            deregisterSubClusters.setDeregisterState("SUCCESS");
            deregisterSubClusters.setSubClusterState("SC_LOST");
            deregisterSubClusters.setInformation("Heartbeat Time >= " +
                heartbeatExpirationMillis / (1000 * 60) + "minutes");
          } else {
            deregisterSubClusters.setDeregisterState("FAILED");
            deregisterSubClusters.setInformation("DeregisterSubClusters Failed.");
          }
        }
      } else {
        deregisterSubClusters.setDeregisterState("FAILED");
        deregisterSubClusters.setInformation("The subCluster is Unusable, " +
            "So it can't be Deregistered");
        LOG.warn("The SubCluster {} is Unusable (SubClusterState:{}), So it can't be Deregistered",
            subClusterId, subClusterState);
      }
      return deregisterSubClusters;
    } catch (YarnException e) {
      LOG.error("SubCluster {} DeregisterSubCluster Failed", reqSubClusterId, e);
      deregisterSubClusters = DeregisterSubClusters.newInstance(
          reqSubClusterId, "FAILED", "UNKNOWN", e.getMessage(), "UNKNOWN");
      return deregisterSubClusters;
    }
  }
}<|MERGE_RESOLUTION|>--- conflicted
+++ resolved
@@ -1146,7 +1146,6 @@
   }
 
   /**
-<<<<<<< HEAD
    * Get federation subcluster list.
    *
    * @param request GetSubClustersRequest Request.
@@ -1191,7 +1190,9 @@
 
     // Step3. Return results.
     return GetSubClustersResponse.newInstance(federationSubClusters);
-=======
+  }
+  
+  /**
    * Delete Policies based on the provided queue list.
    *
    * @param request DeleteFederationQueuePoliciesRequest Request.
@@ -1229,7 +1230,6 @@
           "Unable to deleteFederationPoliciesByQueues due to exception. " + e.getMessage());
     }
     throw new YarnException("Unable to deleteFederationPoliciesByQueues.");
->>>>>>> 931fa493
   }
 
   /**
