/*
 * Licensed to the Apache Software Foundation (ASF) under one
 * or more contributor license agreements.  See the NOTICE file
 * distributed with this work for additional information
 * regarding copyright ownership.  The ASF licenses this file
 * to you under the Apache License, Version 2.0 (the
 * "License"); you may not use this file except in compliance
 * with the License.  You may obtain a copy of the License at
 *
 *     http://www.apache.org/licenses/LICENSE-2.0
 *
 * Unless required by applicable law or agreed to in writing, software
 * distributed under the License is distributed on an "AS IS" BASIS,
 * WITHOUT WARRANTIES OR CONDITIONS OF ANY KIND, either express or implied.
 * See the License for the specific language governing permissions and
 * limitations under the License.
 */
package org.apache.hadoop.yarn.server.router;

import org.apache.hadoop.classification.VisibleForTesting;
import org.apache.hadoop.classification.InterfaceAudience;
import org.apache.hadoop.metrics2.MetricsInfo;
import org.apache.hadoop.metrics2.annotation.Metric;
import org.apache.hadoop.metrics2.annotation.Metrics;
import org.apache.hadoop.metrics2.lib.*;

import java.util.concurrent.atomic.AtomicBoolean;

import static org.apache.hadoop.metrics2.lib.Interns.info;

/**
 * This class is for maintaining the various Router Federation Interceptor
 * activity statistics and publishing them through the metrics interfaces.
 */
@InterfaceAudience.Private
@Metrics(about = "Metrics for Router Federation Interceptor", context = "fedr")
public final class RouterMetrics {

  private static final MetricsInfo RECORD_INFO =
      info("RouterMetrics", "Router Federation Interceptor");
  private static AtomicBoolean isInitialized = new AtomicBoolean(false);

  // Metrics for operation failed
  @Metric("# of applications failed to be submitted")
  private MutableGaugeInt numAppsFailedSubmitted;
  @Metric("# of applications failed to be created")
  private MutableGaugeInt numAppsFailedCreated;
  @Metric("# of applications failed to be killed")
  private MutableGaugeInt numAppsFailedKilled;
  @Metric("# of application reports failed to be retrieved")
  private MutableGaugeInt numAppsFailedRetrieved;
  @Metric("# of multiple applications reports failed to be retrieved")
  private MutableGaugeInt numMultipleAppsFailedRetrieved;
  @Metric("# of getApplicationAttempts failed to be retrieved")
  private MutableGaugeInt numAppAttemptsFailedRetrieved;
  @Metric("# of getClusterMetrics failed to be retrieved")
  private MutableGaugeInt numGetClusterMetricsFailedRetrieved;
  @Metric("# of getClusterNodes failed to be retrieved")
  private MutableGaugeInt numGetClusterNodesFailedRetrieved;
  @Metric("# of getNodeToLabels failed to be retrieved")
  private MutableGaugeInt numGetNodeToLabelsFailedRetrieved;
  @Metric("# of getNodeToLabels failed to be retrieved")
  private MutableGaugeInt numGetLabelsToNodesFailedRetrieved;
  @Metric("# of getClusterNodeLabels failed to be retrieved")
  private MutableGaugeInt numGetClusterNodeLabelsFailedRetrieved;
  @Metric("# of getApplicationAttemptReports failed to be retrieved")
  private MutableGaugeInt numAppAttemptReportFailedRetrieved;
  @Metric("# of getQueueUserAcls failed to be retrieved")
  private MutableGaugeInt numGetQueueUserAclsFailedRetrieved;
  @Metric("# of getContainerReport failed to be retrieved")
  private MutableGaugeInt numGetContainerReportFailedRetrieved;
  @Metric("# of getContainers failed to be retrieved")
  private MutableGaugeInt numGetContainersFailedRetrieved;
  @Metric("# of listReservations failed to be retrieved")
  private MutableGaugeInt numListReservationsFailedRetrieved;
  @Metric("# of getResourceTypeInfo failed to be retrieved")
  private MutableGaugeInt numGetResourceTypeInfo;
  @Metric("# of failApplicationAttempt failed to be retrieved")
  private MutableGaugeInt numFailAppAttemptFailedRetrieved;
  @Metric("# of updateApplicationPriority failed to be retrieved")
  private MutableGaugeInt numUpdateAppPriorityFailedRetrieved;
  @Metric("# of updateApplicationPriority failed to be retrieved")
  private MutableGaugeInt numUpdateAppTimeoutsFailedRetrieved;
  @Metric("# of signalToContainer failed to be retrieved")
  private MutableGaugeInt numSignalToContainerFailedRetrieved;
  @Metric("# of getQueueInfo failed to be retrieved")
  private MutableGaugeInt numGetQueueInfoFailedRetrieved;
  @Metric("# of moveApplicationAcrossQueues failed to be retrieved")
  private MutableGaugeInt numMoveApplicationAcrossQueuesFailedRetrieved;
  @Metric("# of getResourceProfiles failed to be retrieved")
  private MutableGaugeInt numGetResourceProfilesFailedRetrieved;
  @Metric("# of getResourceProfile failed to be retrieved")
  private MutableGaugeInt numGetResourceProfileFailedRetrieved;
  @Metric("# of getAttributesToNodes failed to be retrieved")
  private MutableGaugeInt numGetAttributesToNodesFailedRetrieved;
  @Metric("# of getClusterNodeAttributes failed to be retrieved")
  private MutableGaugeInt numGetClusterNodeAttributesFailedRetrieved;
  @Metric("# of getNodesToAttributes failed to be retrieved")
  private MutableGaugeInt numGetNodesToAttributesFailedRetrieved;
  @Metric("# of getNewReservation failed to be retrieved")
  private MutableGaugeInt numGetNewReservationFailedRetrieved;
  @Metric("# of submitReservation failed to be retrieved")
  private MutableGaugeInt numSubmitReservationFailedRetrieved;
  @Metric("# of submitReservation failed to be retrieved")
  private MutableGaugeInt numUpdateReservationFailedRetrieved;
  @Metric("# of deleteReservation failed to be retrieved")
  private MutableGaugeInt numDeleteReservationFailedRetrieved;
  @Metric("# of listReservation failed to be retrieved")
  private MutableGaugeInt numListReservationFailedRetrieved;
  @Metric("# of getAppActivities failed to be retrieved")
  private MutableGaugeInt numGetAppActivitiesFailedRetrieved;
  @Metric("# of getAppStatistics failed to be retrieved")
  private MutableGaugeInt numGetAppStatisticsFailedRetrieved;
  @Metric("# of getAppPriority failed to be retrieved")
  private MutableGaugeInt numGetAppPriorityFailedRetrieved;
  @Metric("# of getAppQueue failed to be retrieved")
  private MutableGaugeInt numGetAppQueueFailedRetrieved;
  @Metric("# of updateAppQueue failed to be retrieved")
  private MutableGaugeInt numUpdateAppQueueFailedRetrieved;
  @Metric("# of getAppTimeout failed to be retrieved")
  private MutableGaugeInt numGetAppTimeoutFailedRetrieved;
  @Metric("# of getAppTimeouts failed to be retrieved")
  private MutableGaugeInt numGetAppTimeoutsFailedRetrieved;
  @Metric("# of refreshQueues failed to be retrieved")
  private MutableGaugeInt numRefreshQueuesFailedRetrieved;
  @Metric("# of getRMNodeLabels failed to be retrieved")
  private MutableGaugeInt numGetRMNodeLabelsFailedRetrieved;
  @Metric("# of checkUserAccessToQueue failed to be retrieved")
  private MutableGaugeInt numCheckUserAccessToQueueFailedRetrieved;
  @Metric("# of refreshNodes failed to be retrieved")
  private MutableGaugeInt numRefreshNodesFailedRetrieved;
  @Metric("# of getDelegationToken failed to be retrieved")
  private MutableGaugeInt numGetDelegationTokenFailedRetrieved;
  @Metric("# of renewDelegationToken failed to be retrieved")
  private MutableGaugeInt numRenewDelegationTokenFailedRetrieved;
  @Metric("# of renewDelegationToken failed to be retrieved")
  private MutableGaugeInt numCancelDelegationTokenFailedRetrieved;
  @Metric("# of dumpSchedulerLogs failed to be retrieved")
  private MutableGaugeInt numDumpSchedulerLogsFailedRetrieved;
  @Metric("# of getActivities failed to be retrieved")
  private MutableGaugeInt numGetActivitiesFailedRetrieved;
  @Metric("# of getBulkActivities failed to be retrieved")
  private MutableGaugeInt numGetBulkActivitiesFailedRetrieved;
  @Metric("# of getSchedulerInfo failed to be retrieved")
  private MutableGaugeInt numGetSchedulerInfoFailedRetrieved;
  @Metric("# of refreshSuperUserGroupsConfiguration failed to be retrieved")
  private MutableGaugeInt numRefreshSuperUserGroupsConfigurationFailedRetrieved;
  @Metric("# of refreshUserToGroupsMappings failed to be retrieved")
  private MutableGaugeInt numRefreshUserToGroupsMappingsFailedRetrieved;
<<<<<<< HEAD
  @Metric("# of replaceLabelsOnNodes failed to be retrieved")
  private MutableGaugeInt numReplaceLabelsOnNodesFailedRetrieved;
  @Metric("# of replaceLabelsOnNode failed to be retrieved")
  private MutableGaugeInt numReplaceLabelsOnNodeFailedRetrieved;
=======
  @Metric("# of addToClusterNodeLabels failed to be retrieved")
  private MutableGaugeInt numAddToClusterNodeLabelsFailedRetrieved;
  @Metric("# of removeFromClusterNodeLabels failed to be retrieved")
  private MutableGaugeInt numRemoveFromClusterNodeLabelsFailedRetrieved;
>>>>>>> 25ebd0b8

  // Aggregate metrics are shared, and don't have to be looked up per call
  @Metric("Total number of successful Submitted apps and latency(ms)")
  private MutableRate totalSucceededAppsSubmitted;
  @Metric("Total number of successful Killed apps and latency(ms)")
  private MutableRate totalSucceededAppsKilled;
  @Metric("Total number of successful Created apps and latency(ms)")
  private MutableRate totalSucceededAppsCreated;
  @Metric("Total number of successful Retrieved app reports and latency(ms)")
  private MutableRate totalSucceededAppsRetrieved;
  @Metric("Total number of successful Retrieved multiple apps reports and latency(ms)")
  private MutableRate totalSucceededMultipleAppsRetrieved;
  @Metric("Total number of successful Retrieved appAttempt reports and latency(ms)")
  private MutableRate totalSucceededAppAttemptsRetrieved;
  @Metric("Total number of successful Retrieved getClusterMetrics and latency(ms)")
  private MutableRate totalSucceededGetClusterMetricsRetrieved;
  @Metric("Total number of successful Retrieved getClusterNodes and latency(ms)")
  private MutableRate totalSucceededGetClusterNodesRetrieved;
  @Metric("Total number of successful Retrieved getNodeToLabels and latency(ms)")
  private MutableRate totalSucceededGetNodeToLabelsRetrieved;
  @Metric("Total number of successful Retrieved getNodeToLabels and latency(ms)")
  private MutableRate totalSucceededGetLabelsToNodesRetrieved;
  @Metric("Total number of successful Retrieved getClusterNodeLabels and latency(ms)")
  private MutableRate totalSucceededGetClusterNodeLabelsRetrieved;
  @Metric("Total number of successful Retrieved getApplicationAttemptReport and latency(ms)")
  private MutableRate totalSucceededAppAttemptReportRetrieved;
  @Metric("Total number of successful Retrieved getQueueUserAcls and latency(ms)")
  private MutableRate totalSucceededGetQueueUserAclsRetrieved;
  @Metric("Total number of successful Retrieved getContainerReport and latency(ms)")
  private MutableRate totalSucceededGetContainerReportRetrieved;
  @Metric("Total number of successful Retrieved getContainers and latency(ms)")
  private MutableRate totalSucceededGetContainersRetrieved;
  @Metric("Total number of successful Retrieved listReservations and latency(ms)")
  private MutableRate totalSucceededListReservationsRetrieved;
  @Metric("Total number of successful Retrieved getResourceTypeInfo and latency(ms)")
  private MutableRate totalSucceededGetResourceTypeInfoRetrieved;
  @Metric("Total number of successful Retrieved failApplicationAttempt and latency(ms)")
  private MutableRate totalSucceededFailAppAttemptRetrieved;
  @Metric("Total number of successful Retrieved updateApplicationPriority and latency(ms)")
  private MutableRate totalSucceededUpdateAppPriorityRetrieved;
  @Metric("Total number of successful Retrieved updateApplicationTimeouts and latency(ms)")
  private MutableRate totalSucceededUpdateAppTimeoutsRetrieved;
  @Metric("Total number of successful Retrieved signalToContainer and latency(ms)")
  private MutableRate totalSucceededSignalToContainerRetrieved;
  @Metric("Total number of successful Retrieved getQueueInfo and latency(ms)")
  private MutableRate totalSucceededGetQueueInfoRetrieved;
  @Metric("Total number of successful Retrieved moveApplicationAcrossQueues and latency(ms)")
  private MutableRate totalSucceededMoveApplicationAcrossQueuesRetrieved;
  @Metric("Total number of successful Retrieved getResourceProfiles and latency(ms)")
  private MutableRate totalSucceededGetResourceProfilesRetrieved;
  @Metric("Total number of successful Retrieved getResourceProfile and latency(ms)")
  private MutableRate totalSucceededGetResourceProfileRetrieved;
  @Metric("Total number of successful Retrieved getAttributesToNodes and latency(ms)")
  private MutableRate totalSucceededGetAttributesToNodesRetrieved;
  @Metric("Total number of successful Retrieved getClusterNodeAttributes and latency(ms)")
  private MutableRate totalSucceededGetClusterNodeAttributesRetrieved;
  @Metric("Total number of successful Retrieved getNodesToAttributes and latency(ms)")
  private MutableRate totalSucceededGetNodesToAttributesRetrieved;
  @Metric("Total number of successful Retrieved GetNewReservation and latency(ms)")
  private MutableRate totalSucceededGetNewReservationRetrieved;
  @Metric("Total number of successful Retrieved SubmitReservation and latency(ms)")
  private MutableRate totalSucceededSubmitReservationRetrieved;
  @Metric("Total number of successful Retrieved UpdateReservation and latency(ms)")
  private MutableRate totalSucceededUpdateReservationRetrieved;
  @Metric("Total number of successful Retrieved DeleteReservation and latency(ms)")
  private MutableRate totalSucceededDeleteReservationRetrieved;
  @Metric("Total number of successful Retrieved ListReservation and latency(ms)")
  private MutableRate totalSucceededListReservationRetrieved;
  @Metric("Total number of successful Retrieved GetAppActivities and latency(ms)")
  private MutableRate totalSucceededGetAppActivitiesRetrieved;
  @Metric("Total number of successful Retrieved GetAppStatistics and latency(ms)")
  private MutableRate totalSucceededGetAppStatisticsRetrieved;
  @Metric("Total number of successful Retrieved GetAppPriority and latency(ms)")
  private MutableRate totalSucceededGetAppPriorityRetrieved;
  @Metric("Total number of successful Retrieved GetAppQueue and latency(ms)")
  private MutableRate totalSucceededGetAppQueueRetrieved;
  @Metric("Total number of successful Retrieved UpdateAppQueue and latency(ms)")
  private MutableRate totalSucceededUpdateAppQueueRetrieved;
  @Metric("Total number of successful Retrieved GetAppTimeout and latency(ms)")
  private MutableRate totalSucceededGetAppTimeoutRetrieved;
  @Metric("Total number of successful Retrieved GetAppTimeouts and latency(ms)")
  private MutableRate totalSucceededGetAppTimeoutsRetrieved;
  @Metric("Total number of successful Retrieved RefreshQueues and latency(ms)")
  private MutableRate totalSucceededRefreshQueuesRetrieved;
  @Metric("Total number of successful Retrieved GetRMNodeLabels and latency(ms)")
  private MutableRate totalSucceededGetRMNodeLabelsRetrieved;
  @Metric("Total number of successful Retrieved CheckUserAccessToQueue and latency(ms)")
  private MutableRate totalSucceededCheckUserAccessToQueueRetrieved;
  @Metric("Total number of successful Retrieved RefreshNodes and latency(ms)")
  private MutableRate totalSucceededRefreshNodesRetrieved;
  @Metric("Total number of successful Retrieved GetDelegationToken and latency(ms)")
  private MutableRate totalSucceededGetDelegationTokenRetrieved;
  @Metric("Total number of successful Retrieved RenewDelegationToken and latency(ms)")
  private MutableRate totalSucceededRenewDelegationTokenRetrieved;
  @Metric("Total number of successful Retrieved CancelDelegationToken and latency(ms)")
  private MutableRate totalSucceededCancelDelegationTokenRetrieved;
  @Metric("Total number of successful Retrieved DumpSchedulerLogs and latency(ms)")
  private MutableRate totalSucceededDumpSchedulerLogsRetrieved;
  @Metric("Total number of successful Retrieved GetActivities and latency(ms)")
  private MutableRate totalSucceededGetActivitiesRetrieved;
  @Metric("Total number of successful Retrieved GetBulkActivities and latency(ms)")
  private MutableRate totalSucceededGetBulkActivitiesRetrieved;
  @Metric("Total number of successful Retrieved RefreshSuperUserGroupsConfig and latency(ms)")
  private MutableRate totalSucceededRefreshSuperUserGroupsConfigurationRetrieved;
  @Metric("Total number of successful Retrieved RefreshUserToGroupsMappings and latency(ms)")
  private MutableRate totalSucceededRefreshUserToGroupsMappingsRetrieved;
<<<<<<< HEAD
  @Metric("Total number of successful Retrieved ReplaceLabelsOnNodes and latency(ms)")
  private MutableRate totalSucceededReplaceLabelsOnNodesRetrieved;
  @Metric("Total number of successful Retrieved ReplaceLabelsOnNode and latency(ms)")
  private MutableRate totalSucceededReplaceLabelsOnNodeRetrieved;

=======
>>>>>>> 25ebd0b8
  @Metric("Total number of successful Retrieved GetSchedulerInfo and latency(ms)")
  private MutableRate totalSucceededGetSchedulerInfoRetrieved;
  @Metric("Total number of successful Retrieved AddToClusterNodeLabels and latency(ms)")
  private MutableRate totalSucceededAddToClusterNodeLabelsRetrieved;
  @Metric("Total number of successful Retrieved RemoveFromClusterNodeLabels and latency(ms)")
  private MutableRate totalSucceededRemoveFromClusterNodeLabelsRetrieved;

  /**
   * Provide quantile counters for all latencies.
   */
  private MutableQuantiles submitApplicationLatency;
  private MutableQuantiles getNewApplicationLatency;
  private MutableQuantiles killApplicationLatency;
  private MutableQuantiles getApplicationReportLatency;
  private MutableQuantiles getApplicationsReportLatency;
  private MutableQuantiles getApplicationAttemptReportLatency;
  private MutableQuantiles getClusterMetricsLatency;
  private MutableQuantiles getClusterNodesLatency;
  private MutableQuantiles getNodeToLabelsLatency;
  private MutableQuantiles getLabelToNodesLatency;
  private MutableQuantiles getClusterNodeLabelsLatency;
  private MutableQuantiles getApplicationAttemptsLatency;
  private MutableQuantiles getQueueUserAclsLatency;
  private MutableQuantiles getContainerReportLatency;
  private MutableQuantiles getContainerLatency;
  private MutableQuantiles listReservationsLatency;
  private MutableQuantiles listResourceTypeInfoLatency;
  private MutableQuantiles failAppAttemptLatency;
  private MutableQuantiles updateAppPriorityLatency;
  private MutableQuantiles updateAppTimeoutsLatency;
  private MutableQuantiles signalToContainerLatency;
  private MutableQuantiles getQueueInfoLatency;
  private MutableQuantiles moveApplicationAcrossQueuesLatency;
  private MutableQuantiles getResourceProfilesLatency;
  private MutableQuantiles getResourceProfileLatency;
  private MutableQuantiles getAttributesToNodesLatency;
  private MutableQuantiles getClusterNodeAttributesLatency;
  private MutableQuantiles getNodesToAttributesLatency;
  private MutableQuantiles getNewReservationLatency;
  private MutableQuantiles submitReservationLatency;
  private MutableQuantiles updateReservationLatency;
  private MutableQuantiles deleteReservationLatency;
  private MutableQuantiles listReservationLatency;
  private MutableQuantiles getAppActivitiesLatency;
  private MutableQuantiles getAppStatisticsLatency;
  private MutableQuantiles getAppPriorityLatency;
  private MutableQuantiles getAppQueueLatency;
  private MutableQuantiles getUpdateQueueLatency;
  private MutableQuantiles getAppTimeoutLatency;
  private MutableQuantiles getAppTimeoutsLatency;
  private MutableQuantiles refreshQueuesLatency;
  private MutableQuantiles getRMNodeLabelsLatency;
  private MutableQuantiles checkUserAccessToQueueLatency;
  private MutableQuantiles refreshNodesLatency;
  private MutableQuantiles getDelegationTokenLatency;
  private MutableQuantiles renewDelegationTokenLatency;
  private MutableQuantiles cancelDelegationTokenLatency;
  private MutableQuantiles dumpSchedulerLogsLatency;
  private MutableQuantiles getActivitiesLatency;
  private MutableQuantiles getBulkActivitiesLatency;
  private MutableQuantiles getSchedulerInfoRetrievedLatency;
  private MutableQuantiles refreshSuperUserGroupsConfLatency;
  private MutableQuantiles refreshUserToGroupsMappingsLatency;
<<<<<<< HEAD
  private MutableQuantiles replaceLabelsOnNodesLatency;
  private MutableQuantiles replaceLabelsOnNodeLatency;
=======
  private MutableQuantiles addToClusterNodeLabelsLatency;
  private MutableQuantiles removeFromClusterNodeLabelsLatency;
>>>>>>> 25ebd0b8

  private static volatile RouterMetrics instance = null;
  private static MetricsRegistry registry;

  @SuppressWarnings("checkstyle:MethodLength")
  private RouterMetrics() {
    registry = new MetricsRegistry(RECORD_INFO);
    registry.tag(RECORD_INFO, "Router");
    getNewApplicationLatency = registry.newQuantiles("getNewApplicationLatency",
        "latency of get new application", "ops", "latency", 10);
    submitApplicationLatency = registry.newQuantiles("submitApplicationLatency",
        "latency of submit application", "ops", "latency", 10);
    killApplicationLatency = registry.newQuantiles("killApplicationLatency",
        "latency of kill application", "ops", "latency", 10);
    getApplicationReportLatency =
        registry.newQuantiles("getApplicationReportLatency",
            "latency of get application report", "ops", "latency", 10);
    getApplicationsReportLatency =
        registry.newQuantiles("getApplicationsReportLatency",
            "latency of get applications report", "ops", "latency", 10);
    getApplicationAttemptReportLatency =
        registry.newQuantiles("getApplicationAttemptReportLatency",
                    "latency of get applicationattempt " +
                            "report", "ops", "latency", 10);
    getClusterMetricsLatency =
        registry.newQuantiles("getClusterMetricsLatency",
            "latency of get cluster metrics", "ops", "latency", 10);

    getClusterNodesLatency =
        registry.newQuantiles("getClusterNodesLatency",
            "latency of get cluster nodes", "ops", "latency", 10);

    getNodeToLabelsLatency =
        registry.newQuantiles("getNodeToLabelsLatency",
            "latency of get node labels", "ops", "latency", 10);

    getLabelToNodesLatency =
        registry.newQuantiles("getLabelToNodesLatency",
            "latency of get label nodes", "ops", "latency", 10);

    getClusterNodeLabelsLatency =
        registry.newQuantiles("getClusterNodeLabelsLatency",
            "latency of get cluster node labels", "ops", "latency", 10);

    getApplicationAttemptsLatency =
        registry.newQuantiles("getApplicationAttemptsLatency",
            "latency of get application attempts", "ops", "latency", 10);

    getQueueUserAclsLatency =
        registry.newQuantiles("getQueueUserAclsLatency",
            "latency of get queue user acls", "ops", "latency", 10);

    getContainerReportLatency =
        registry.newQuantiles("getContainerReportLatency",
            "latency of get container report", "ops", "latency", 10);

    getContainerLatency =
        registry.newQuantiles("getContainerLatency",
            "latency of get container", "ops", "latency", 10);

    listReservationsLatency =
        registry.newQuantiles("listReservationsLatency",
            "latency of list reservations", "ops", "latency", 10);

    listResourceTypeInfoLatency =
        registry.newQuantiles("getResourceTypeInfoLatency",
            "latency of get resource type info", "ops", "latency", 10);

    failAppAttemptLatency =
        registry.newQuantiles("failApplicationAttemptLatency",
            "latency of fail application attempt", "ops", "latency", 10);

    updateAppPriorityLatency =
        registry.newQuantiles("updateApplicationPriorityLatency",
            "latency of update application priority", "ops", "latency", 10);

    updateAppTimeoutsLatency =
        registry.newQuantiles("updateApplicationTimeoutsLatency",
            "latency of update application timeouts", "ops", "latency", 10);

    signalToContainerLatency =
        registry.newQuantiles("signalToContainerLatency",
            "latency of signal to container timeouts", "ops", "latency", 10);

    getQueueInfoLatency =
        registry.newQuantiles("getQueueInfoLatency",
            "latency of get queue info timeouts", "ops", "latency", 10);

    moveApplicationAcrossQueuesLatency =
        registry.newQuantiles("moveApplicationAcrossQueuesLatency",
            "latency of move application across queues timeouts", "ops", "latency", 10);

    getResourceProfilesLatency =
        registry.newQuantiles("getResourceProfilesLatency",
            "latency of get resource profiles timeouts", "ops", "latency", 10);

    getResourceProfileLatency =
        registry.newQuantiles("getResourceProfileLatency",
            "latency of get resource profile timeouts", "ops", "latency", 10);

    getAttributesToNodesLatency =
        registry.newQuantiles("getAttributesToNodesLatency",
            "latency of get attributes to nodes timeouts", "ops", "latency", 10);

    getClusterNodeAttributesLatency =
        registry.newQuantiles("getClusterNodeAttributesLatency",
            "latency of get cluster node attributes timeouts", "ops", "latency", 10);

    getNodesToAttributesLatency =
        registry.newQuantiles("getNodesToAttributesLatency",
            "latency of get nodes to attributes timeouts", "ops", "latency", 10);

    getNewReservationLatency =
        registry.newQuantiles("getNewReservationLatency",
            "latency of get new reservation timeouts", "ops", "latency", 10);

    submitReservationLatency =
        registry.newQuantiles("submitReservationLatency",
            "latency of submit reservation timeouts", "ops", "latency", 10);

    updateReservationLatency =
        registry.newQuantiles("updateReservationLatency",
            "latency of update reservation timeouts", "ops", "latency", 10);

    deleteReservationLatency =
        registry.newQuantiles("deleteReservationLatency",
            "latency of delete reservation timeouts", "ops", "latency", 10);

    listReservationLatency =
        registry.newQuantiles("listReservationLatency",
            "latency of list reservation timeouts", "ops", "latency", 10);

    getAppActivitiesLatency = registry.newQuantiles("getAppActivitiesLatency",
         "latency of get app activities timeouts", "ops", "latency", 10);

    getAppStatisticsLatency = registry.newQuantiles("getAppStatisticsLatency",
         "latency of get app statistics timeouts", "ops", "latency", 10);

    getAppPriorityLatency = registry.newQuantiles("getAppPriorityLatency",
         "latency of get app priority timeouts", "ops", "latency", 10);

    getAppQueueLatency = registry.newQuantiles("getAppQueueLatency",
         "latency of get app queue timeouts", "ops", "latency", 10);

    getUpdateQueueLatency = registry.newQuantiles("getUpdateQueueLatency",
        "latency of update app queue timeouts", "ops", "latency", 10);

    getAppTimeoutLatency = registry.newQuantiles("getAppTimeoutLatency",
        "latency of get apptimeout timeouts", "ops", "latency", 10);

    getAppTimeoutsLatency = registry.newQuantiles("getAppTimeoutsLatency",
         "latency of get apptimeouts timeouts", "ops", "latency", 10);

    refreshQueuesLatency = registry.newQuantiles("refreshQueuesLatency",
         "latency of get refresh queues timeouts", "ops", "latency", 10);

    getRMNodeLabelsLatency = registry.newQuantiles("getRMNodeLabelsLatency",
        "latency of get rmnodelabels timeouts", "ops", "latency", 10);

    checkUserAccessToQueueLatency = registry.newQuantiles("checkUserAccessToQueueLatency",
        "latency of get apptimeouts timeouts", "ops", "latency", 10);

    refreshNodesLatency = registry.newQuantiles("refreshNodesLatency",
        "latency of get refresh nodes timeouts", "ops", "latency", 10);

    getDelegationTokenLatency = registry.newQuantiles("getDelegationTokenLatency",
        "latency of get delegation token timeouts", "ops", "latency", 10);

    renewDelegationTokenLatency = registry.newQuantiles("renewDelegationTokenLatency",
       "latency of renew delegation token timeouts", "ops", "latency", 10);

    cancelDelegationTokenLatency = registry.newQuantiles("cancelDelegationTokenLatency",
        "latency of cancel delegation token timeouts", "ops", "latency", 10);

    dumpSchedulerLogsLatency = registry.newQuantiles("dumpSchedulerLogsLatency",
        "latency of dump scheduler logs timeouts", "ops", "latency", 10);

    getActivitiesLatency = registry.newQuantiles("getActivitiesLatency",
        "latency of get activities timeouts", "ops", "latency", 10);

    getBulkActivitiesLatency = registry.newQuantiles("getBulkActivitiesLatency",
         "latency of get bulk activities timeouts", "ops", "latency", 10);

    getSchedulerInfoRetrievedLatency = registry.newQuantiles("getSchedulerInfoRetrievedLatency",
        "latency of get scheduler info timeouts", "ops", "latency", 10);

    refreshSuperUserGroupsConfLatency = registry.newQuantiles("refreshSuperUserGroupsConfLatency",
        "latency of refresh superuser groups configuration timeouts", "ops", "latency", 10);

    refreshUserToGroupsMappingsLatency = registry.newQuantiles("refreshUserToGroupsMappingsLatency",
        "latency of refresh user to groups mappings timeouts", "ops", "latency", 10);

<<<<<<< HEAD
    replaceLabelsOnNodesLatency = registry.newQuantiles("replaceLabelsOnNodesLatency",
        "latency of replace labels on nodes timeouts", "ops", "latency", 10);

    replaceLabelsOnNodeLatency = registry.newQuantiles("replaceLabelsOnNodeLatency",
        "latency of replace labels on node timeouts", "ops", "latency", 10);
=======
    addToClusterNodeLabelsLatency = registry.newQuantiles("addToClusterNodeLabelsLatency",
        "latency of add cluster nodelabels timeouts", "ops", "latency", 10);

    removeFromClusterNodeLabelsLatency = registry.newQuantiles("removeFromClusterNodeLabelsLatency",
        "latency of remove cluster nodelabels timeouts", "ops", "latency", 10);
>>>>>>> 25ebd0b8
  }

  public static RouterMetrics getMetrics() {
    if (!isInitialized.get()) {
      synchronized (RouterMetrics.class) {
        if (instance == null) {
          instance = DefaultMetricsSystem.instance().register("RouterMetrics",
              "Metrics for the Yarn Router", new RouterMetrics());
          isInitialized.set(true);
        }
      }
    }
    return instance;
  }

  @VisibleForTesting
  synchronized static void destroy() {
    isInitialized.set(false);
    instance = null;
  }

  @VisibleForTesting
  public long getNumSucceededAppsCreated() {
    return totalSucceededAppsCreated.lastStat().numSamples();
  }

  @VisibleForTesting
  public long getNumSucceededAppsSubmitted() {
    return totalSucceededAppsSubmitted.lastStat().numSamples();
  }

  @VisibleForTesting
  public long getNumSucceededAppsKilled() {
    return totalSucceededAppsKilled.lastStat().numSamples();
  }

  @VisibleForTesting
  public long getNumSucceededAppsRetrieved() {
    return totalSucceededAppsRetrieved.lastStat().numSamples();
  }

  @VisibleForTesting
  public long getNumSucceededAppAttemptsRetrieved() {
    return totalSucceededAppAttemptsRetrieved.lastStat().numSamples();
  }

  @VisibleForTesting
  public long getNumSucceededMultipleAppsRetrieved() {
    return totalSucceededMultipleAppsRetrieved.lastStat().numSamples();
  }

  @VisibleForTesting
  public long getNumSucceededGetClusterMetricsRetrieved(){
    return totalSucceededGetClusterMetricsRetrieved.lastStat().numSamples();
  }

  @VisibleForTesting
  public long getNumSucceededGetClusterNodesRetrieved(){
    return totalSucceededGetClusterNodesRetrieved.lastStat().numSamples();
  }

  @VisibleForTesting
  public long getNumSucceededGetNodeToLabelsRetrieved(){
    return totalSucceededGetNodeToLabelsRetrieved.lastStat().numSamples();
  }

  @VisibleForTesting
  public long getNumSucceededGetLabelsToNodesRetrieved(){
    return totalSucceededGetLabelsToNodesRetrieved.lastStat().numSamples();
  }

  @VisibleForTesting
  public long getNumSucceededGetClusterNodeLabelsRetrieved(){
    return totalSucceededGetClusterNodeLabelsRetrieved.lastStat().numSamples();
  }

  @VisibleForTesting
  public long getNumSucceededAppAttemptReportRetrieved(){
    return totalSucceededAppAttemptReportRetrieved.lastStat().numSamples();
  }

  @VisibleForTesting
  public long getNumSucceededGetQueueUserAclsRetrieved(){
    return totalSucceededGetQueueUserAclsRetrieved.lastStat().numSamples();
  }

  @VisibleForTesting
  public long getNumSucceededGetContainerReportRetrieved() {
    return totalSucceededGetContainerReportRetrieved.lastStat().numSamples();
  }

  @VisibleForTesting
  public long getNumSucceededGetContainersRetrieved() {
    return totalSucceededGetContainersRetrieved.lastStat().numSamples();
  }

  @VisibleForTesting
  public long getNumSucceededListReservationsRetrieved() {
    return totalSucceededListReservationsRetrieved.lastStat().numSamples();
  }

  @VisibleForTesting
  public long getNumSucceededGetResourceTypeInfoRetrieved() {
    return totalSucceededGetResourceTypeInfoRetrieved.lastStat().numSamples();
  }

  @VisibleForTesting
  public long getNumSucceededFailAppAttemptRetrieved() {
    return totalSucceededFailAppAttemptRetrieved.lastStat().numSamples();
  }

  @VisibleForTesting
  public long getNumSucceededUpdateAppPriorityRetrieved() {
    return totalSucceededUpdateAppPriorityRetrieved.lastStat().numSamples();
  }

  @VisibleForTesting
  public long getNumSucceededUpdateAppTimeoutsRetrieved() {
    return totalSucceededUpdateAppTimeoutsRetrieved.lastStat().numSamples();
  }

  @VisibleForTesting
  public long getNumSucceededSignalToContainerRetrieved() {
    return totalSucceededSignalToContainerRetrieved.lastStat().numSamples();
  }

  @VisibleForTesting
  public long getNumSucceededGetQueueInfoRetrieved() {
    return totalSucceededGetQueueInfoRetrieved.lastStat().numSamples();
  }

  @VisibleForTesting
  public long getNumSucceededMoveApplicationAcrossQueuesRetrieved() {
    return totalSucceededMoveApplicationAcrossQueuesRetrieved.lastStat().numSamples();
  }

  @VisibleForTesting
  public long getNumSucceededGetResourceProfilesRetrieved() {
    return totalSucceededGetResourceProfilesRetrieved.lastStat().numSamples();
  }

  @VisibleForTesting
  public long getNumSucceededGetResourceProfileRetrieved() {
    return totalSucceededGetResourceProfileRetrieved.lastStat().numSamples();
  }

  @VisibleForTesting
  public long getNumSucceededGetAttributesToNodesRetrieved() {
    return totalSucceededGetAttributesToNodesRetrieved.lastStat().numSamples();
  }

  @VisibleForTesting
  public long getNumSucceededGetClusterNodeAttributesRetrieved() {
    return totalSucceededGetClusterNodeAttributesRetrieved.lastStat().numSamples();
  }

  @VisibleForTesting
  public long getNumSucceededGetNodesToAttributesRetrieved() {
    return totalSucceededGetNodesToAttributesRetrieved.lastStat().numSamples();
  }

  @VisibleForTesting
  public long getNumSucceededGetNewReservationRetrieved() {
    return totalSucceededGetNewReservationRetrieved.lastStat().numSamples();
  }

  @VisibleForTesting
  public long getNumSucceededSubmitReservationRetrieved() {
    return totalSucceededSubmitReservationRetrieved.lastStat().numSamples();
  }

  @VisibleForTesting
  public long getNumSucceededUpdateReservationRetrieved() {
    return totalSucceededUpdateReservationRetrieved.lastStat().numSamples();
  }

  @VisibleForTesting
  public long getNumSucceededDeleteReservationRetrieved() {
    return totalSucceededDeleteReservationRetrieved.lastStat().numSamples();
  }

  @VisibleForTesting
  public long getNumSucceededListReservationRetrieved() {
    return totalSucceededListReservationRetrieved.lastStat().numSamples();
  }

  @VisibleForTesting
  public long getNumSucceededGetAppActivitiesRetrieved() {
    return totalSucceededGetAppActivitiesRetrieved.lastStat().numSamples();
  }

  @VisibleForTesting
  public long getNumSucceededGetAppStatisticsRetrieved() {
    return totalSucceededGetAppStatisticsRetrieved.lastStat().numSamples();
  }

  @VisibleForTesting
  public long getNumSucceededGetAppPriorityRetrieved() {
    return totalSucceededGetAppPriorityRetrieved.lastStat().numSamples();
  }

  @VisibleForTesting
  public long getNumSucceededGetAppQueueRetrieved() {
    return totalSucceededGetAppQueueRetrieved.lastStat().numSamples();
  }

  @VisibleForTesting
  public long getNumSucceededUpdateAppQueueRetrieved() {
    return totalSucceededUpdateAppQueueRetrieved.lastStat().numSamples();
  }

  @VisibleForTesting
  public long getNumSucceededGetAppTimeoutRetrieved() {
    return totalSucceededGetAppTimeoutRetrieved.lastStat().numSamples();
  }

  @VisibleForTesting
  public long getNumSucceededGetAppTimeoutsRetrieved() {
    return totalSucceededGetAppTimeoutsRetrieved.lastStat().numSamples();
  }

  @VisibleForTesting
  public long getNumSucceededRefreshQueuesRetrieved() {
    return totalSucceededRefreshQueuesRetrieved.lastStat().numSamples();
  }

  @VisibleForTesting
  public long getNumSucceededRefreshNodesRetrieved() {
    return totalSucceededRefreshNodesRetrieved.lastStat().numSamples();
  }

  @VisibleForTesting
  public long getNumSucceededGetRMNodeLabelsRetrieved() {
    return totalSucceededGetRMNodeLabelsRetrieved.lastStat().numSamples();
  }

  @VisibleForTesting
  public long getNumSucceededCheckUserAccessToQueueRetrieved() {
    return totalSucceededCheckUserAccessToQueueRetrieved.lastStat().numSamples();
  }

  @VisibleForTesting
  public long getNumSucceededGetDelegationTokenRetrieved() {
    return totalSucceededGetDelegationTokenRetrieved.lastStat().numSamples();
  }

  @VisibleForTesting
  public long getNumSucceededRenewDelegationTokenRetrieved() {
    return totalSucceededRenewDelegationTokenRetrieved.lastStat().numSamples();
  }

  @VisibleForTesting
  public long getNumSucceededCancelDelegationTokenRetrieved() {
    return totalSucceededCancelDelegationTokenRetrieved.lastStat().numSamples();
  }

  @VisibleForTesting
  public long getNumSucceededDumpSchedulerLogsRetrieved() {
    return totalSucceededDumpSchedulerLogsRetrieved.lastStat().numSamples();
  }

  @VisibleForTesting
  public long getNumSucceededGetActivitiesRetrieved() {
    return totalSucceededGetActivitiesRetrieved.lastStat().numSamples();
  }

  @VisibleForTesting
  public long getNumSucceededGetBulkActivitiesRetrieved() {
    return totalSucceededGetBulkActivitiesRetrieved.lastStat().numSamples();
  }

  @VisibleForTesting
  public long getNumSucceededGetSchedulerInfoRetrieved() {
    return totalSucceededGetSchedulerInfoRetrieved.lastStat().numSamples();
  }

  @VisibleForTesting
  public long getNumSucceededAddToClusterNodeLabelsRetrieved() {
    return totalSucceededAddToClusterNodeLabelsRetrieved.lastStat().numSamples();
  }

  @VisibleForTesting
  public long getNumSucceededRemoveFromClusterNodeLabelsRetrieved() {
    return totalSucceededRemoveFromClusterNodeLabelsRetrieved.lastStat().numSamples();
  }

  @VisibleForTesting
  public long getNumSucceededRefreshSuperUserGroupsConfigurationRetrieved() {
    return totalSucceededRefreshSuperUserGroupsConfigurationRetrieved.lastStat().numSamples();
  }

  @VisibleForTesting
  public long getNumSucceededReplaceLabelsOnNodesRetrieved() {
    return totalSucceededReplaceLabelsOnNodesRetrieved.lastStat().numSamples();
  }

  @VisibleForTesting
  public long getNumSucceededReplaceLabelsOnNodeRetrieved() {
    return totalSucceededReplaceLabelsOnNodeRetrieved.lastStat().numSamples();
  }

  @VisibleForTesting
  public double getLatencySucceededAppsCreated() {
    return totalSucceededAppsCreated.lastStat().mean();
  }

  @VisibleForTesting
  public double getLatencySucceededAppsSubmitted() {
    return totalSucceededAppsSubmitted.lastStat().mean();
  }

  @VisibleForTesting
  public double getLatencySucceededAppsKilled() {
    return totalSucceededAppsKilled.lastStat().mean();
  }

  @VisibleForTesting
  public double getLatencySucceededGetAppAttemptReport() {
    return totalSucceededAppAttemptReportRetrieved.lastStat().mean();
  }

  @VisibleForTesting
  public double getLatencySucceededGetAppReport() {
    return totalSucceededAppsRetrieved.lastStat().mean();
  }

  @VisibleForTesting
  public double getLatencySucceededMultipleGetAppReport() {
    return totalSucceededMultipleAppsRetrieved.lastStat().mean();
  }

  @VisibleForTesting
  public double getLatencySucceededGetClusterMetricsRetrieved() {
    return totalSucceededGetClusterMetricsRetrieved.lastStat().mean();
  }

  @VisibleForTesting
  public double getLatencySucceededGetClusterNodesRetrieved() {
    return totalSucceededGetClusterNodesRetrieved.lastStat().mean();
  }

  @VisibleForTesting
  public double getLatencySucceededGetNodeToLabelsRetrieved() {
    return totalSucceededGetNodeToLabelsRetrieved.lastStat().mean();
  }

  @VisibleForTesting
  public double getLatencySucceededGetLabelsToNodesRetrieved() {
    return totalSucceededGetLabelsToNodesRetrieved.lastStat().mean();
  }

  @VisibleForTesting
  public double getLatencySucceededGetClusterNodeLabelsRetrieved() {
    return totalSucceededGetClusterNodeLabelsRetrieved.lastStat().mean();
  }

  @VisibleForTesting
  public double getLatencySucceededAppAttemptRetrieved() {
    return totalSucceededAppAttemptsRetrieved.lastStat().mean();
  }

  @VisibleForTesting
  public double getLatencySucceededGetQueueUserAclsRetrieved() {
    return totalSucceededGetQueueUserAclsRetrieved.lastStat().mean();
  }

  @VisibleForTesting
  public double getLatencySucceededGetContainerReportRetrieved() {
    return totalSucceededGetContainerReportRetrieved.lastStat().mean();
  }

  @VisibleForTesting
  public double getLatencySucceededGetContainersRetrieved() {
    return totalSucceededGetContainersRetrieved.lastStat().mean();
  }

  @VisibleForTesting
  public double getLatencySucceededListReservationsRetrieved() {
    return totalSucceededListReservationsRetrieved.lastStat().mean();
  }

  @VisibleForTesting
  public double getLatencySucceededGetResourceTypeInfoRetrieved() {
    return totalSucceededGetResourceTypeInfoRetrieved.lastStat().mean();
  }

  @VisibleForTesting
  public double getLatencySucceededFailAppAttemptRetrieved() {
    return totalSucceededFailAppAttemptRetrieved.lastStat().mean();
  }

  @VisibleForTesting
  public double getLatencySucceededUpdateAppPriorityRetrieved() {
    return totalSucceededUpdateAppPriorityRetrieved.lastStat().mean();
  }

  @VisibleForTesting
  public double getLatencySucceededUpdateAppTimeoutsRetrieved() {
    return totalSucceededUpdateAppTimeoutsRetrieved.lastStat().mean();
  }

  @VisibleForTesting
  public double getLatencySucceededSignalToContainerRetrieved() {
    return totalSucceededSignalToContainerRetrieved.lastStat().mean();
  }

  @VisibleForTesting
  public double getLatencySucceededGetQueueInfoRetrieved() {
    return totalSucceededGetQueueInfoRetrieved.lastStat().mean();
  }

  @VisibleForTesting
  public double getLatencySucceededMoveApplicationAcrossQueuesRetrieved() {
    return totalSucceededMoveApplicationAcrossQueuesRetrieved.lastStat().mean();
  }

  @VisibleForTesting
  public double getLatencySucceededGetResourceProfilesRetrieved() {
    return totalSucceededGetResourceProfilesRetrieved.lastStat().mean();
  }

  @VisibleForTesting
  public double getLatencySucceededGetResourceProfileRetrieved() {
    return totalSucceededGetResourceProfileRetrieved.lastStat().mean();
  }

  @VisibleForTesting
  public double getLatencySucceededGetAttributesToNodesRetrieved() {
    return totalSucceededGetAttributesToNodesRetrieved.lastStat().mean();
  }

  @VisibleForTesting
  public double getLatencySucceededGetClusterNodeAttributesRetrieved() {
    return totalSucceededGetClusterNodeAttributesRetrieved.lastStat().mean();
  }

  @VisibleForTesting
  public double getLatencySucceededGetNodesToAttributesRetrieved() {
    return totalSucceededGetNodesToAttributesRetrieved.lastStat().mean();
  }

  @VisibleForTesting
  public double getLatencySucceededGetNewReservationRetrieved() {
    return totalSucceededGetNewReservationRetrieved.lastStat().mean();
  }

  @VisibleForTesting
  public double getLatencySucceededSubmitReservationRetrieved() {
    return totalSucceededSubmitReservationRetrieved.lastStat().mean();
  }

  @VisibleForTesting
  public double getLatencySucceededUpdateReservationRetrieved() {
    return totalSucceededUpdateReservationRetrieved.lastStat().mean();
  }

  @VisibleForTesting
  public double getLatencySucceededDeleteReservationRetrieved() {
    return totalSucceededDeleteReservationRetrieved.lastStat().mean();
  }

  @VisibleForTesting
  public double getLatencySucceededListReservationRetrieved() {
    return totalSucceededListReservationRetrieved.lastStat().mean();
  }

  @VisibleForTesting
  public double getLatencySucceededGetAppActivitiesRetrieved() {
    return totalSucceededGetAppActivitiesRetrieved.lastStat().mean();
  }

  @VisibleForTesting
  public double getLatencySucceededGetAppStatisticsRetrieved() {
    return totalSucceededGetAppStatisticsRetrieved.lastStat().mean();
  }

  @VisibleForTesting
  public double getLatencySucceededGetAppPriorityRetrieved() {
    return totalSucceededGetAppPriorityRetrieved.lastStat().mean();
  }

  @VisibleForTesting
  public double getLatencySucceededGetAppQueueRetrieved() {
    return totalSucceededGetAppQueueRetrieved.lastStat().mean();
  }

  @VisibleForTesting
  public double getLatencySucceededUpdateAppQueueRetrieved() {
    return totalSucceededUpdateAppQueueRetrieved.lastStat().mean();
  }

  @VisibleForTesting
  public double getLatencySucceededGetAppTimeoutRetrieved() {
    return totalSucceededGetAppTimeoutRetrieved.lastStat().mean();
  }

  @VisibleForTesting
  public double getLatencySucceededGetAppTimeoutsRetrieved() {
    return totalSucceededGetAppTimeoutsRetrieved.lastStat().mean();
  }

  @VisibleForTesting
  public double getLatencySucceededRefreshQueuesRetrieved() {
    return totalSucceededRefreshQueuesRetrieved.lastStat().mean();
  }

  @VisibleForTesting
  public double getLatencySucceededRefreshNodesRetrieved() {
    return totalSucceededRefreshNodesRetrieved.lastStat().mean();
  }

  @VisibleForTesting
  public double getLatencySucceededGetRMNodeLabelsRetrieved() {
    return totalSucceededGetRMNodeLabelsRetrieved.lastStat().mean();
  }

  @VisibleForTesting
  public double getLatencySucceededCheckUserAccessToQueueRetrieved() {
    return totalSucceededCheckUserAccessToQueueRetrieved.lastStat().mean();
  }

  @VisibleForTesting
  public double getLatencySucceededGetDelegationTokenRetrieved() {
    return totalSucceededGetDelegationTokenRetrieved.lastStat().mean();
  }

  @VisibleForTesting
  public double getLatencySucceededRenewDelegationTokenRetrieved() {
    return totalSucceededRenewDelegationTokenRetrieved.lastStat().mean();
  }

  @VisibleForTesting
  public double getLatencySucceededCancelDelegationTokenRetrieved() {
    return totalSucceededCancelDelegationTokenRetrieved.lastStat().mean();
  }

  @VisibleForTesting
  public double getLatencySucceededDumpSchedulerLogsRetrieved() {
    return totalSucceededDumpSchedulerLogsRetrieved.lastStat().mean();
  }

  @VisibleForTesting
  public double getLatencySucceededGetActivitiesRetrieved() {
    return totalSucceededGetActivitiesRetrieved.lastStat().mean();
  }

  @VisibleForTesting
  public double getLatencySucceededGetBulkActivitiesRetrieved() {
    return totalSucceededGetBulkActivitiesRetrieved.lastStat().mean();
  }

  @VisibleForTesting
  public double getLatencySucceededGetSchedulerInfoRetrieved() {
    return totalSucceededGetSchedulerInfoRetrieved.lastStat().mean();
  }

  @VisibleForTesting
  public double getLatencySucceededAddToClusterNodeLabelsRetrieved() {
    return totalSucceededAddToClusterNodeLabelsRetrieved.lastStat().mean();
  }

  @VisibleForTesting
  public double getLatencySucceededRemoveFromClusterNodeLabelsRetrieved() {
    return totalSucceededRemoveFromClusterNodeLabelsRetrieved.lastStat().mean();
  }

  @VisibleForTesting
  public double getLatencySucceededRefreshSuperUserGroupsConfigurationRetrieved() {
    return totalSucceededRefreshSuperUserGroupsConfigurationRetrieved.lastStat().mean();
  }

  @VisibleForTesting
  public double getLatencySucceededReplaceLabelsOnNodesRetrieved() {
    return totalSucceededReplaceLabelsOnNodesRetrieved.lastStat().mean();
  }

  @VisibleForTesting
  public double getLatencySucceededReplaceLabelsOnNodeRetrieved() {
    return totalSucceededReplaceLabelsOnNodeRetrieved.lastStat().mean();
  }

  @VisibleForTesting
  public int getAppsFailedCreated() {
    return numAppsFailedCreated.value();
  }

  @VisibleForTesting
  public int getAppsFailedSubmitted() {
    return numAppsFailedSubmitted.value();
  }

  @VisibleForTesting
  public int getAppsFailedKilled() {
    return numAppsFailedKilled.value();
  }

  @VisibleForTesting
  public int getAppsFailedRetrieved() {
    return numAppsFailedRetrieved.value();
  }

  @VisibleForTesting
  public int getAppAttemptsFailedRetrieved() {
    return numAppAttemptsFailedRetrieved.value();
  }

  @VisibleForTesting
  public int getMultipleAppsFailedRetrieved() {
    return numMultipleAppsFailedRetrieved.value();
  }

  @VisibleForTesting
  public int getClusterMetricsFailedRetrieved() {
    return numGetClusterMetricsFailedRetrieved.value();
  }

  @VisibleForTesting
  public int getClusterNodesFailedRetrieved() {
    return numGetClusterNodesFailedRetrieved.value();
  }

  @VisibleForTesting
  public int getNodeToLabelsFailedRetrieved() {
    return numGetNodeToLabelsFailedRetrieved.value();
  }

  @VisibleForTesting
  public int getLabelsToNodesFailedRetrieved() {
    return numGetLabelsToNodesFailedRetrieved.value();
  }

  @VisibleForTesting
  public int getGetClusterNodeLabelsFailedRetrieved() {
    return numGetClusterNodeLabelsFailedRetrieved.value();
  }

  @VisibleForTesting
  public int getAppAttemptReportFailedRetrieved() {
    return numAppAttemptReportFailedRetrieved.value();
  }

  @VisibleForTesting
  public int getQueueUserAclsFailedRetrieved() {
    return numGetQueueUserAclsFailedRetrieved.value();
  }

  @VisibleForTesting
  public int getContainerReportFailedRetrieved() {
    return numGetContainerReportFailedRetrieved.value();
  }

  @VisibleForTesting
  public int getContainersFailedRetrieved() {
    return numGetContainersFailedRetrieved.value();
  }

  @VisibleForTesting
  public int getListReservationsFailedRetrieved() {
    return numListReservationsFailedRetrieved.value();
  }

  @VisibleForTesting
  public int getGetResourceTypeInfoRetrieved() {
    return numGetResourceTypeInfo.value();
  }

  @VisibleForTesting
  public int getFailApplicationAttemptFailedRetrieved() {
    return numFailAppAttemptFailedRetrieved.value();
  }

  @VisibleForTesting
  public int getUpdateApplicationPriorityFailedRetrieved() {
    return numUpdateAppPriorityFailedRetrieved.value();
  }

  @VisibleForTesting
  public int getUpdateApplicationTimeoutsFailedRetrieved() {
    return numUpdateAppTimeoutsFailedRetrieved.value();
  }

  @VisibleForTesting
  public int getSignalToContainerFailedRetrieved() {
    return numSignalToContainerFailedRetrieved.value();
  }

  public int getQueueInfoFailedRetrieved() {
    return numGetQueueInfoFailedRetrieved.value();
  }

  public int getMoveApplicationAcrossQueuesFailedRetrieved() {
    return numMoveApplicationAcrossQueuesFailedRetrieved.value();
  }

  public int getResourceProfilesFailedRetrieved() {
    return numGetResourceProfilesFailedRetrieved.value();
  }

  public int getResourceProfileFailedRetrieved() {
    return numGetResourceProfileFailedRetrieved.value();
  }

  public int getAttributesToNodesFailedRetrieved() {
    return numGetAttributesToNodesFailedRetrieved.value();
  }

  public int getClusterNodeAttributesFailedRetrieved() {
    return numGetClusterNodeAttributesFailedRetrieved.value();
  }

  public int getNodesToAttributesFailedRetrieved() {
    return numGetNodesToAttributesFailedRetrieved.value();
  }

  public int getNewReservationFailedRetrieved() {
    return numGetNewReservationFailedRetrieved.value();
  }

  public int getSubmitReservationFailedRetrieved() {
    return numSubmitReservationFailedRetrieved.value();
  }

  public int getUpdateReservationFailedRetrieved() {
    return numUpdateReservationFailedRetrieved.value();
  }

  public int getDeleteReservationFailedRetrieved() {
    return numDeleteReservationFailedRetrieved.value();
  }

  public int getListReservationFailedRetrieved() {
    return numListReservationFailedRetrieved.value();
  }

  public int getAppActivitiesFailedRetrieved() {
    return numGetAppActivitiesFailedRetrieved.value();
  }

  public int getAppStatisticsFailedRetrieved() {
    return numGetAppStatisticsFailedRetrieved.value();
  }

  public int getAppPriorityFailedRetrieved() {
    return numGetAppPriorityFailedRetrieved.value();
  }

  public int getAppQueueFailedRetrieved() {
    return numGetAppQueueFailedRetrieved.value();
  }

  public int getUpdateAppQueueFailedRetrieved() {
    return numUpdateAppQueueFailedRetrieved.value();
  }

  public int getAppTimeoutFailedRetrieved() {
    return numGetAppTimeoutFailedRetrieved.value();
  }

  public int getAppTimeoutsFailedRetrieved() {
    return numGetAppTimeoutsFailedRetrieved.value();
  }


  public int getRefreshQueuesFailedRetrieved() {
    return numRefreshQueuesFailedRetrieved.value();
  }

  public int getRMNodeLabelsFailedRetrieved() {
    return numGetRMNodeLabelsFailedRetrieved.value();
  }

  public int getCheckUserAccessToQueueFailedRetrieved() {
    return numCheckUserAccessToQueueFailedRetrieved.value();
  }

  public int getNumRefreshNodesFailedRetrieved() {
    return numRefreshNodesFailedRetrieved.value();
  }

  public int getNumRefreshSuperUserGroupsConfigurationFailedRetrieved() {
    return numRefreshSuperUserGroupsConfigurationFailedRetrieved.value();
  }

  public int getNumRefreshUserToGroupsMappingsFailedRetrieved() {
    return numRefreshUserToGroupsMappingsFailedRetrieved.value();
  }

<<<<<<< HEAD
  public int getNumReplaceLabelsOnNodesFailedRetrieved() {
    return numReplaceLabelsOnNodesFailedRetrieved.value();
  }

  public int getNumReplaceLabelsOnNodeFailedRetrieved() {
    return numReplaceLabelsOnNodeFailedRetrieved.value();
=======
  public int getNumAddToClusterNodeLabelsFailedRetrieved() {
    return numAddToClusterNodeLabelsFailedRetrieved.value();
  }

  public int getNumRemoveFromClusterNodeLabelsFailedRetrieved() {
    return numRemoveFromClusterNodeLabelsFailedRetrieved.value();
>>>>>>> 25ebd0b8
  }

  public int getDelegationTokenFailedRetrieved() {
    return numGetDelegationTokenFailedRetrieved.value();
  }

  public int getRenewDelegationTokenFailedRetrieved() {
    return numRenewDelegationTokenFailedRetrieved.value();
  }

  public int getCancelDelegationTokenFailedRetrieved() {
    return numCancelDelegationTokenFailedRetrieved.value();
  }

  public int getDumpSchedulerLogsFailedRetrieved() {
    return numDumpSchedulerLogsFailedRetrieved.value();
  }

  public int getActivitiesFailedRetrieved() {
    return numGetActivitiesFailedRetrieved.value();
  }

  public int getBulkActivitiesFailedRetrieved(){
    return numGetBulkActivitiesFailedRetrieved.value();
  }

  public int getSchedulerInfoFailedRetrieved() {
    return numGetSchedulerInfoFailedRetrieved.value();
  }

  public void succeededAppsCreated(long duration) {
    totalSucceededAppsCreated.add(duration);
    getNewApplicationLatency.add(duration);
  }

  public void succeededAppsSubmitted(long duration) {
    totalSucceededAppsSubmitted.add(duration);
    submitApplicationLatency.add(duration);
  }

  public void succeededAppsKilled(long duration) {
    totalSucceededAppsKilled.add(duration);
    killApplicationLatency.add(duration);
  }

  public void succeededAppsRetrieved(long duration) {
    totalSucceededAppsRetrieved.add(duration);
    getApplicationReportLatency.add(duration);
  }

  public void succeededMultipleAppsRetrieved(long duration) {
    totalSucceededMultipleAppsRetrieved.add(duration);
    getApplicationsReportLatency.add(duration);
  }

  public void succeededAppAttemptsRetrieved(long duration) {
    totalSucceededAppAttemptsRetrieved.add(duration);
    getApplicationAttemptsLatency.add(duration);
  }

  public void succeededGetClusterMetricsRetrieved(long duration) {
    totalSucceededGetClusterMetricsRetrieved.add(duration);
    getClusterMetricsLatency.add(duration);
  }

  public void succeededGetClusterNodesRetrieved(long duration) {
    totalSucceededGetClusterNodesRetrieved.add(duration);
    getClusterNodesLatency.add(duration);
  }

  public void succeededGetNodeToLabelsRetrieved(long duration) {
    totalSucceededGetNodeToLabelsRetrieved.add(duration);
    getNodeToLabelsLatency.add(duration);
  }

  public void succeededGetLabelsToNodesRetrieved(long duration) {
    totalSucceededGetLabelsToNodesRetrieved.add(duration);
    getLabelToNodesLatency.add(duration);
  }

  public void succeededGetClusterNodeLabelsRetrieved(long duration) {
    totalSucceededGetClusterNodeLabelsRetrieved.add(duration);
    getClusterNodeLabelsLatency.add(duration);
  }

  public void succeededAppAttemptReportRetrieved(long duration) {
    totalSucceededAppAttemptReportRetrieved.add(duration);
    getApplicationAttemptReportLatency.add(duration);
  }

  public void succeededGetQueueUserAclsRetrieved(long duration) {
    totalSucceededGetQueueUserAclsRetrieved.add(duration);
    getQueueUserAclsLatency.add(duration);
  }

  public void succeededGetContainerReportRetrieved(long duration) {
    totalSucceededGetContainerReportRetrieved.add(duration);
    getContainerReportLatency.add(duration);
  }

  public void succeededGetContainersRetrieved(long duration) {
    totalSucceededGetContainersRetrieved.add(duration);
    getContainerLatency.add(duration);
  }

  public void succeededListReservationsRetrieved(long duration) {
    totalSucceededListReservationsRetrieved.add(duration);
    listReservationsLatency.add(duration);
  }

  public void succeededGetResourceTypeInfoRetrieved(long duration) {
    totalSucceededGetResourceTypeInfoRetrieved.add(duration);
    listResourceTypeInfoLatency.add(duration);
  }

  public void succeededFailAppAttemptRetrieved(long duration) {
    totalSucceededFailAppAttemptRetrieved.add(duration);
    failAppAttemptLatency.add(duration);
  }

  public void succeededUpdateAppPriorityRetrieved(long duration) {
    totalSucceededUpdateAppPriorityRetrieved.add(duration);
    updateAppPriorityLatency.add(duration);
  }

  public void succeededUpdateAppTimeoutsRetrieved(long duration) {
    totalSucceededUpdateAppTimeoutsRetrieved.add(duration);
    updateAppTimeoutsLatency.add(duration);
  }

  public void succeededSignalToContainerRetrieved(long duration) {
    totalSucceededSignalToContainerRetrieved.add(duration);
    signalToContainerLatency.add(duration);
  }

  public void succeededGetQueueInfoRetrieved(long duration) {
    totalSucceededGetQueueInfoRetrieved.add(duration);
    getQueueInfoLatency.add(duration);
  }

  public void succeededMoveApplicationAcrossQueuesRetrieved(long duration) {
    totalSucceededMoveApplicationAcrossQueuesRetrieved.add(duration);
    moveApplicationAcrossQueuesLatency.add(duration);
  }

  public void succeededGetResourceProfilesRetrieved(long duration) {
    totalSucceededGetResourceProfilesRetrieved.add(duration);
    getResourceProfilesLatency.add(duration);
  }

  public void succeededGetResourceProfileRetrieved(long duration) {
    totalSucceededGetResourceProfileRetrieved.add(duration);
    getResourceProfileLatency.add(duration);
  }

  public void succeededGetAttributesToNodesRetrieved(long duration) {
    totalSucceededGetAttributesToNodesRetrieved.add(duration);
    getAttributesToNodesLatency.add(duration);
  }

  public void succeededGetClusterNodeAttributesRetrieved(long duration) {
    totalSucceededGetClusterNodeAttributesRetrieved.add(duration);
    getClusterNodeAttributesLatency.add(duration);
  }

  public void succeededGetNodesToAttributesRetrieved(long duration) {
    totalSucceededGetNodesToAttributesRetrieved.add(duration);
    getNodesToAttributesLatency.add(duration);
  }

  public void succeededGetNewReservationRetrieved(long duration) {
    totalSucceededGetNewReservationRetrieved.add(duration);
    getNewReservationLatency.add(duration);
  }

  public void succeededSubmitReservationRetrieved(long duration) {
    totalSucceededSubmitReservationRetrieved.add(duration);
    submitReservationLatency.add(duration);
  }

  public void succeededUpdateReservationRetrieved(long duration) {
    totalSucceededUpdateReservationRetrieved.add(duration);
    updateReservationLatency.add(duration);
  }

  public void succeededDeleteReservationRetrieved(long duration) {
    totalSucceededDeleteReservationRetrieved.add(duration);
    deleteReservationLatency.add(duration);
  }

  public void succeededListReservationRetrieved(long duration) {
    totalSucceededListReservationRetrieved.add(duration);
    listReservationLatency.add(duration);
  }

  public void succeededGetAppActivitiesRetrieved(long duration) {
    totalSucceededGetAppActivitiesRetrieved.add(duration);
    getAppActivitiesLatency.add(duration);
  }

  public void succeededGetAppStatisticsRetrieved(long duration) {
    totalSucceededGetAppStatisticsRetrieved.add(duration);
    getAppStatisticsLatency.add(duration);
  }

  public void succeededGetAppPriorityRetrieved(long duration) {
    totalSucceededGetAppPriorityRetrieved.add(duration);
    getAppPriorityLatency.add(duration);
  }

  public void succeededGetAppQueueRetrieved(long duration) {
    totalSucceededGetAppQueueRetrieved.add(duration);
    getAppQueueLatency.add(duration);
  }

  public void succeededUpdateAppQueueRetrieved(long duration) {
    totalSucceededUpdateAppQueueRetrieved.add(duration);
    getUpdateQueueLatency.add(duration);
  }

  public void succeededGetAppTimeoutRetrieved(long duration) {
    totalSucceededGetAppTimeoutRetrieved.add(duration);
    getAppTimeoutLatency.add(duration);
  }

  public void succeededGetAppTimeoutsRetrieved(long duration) {
    totalSucceededGetAppTimeoutsRetrieved.add(duration);
    getAppTimeoutsLatency.add(duration);
  }

  public void succeededRefreshQueuesRetrieved(long duration) {
    totalSucceededRefreshQueuesRetrieved.add(duration);
    refreshQueuesLatency.add(duration);
  }

  public void succeededRefreshNodesRetrieved(long duration) {
    totalSucceededRefreshNodesRetrieved.add(duration);
    refreshNodesLatency.add(duration);
  }

  public void succeededGetRMNodeLabelsRetrieved(long duration) {
    totalSucceededGetRMNodeLabelsRetrieved.add(duration);
    getRMNodeLabelsLatency.add(duration);
  }

  public void succeededCheckUserAccessToQueueRetrieved(long duration) {
    totalSucceededCheckUserAccessToQueueRetrieved.add(duration);
    checkUserAccessToQueueLatency.add(duration);
  }

  public void succeededGetDelegationTokenRetrieved(long duration) {
    totalSucceededGetDelegationTokenRetrieved.add(duration);
    getDelegationTokenLatency.add(duration);
  }

  public void succeededRenewDelegationTokenRetrieved(long duration) {
    totalSucceededRenewDelegationTokenRetrieved.add(duration);
    renewDelegationTokenLatency.add(duration);
  }

  public void succeededCancelDelegationTokenRetrieved(long duration) {
    totalSucceededCancelDelegationTokenRetrieved.add(duration);
    cancelDelegationTokenLatency.add(duration);
  }

  public void succeededDumpSchedulerLogsRetrieved(long duration) {
    totalSucceededDumpSchedulerLogsRetrieved.add(duration);
    dumpSchedulerLogsLatency.add(duration);
  }

  public void succeededGetActivitiesLatencyRetrieved(long duration) {
    totalSucceededGetActivitiesRetrieved.add(duration);
    getActivitiesLatency.add(duration);
  }

  public void succeededGetBulkActivitiesRetrieved(long duration) {
    totalSucceededGetBulkActivitiesRetrieved.add(duration);
    getBulkActivitiesLatency.add(duration);
  }

  public void succeededGetSchedulerInfoRetrieved(long duration) {
    totalSucceededGetSchedulerInfoRetrieved.add(duration);
    getSchedulerInfoRetrievedLatency.add(duration);
  }

  public void succeededAddToClusterNodeLabelsRetrieved(long duration) {
    totalSucceededAddToClusterNodeLabelsRetrieved.add(duration);
    addToClusterNodeLabelsLatency.add(duration);
  }

  public void succeededRemoveFromClusterNodeLabelsRetrieved(long duration) {
    totalSucceededRemoveFromClusterNodeLabelsRetrieved.add(duration);
    removeFromClusterNodeLabelsLatency.add(duration);
  }

  public void succeededRefreshSuperUserGroupsConfRetrieved(long duration) {
    totalSucceededRefreshSuperUserGroupsConfigurationRetrieved.add(duration);
    refreshSuperUserGroupsConfLatency.add(duration);
  }

  public void succeededRefreshUserToGroupsMappingsRetrieved(long duration) {
    totalSucceededRefreshUserToGroupsMappingsRetrieved.add(duration);
    refreshUserToGroupsMappingsLatency.add(duration);
  }

  public void succeededReplaceLabelsOnNodesRetrieved(long duration) {
    totalSucceededReplaceLabelsOnNodesRetrieved.add(duration);
    replaceLabelsOnNodesLatency.add(duration);
  }

  public void succeededReplaceLabelsOnNodeRetrieved(long duration) {
    totalSucceededReplaceLabelsOnNodeRetrieved.add(duration);
    replaceLabelsOnNodeLatency.add(duration);
  }

  public void incrAppsFailedCreated() {
    numAppsFailedCreated.incr();
  }

  public void incrAppsFailedSubmitted() {
    numAppsFailedSubmitted.incr();
  }

  public void incrAppsFailedKilled() {
    numAppsFailedKilled.incr();
  }

  public void incrAppsFailedRetrieved() {
    numAppsFailedRetrieved.incr();
  }

  public void incrMultipleAppsFailedRetrieved() {
    numMultipleAppsFailedRetrieved.incr();
  }

  public void incrAppAttemptsFailedRetrieved() {
    numAppAttemptsFailedRetrieved.incr();
  }

  public void incrGetClusterMetricsFailedRetrieved() {
    numGetClusterMetricsFailedRetrieved.incr();
  }

  public void incrClusterNodesFailedRetrieved() {
    numGetClusterNodesFailedRetrieved.incr();
  }

  public void incrNodeToLabelsFailedRetrieved() {
    numGetNodeToLabelsFailedRetrieved.incr();
  }

  public void incrLabelsToNodesFailedRetrieved() {
    numGetLabelsToNodesFailedRetrieved.incr();
  }

  public void incrClusterNodeLabelsFailedRetrieved() {
    numGetClusterNodeLabelsFailedRetrieved.incr();
  }

  public void incrAppAttemptReportFailedRetrieved() {
    numAppAttemptReportFailedRetrieved.incr();
  }

  public void incrQueueUserAclsFailedRetrieved() {
    numGetQueueUserAclsFailedRetrieved.incr();
  }

  public void incrGetContainerReportFailedRetrieved() {
    numGetContainerReportFailedRetrieved.incr();
  }

  public void incrGetContainersFailedRetrieved() {
    numGetContainersFailedRetrieved.incr();
  }

  public void incrListReservationsFailedRetrieved() {
    numListReservationsFailedRetrieved.incr();
  }

  public void incrResourceTypeInfoFailedRetrieved() {
    numGetResourceTypeInfo.incr();
  }

  public void incrFailAppAttemptFailedRetrieved() {
    numFailAppAttemptFailedRetrieved.incr();
  }

  public void incrUpdateAppPriorityFailedRetrieved() {
    numUpdateAppPriorityFailedRetrieved.incr();
  }

  public void incrUpdateApplicationTimeoutsRetrieved() {
    numUpdateAppTimeoutsFailedRetrieved.incr();
  }

  public void incrSignalToContainerFailedRetrieved() {
    numSignalToContainerFailedRetrieved.incr();
  }

  public void incrGetQueueInfoFailedRetrieved() {
    numGetQueueInfoFailedRetrieved.incr();
  }

  public void incrMoveApplicationAcrossQueuesFailedRetrieved() {
    numMoveApplicationAcrossQueuesFailedRetrieved.incr();
  }

  public void incrGetResourceProfilesFailedRetrieved() {
    numGetResourceProfilesFailedRetrieved.incr();
  }

  public void incrGetResourceProfileFailedRetrieved() {
    numGetResourceProfileFailedRetrieved.incr();
  }

  public void incrGetAttributesToNodesFailedRetrieved() {
    numGetAttributesToNodesFailedRetrieved.incr();
  }

  public void incrGetClusterNodeAttributesFailedRetrieved() {
    numGetClusterNodeAttributesFailedRetrieved.incr();
  }

  public void incrGetNodesToAttributesFailedRetrieved() {
    numGetNodesToAttributesFailedRetrieved.incr();
  }

  public void incrGetNewReservationFailedRetrieved() {
    numGetNewReservationFailedRetrieved.incr();
  }

  public void incrSubmitReservationFailedRetrieved() {
    numSubmitReservationFailedRetrieved.incr();
  }

  public void incrUpdateReservationFailedRetrieved() {
    numUpdateReservationFailedRetrieved.incr();
  }

  public void incrDeleteReservationFailedRetrieved() {
    numDeleteReservationFailedRetrieved.incr();
  }

  public void incrListReservationFailedRetrieved() {
    numListReservationFailedRetrieved.incr();
  }

  public void incrGetAppActivitiesFailedRetrieved() {
    numGetAppActivitiesFailedRetrieved.incr();
  }

  public void incrGetAppStatisticsFailedRetrieved() {
    numGetAppStatisticsFailedRetrieved.incr();
  }

  public void incrGetAppPriorityFailedRetrieved() {
    numGetAppPriorityFailedRetrieved.incr();
  }

  public void incrGetAppQueueFailedRetrieved() {
    numGetAppQueueFailedRetrieved.incr();
  }

  public void incrUpdateAppQueueFailedRetrieved() {
    numUpdateAppQueueFailedRetrieved.incr();
  }

  public void incrGetAppTimeoutFailedRetrieved() {
    numGetAppTimeoutFailedRetrieved.incr();
  }

  public void incrGetAppTimeoutsFailedRetrieved() {
    numGetAppTimeoutsFailedRetrieved.incr();
  }

  public void incrRefreshQueuesFailedRetrieved() {
    numRefreshQueuesFailedRetrieved.incr();
  }

  public void incrGetRMNodeLabelsFailedRetrieved() {
    numGetRMNodeLabelsFailedRetrieved.incr();
  }

  public void incrCheckUserAccessToQueueFailedRetrieved() {
    numCheckUserAccessToQueueFailedRetrieved.incr();
  }

  public void incrRefreshNodesFailedRetrieved() {
    numRefreshNodesFailedRetrieved.incr();
  }

  public void incrRefreshSuperUserGroupsConfigurationFailedRetrieved() {
    numRefreshSuperUserGroupsConfigurationFailedRetrieved.incr();
  }

  public void incrRefreshUserToGroupsMappingsFailedRetrieved() {
    numRefreshUserToGroupsMappingsFailedRetrieved.incr();
  }

  public void incrAddToClusterNodeLabelsFailedRetrieved() {
    numAddToClusterNodeLabelsFailedRetrieved.incr();
  }

  public void incrRemoveFromClusterNodeLabelsFailedRetrieved() {
    numRemoveFromClusterNodeLabelsFailedRetrieved.incr();
  }

  public void incrGetDelegationTokenFailedRetrieved() {
    numGetDelegationTokenFailedRetrieved.incr();
  }

  public void incrRenewDelegationTokenFailedRetrieved() {
    numRenewDelegationTokenFailedRetrieved.incr();
  }

  public void incrCancelDelegationTokenFailedRetrieved() {
    numCancelDelegationTokenFailedRetrieved.incr();
  }

  public void incrReplaceLabelsOnNodesFailedRetrieved() {
    numReplaceLabelsOnNodesFailedRetrieved.incr();
  }

  public void incrReplaceLabelsOnNodeFailedRetrieved() {
    numReplaceLabelsOnNodeFailedRetrieved.incr();
  }

  public void incrDumpSchedulerLogsFailedRetrieved() {
    numDumpSchedulerLogsFailedRetrieved.incr();
  }

  public void incrGetActivitiesFailedRetrieved() {
    numGetActivitiesFailedRetrieved.incr();
  }

  public void incrGetBulkActivitiesFailedRetrieved() {
    numGetBulkActivitiesFailedRetrieved.incr();
  }

  public void incrGetSchedulerInfoFailedRetrieved() {
    numGetSchedulerInfoFailedRetrieved.incr();
  }
}<|MERGE_RESOLUTION|>--- conflicted
+++ resolved
@@ -147,17 +147,14 @@
   private MutableGaugeInt numRefreshSuperUserGroupsConfigurationFailedRetrieved;
   @Metric("# of refreshUserToGroupsMappings failed to be retrieved")
   private MutableGaugeInt numRefreshUserToGroupsMappingsFailedRetrieved;
-<<<<<<< HEAD
   @Metric("# of replaceLabelsOnNodes failed to be retrieved")
   private MutableGaugeInt numReplaceLabelsOnNodesFailedRetrieved;
   @Metric("# of replaceLabelsOnNode failed to be retrieved")
   private MutableGaugeInt numReplaceLabelsOnNodeFailedRetrieved;
-=======
   @Metric("# of addToClusterNodeLabels failed to be retrieved")
   private MutableGaugeInt numAddToClusterNodeLabelsFailedRetrieved;
   @Metric("# of removeFromClusterNodeLabels failed to be retrieved")
   private MutableGaugeInt numRemoveFromClusterNodeLabelsFailedRetrieved;
->>>>>>> 25ebd0b8
 
   // Aggregate metrics are shared, and don't have to be looked up per call
   @Metric("Total number of successful Submitted apps and latency(ms)")
@@ -264,14 +261,10 @@
   private MutableRate totalSucceededRefreshSuperUserGroupsConfigurationRetrieved;
   @Metric("Total number of successful Retrieved RefreshUserToGroupsMappings and latency(ms)")
   private MutableRate totalSucceededRefreshUserToGroupsMappingsRetrieved;
-<<<<<<< HEAD
   @Metric("Total number of successful Retrieved ReplaceLabelsOnNodes and latency(ms)")
   private MutableRate totalSucceededReplaceLabelsOnNodesRetrieved;
   @Metric("Total number of successful Retrieved ReplaceLabelsOnNode and latency(ms)")
   private MutableRate totalSucceededReplaceLabelsOnNodeRetrieved;
-
-=======
->>>>>>> 25ebd0b8
   @Metric("Total number of successful Retrieved GetSchedulerInfo and latency(ms)")
   private MutableRate totalSucceededGetSchedulerInfoRetrieved;
   @Metric("Total number of successful Retrieved AddToClusterNodeLabels and latency(ms)")
@@ -335,13 +328,10 @@
   private MutableQuantiles getSchedulerInfoRetrievedLatency;
   private MutableQuantiles refreshSuperUserGroupsConfLatency;
   private MutableQuantiles refreshUserToGroupsMappingsLatency;
-<<<<<<< HEAD
   private MutableQuantiles replaceLabelsOnNodesLatency;
   private MutableQuantiles replaceLabelsOnNodeLatency;
-=======
   private MutableQuantiles addToClusterNodeLabelsLatency;
   private MutableQuantiles removeFromClusterNodeLabelsLatency;
->>>>>>> 25ebd0b8
 
   private static volatile RouterMetrics instance = null;
   private static MetricsRegistry registry;
@@ -534,19 +524,17 @@
     refreshUserToGroupsMappingsLatency = registry.newQuantiles("refreshUserToGroupsMappingsLatency",
         "latency of refresh user to groups mappings timeouts", "ops", "latency", 10);
 
-<<<<<<< HEAD
     replaceLabelsOnNodesLatency = registry.newQuantiles("replaceLabelsOnNodesLatency",
         "latency of replace labels on nodes timeouts", "ops", "latency", 10);
 
     replaceLabelsOnNodeLatency = registry.newQuantiles("replaceLabelsOnNodeLatency",
         "latency of replace labels on node timeouts", "ops", "latency", 10);
-=======
+
     addToClusterNodeLabelsLatency = registry.newQuantiles("addToClusterNodeLabelsLatency",
         "latency of add cluster nodelabels timeouts", "ops", "latency", 10);
 
     removeFromClusterNodeLabelsLatency = registry.newQuantiles("removeFromClusterNodeLabelsLatency",
         "latency of remove cluster nodelabels timeouts", "ops", "latency", 10);
->>>>>>> 25ebd0b8
   }
 
   public static RouterMetrics getMetrics() {
@@ -1334,21 +1322,20 @@
     return numRefreshUserToGroupsMappingsFailedRetrieved.value();
   }
 
-<<<<<<< HEAD
   public int getNumReplaceLabelsOnNodesFailedRetrieved() {
     return numReplaceLabelsOnNodesFailedRetrieved.value();
   }
 
   public int getNumReplaceLabelsOnNodeFailedRetrieved() {
     return numReplaceLabelsOnNodeFailedRetrieved.value();
-=======
+  }
+  
   public int getNumAddToClusterNodeLabelsFailedRetrieved() {
     return numAddToClusterNodeLabelsFailedRetrieved.value();
   }
 
   public int getNumRemoveFromClusterNodeLabelsFailedRetrieved() {
     return numRemoveFromClusterNodeLabelsFailedRetrieved.value();
->>>>>>> 25ebd0b8
   }
 
   public int getDelegationTokenFailedRetrieved() {
