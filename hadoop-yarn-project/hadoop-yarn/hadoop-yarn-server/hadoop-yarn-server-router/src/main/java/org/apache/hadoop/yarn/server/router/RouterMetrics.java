--- conflicted
+++ resolved
@@ -147,17 +147,14 @@
   private MutableGaugeInt numRefreshSuperUserGroupsConfigurationFailedRetrieved;
   @Metric("# of refreshUserToGroupsMappings failed to be retrieved")
   private MutableGaugeInt numRefreshUserToGroupsMappingsFailedRetrieved;
-<<<<<<< HEAD
   @Metric("# of refreshAdminAcls failed to be retrieved")
   private MutableGaugeInt numRefreshAdminAclsFailedRetrieved;
   @Metric("# of refreshServiceAcls failed to be retrieved")
   private MutableGaugeInt numRefreshServiceAclsFailedRetrieved;
-=======
   @Metric("# of replaceLabelsOnNodes failed to be retrieved")
   private MutableGaugeInt numReplaceLabelsOnNodesFailedRetrieved;
   @Metric("# of replaceLabelsOnNode failed to be retrieved")
   private MutableGaugeInt numReplaceLabelsOnNodeFailedRetrieved;
->>>>>>> 0ca56860
   @Metric("# of addToClusterNodeLabels failed to be retrieved")
   private MutableGaugeInt numAddToClusterNodeLabelsFailedRetrieved;
   @Metric("# of removeFromClusterNodeLabels failed to be retrieved")
@@ -339,13 +336,10 @@
   private MutableQuantiles getSchedulerInfoRetrievedLatency;
   private MutableQuantiles refreshSuperUserGroupsConfLatency;
   private MutableQuantiles refreshUserToGroupsMappingsLatency;
-<<<<<<< HEAD
   private MutableQuantiles refreshAdminAclsLatency;
   private MutableQuantiles refreshServiceAclsLatency;
-=======
   private MutableQuantiles replaceLabelsOnNodesLatency;
   private MutableQuantiles replaceLabelsOnNodeLatency;
->>>>>>> 0ca56860
   private MutableQuantiles addToClusterNodeLabelsLatency;
   private MutableQuantiles removeFromClusterNodeLabelsLatency;
 
@@ -540,19 +534,17 @@
     refreshUserToGroupsMappingsLatency = registry.newQuantiles("refreshUserToGroupsMappingsLatency",
         "latency of refresh user to groups mappings timeouts", "ops", "latency", 10);
 
-<<<<<<< HEAD
     refreshAdminAclsLatency = registry.newQuantiles("refreshAdminAclsLatency",
         "latency of refresh admin acls timeouts", "ops", "latency", 10);
 
     refreshServiceAclsLatency = registry.newQuantiles("refreshServiceAclsLatency",
         "latency of refresh service acls timeouts", "ops", "latency", 10);
-=======
+
     replaceLabelsOnNodesLatency = registry.newQuantiles("replaceLabelsOnNodesLatency",
         "latency of replace labels on nodes timeouts", "ops", "latency", 10);
 
     replaceLabelsOnNodeLatency = registry.newQuantiles("replaceLabelsOnNodeLatency",
         "latency of replace labels on node timeouts", "ops", "latency", 10);
->>>>>>> 0ca56860
 
     addToClusterNodeLabelsLatency = registry.newQuantiles("addToClusterNodeLabelsLatency",
         "latency of add cluster nodelabels timeouts", "ops", "latency", 10);
@@ -1366,21 +1358,20 @@
     return numRefreshUserToGroupsMappingsFailedRetrieved.value();
   }
 
-<<<<<<< HEAD
   public int getNumRefreshAdminAclsFailedRetrieved() {
     return numRefreshAdminAclsFailedRetrieved.value();
   }
 
   public int getNumRefreshServiceAclsFailedRetrieved() {
     return numRefreshServiceAclsFailedRetrieved.value();
-=======
+  }
+  
   public int getNumReplaceLabelsOnNodesFailedRetrieved() {
     return numReplaceLabelsOnNodesFailedRetrieved.value();
   }
 
   public int getNumReplaceLabelsOnNodeFailedRetrieved() {
     return numReplaceLabelsOnNodeFailedRetrieved.value();
->>>>>>> 0ca56860
   }
 
   public int getNumAddToClusterNodeLabelsFailedRetrieved() {
