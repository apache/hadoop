--- conflicted
+++ resolved
@@ -269,7 +269,6 @@
   }
 
   /**
-<<<<<<< HEAD
    * Save Reservation And HomeSubCluster Mapping.
    *
    * @param federationFacade federation facade
@@ -286,6 +285,28 @@
     } catch (YarnException e) {
       RouterServerUtil.logAndThrowException(e,
           "Unable to insert the ReservationId %s into the FederationStateStore.", reservationId);
+    }
+ }   
+
+  /**
+   * Throws an RunTimeException due to an error.
+   *
+   * @param t the throwable raised in the called class.
+   * @param errMsgFormat the error message format string.
+   * @param args referenced by the format specifiers in the format string.
+   * @return RuntimeException
+   */
+  @Public
+  @Unstable
+  public static RuntimeException logAndReturnRunTimeException(
+      Throwable t, String errMsgFormat, Object... args) {
+    String msg = String.format(errMsgFormat, args);
+    if (t != null) {
+      LOG.error(msg, t);
+      return new RuntimeException(msg, t);
+    } else {
+      LOG.error(msg);
+      return new RuntimeException(msg);
     }
   }
 
@@ -383,29 +404,9 @@
         arrival, deadline, reservationRequests, name, recurrenceExpression, priority);
 
     return definition;
-=======
-   * Throws an RunTimeException due to an error.
-   *
-   * @param t the throwable raised in the called class.
-   * @param errMsgFormat the error message format string.
-   * @param args referenced by the format specifiers in the format string.
-   * @return RuntimeException
-   */
-  @Public
-  @Unstable
-  public static RuntimeException logAndReturnRunTimeException(
-      Throwable t, String errMsgFormat, Object... args) {
-    String msg = String.format(errMsgFormat, args);
-    if (t != null) {
-      LOG.error(msg, t);
-      return new RuntimeException(msg, t);
-    } else {
-      LOG.error(msg);
-      return new RuntimeException(msg);
-    }
-  }
-
-  /**
+ }
+   
+  /*
    * Throws an RunTimeException due to an error.
    *
    * @param errMsgFormat the error message format string.
@@ -574,6 +575,5 @@
         || !NumberUtils.isDigits(epoch)) {
       throw new IllegalArgumentException("Invalid ContainerId: " + containerId);
     }
->>>>>>> 77e551a4
   }
 }