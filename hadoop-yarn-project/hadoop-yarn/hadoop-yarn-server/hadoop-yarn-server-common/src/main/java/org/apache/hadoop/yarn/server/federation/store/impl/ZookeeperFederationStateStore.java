--- conflicted
+++ resolved
@@ -672,18 +672,18 @@
   }
 
   @Override
-<<<<<<< HEAD
   public RouterMasterKeyResponse storeNewMasterKey(RouterMasterKeyRequest request)
       throws YarnException, IOException{
-=======
+    throw new NotImplementedException("Code is not implemented"); 
+  }
+  
+  @Override
   public DeleteReservationHomeSubClusterResponse deleteReservationHomeSubCluster(
       DeleteReservationHomeSubClusterRequest request) throws YarnException {
->>>>>>> f75c58a1
-    throw new NotImplementedException("Code is not implemented");
-  }
-
-  @Override
-<<<<<<< HEAD
+    throw new NotImplementedException("Code is not implemented");
+  }
+
+  @Override
   public RouterMasterKeyResponse removeStoredMasterKey(RouterMasterKeyRequest request)
       throws YarnException, IOException {
     throw new NotImplementedException("Code is not implemented");
@@ -716,10 +716,12 @@
   @Override
   public RouterRMTokenResponse getTokenByRouterStoreToken(RouterRMTokenRequest request)
       throws YarnException, IOException {
-=======
+    throw new NotImplementedException("Code is not implemented");
+  }
+  
+  @Override
   public UpdateReservationHomeSubClusterResponse updateReservationHomeSubCluster(
       UpdateReservationHomeSubClusterRequest request) throws YarnException {
->>>>>>> f75c58a1
     throw new NotImplementedException("Code is not implemented");
   }
 }