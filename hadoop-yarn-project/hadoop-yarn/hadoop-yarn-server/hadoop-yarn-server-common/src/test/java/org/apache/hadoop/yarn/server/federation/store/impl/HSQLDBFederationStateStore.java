--- conflicted
+++ resolved
@@ -177,12 +177,6 @@
           + " IN applicationContext_IN BLOB,"
           + " OUT storedHomeSubCluster_OUT varchar(256), OUT rowCount_OUT int)"
           + " MODIFIES SQL DATA BEGIN ATOMIC"
-<<<<<<< HEAD
-          + " INSERT IGNORE INTO applicationsHomeSubCluster "
-          + " (applicationId,homeSubCluster,createTime) "
-          + " VALUES(applicationId_IN, homeSubCluster_IN, "
-          + " NOW() AT TIME ZONE INTERVAL '0:00' HOUR TO MINUTE);"
-=======
           + " INSERT INTO applicationsHomeSubCluster "
           + " (applicationId,homeSubCluster,createTime,applicationContext) "
           + " (SELECT applicationId_IN, homeSubCluster_IN, "
@@ -191,7 +185,6 @@
           + " FROM applicationsHomeSubCluster"
           + " WHERE applicationId = applicationId_IN"
           + " HAVING COUNT(*) = 0 );"
->>>>>>> b977065c
           + " GET DIAGNOSTICS rowCount_OUT = ROW_COUNT;"
           + " SELECT homeSubCluster INTO storedHomeSubCluster_OUT"
           + " FROM applicationsHomeSubCluster"
