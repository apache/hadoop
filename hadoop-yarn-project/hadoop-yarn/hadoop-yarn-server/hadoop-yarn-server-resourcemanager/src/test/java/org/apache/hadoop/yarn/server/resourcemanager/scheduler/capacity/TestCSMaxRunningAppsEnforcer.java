--- conflicted
+++ resolved
@@ -97,11 +97,8 @@
         appPriorityACLManager);
     queueManager.setCapacitySchedulerContext(scheduler);
     when(scheduler.getCapacitySchedulerQueueManager()).thenReturn(queueManager);
-<<<<<<< HEAD
-=======
     CapacitySchedulerQueueContext queueContext = new CapacitySchedulerQueueContext(scheduler);
     when(scheduler.getQueueContext()).thenReturn(queueContext);
->>>>>>> 673a8c0e
     queueManager.initializeQueues(csConfig);
   }
 
