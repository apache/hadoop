/**
 * Licensed to the Apache Software Foundation (ASF) under one
 * or more contributor license agreements.  See the NOTICE file
 * distributed with this work for additional information
 * regarding copyright ownership.  The ASF licenses this file
 * to you under the Apache License, Version 2.0 (the
 * "License"); you may not use this file except in compliance
 * with the License.  You may obtain a copy of the License at
 *
 *     http://www.apache.org/licenses/LICENSE-2.0
 *
 * Unless required by applicable law or agreed to in writing, software
 * distributed under the License is distributed on an "AS IS" BASIS,
 * WITHOUT WARRANTIES OR CONDITIONS OF ANY KIND, either express or implied.
 * See the License for the specific language governing permissions and
 * limitations under the License.
 */

package org.apache.hadoop.yarn.server.resourcemanager.scheduler.capacity;

import org.apache.hadoop.thirdparty.com.google.common.collect.ImmutableList;
import org.junit.Assert;
import org.junit.Test;

import java.util.ArrayList;
import java.util.List;

public class TestQueuePath {
  private static final String TEST_QUEUE = "root.level_1.level_2.level_3";
  private static final QueuePath TEST_QUEUE_PATH = new QueuePath(TEST_QUEUE);
  private static final QueuePath QUEUE_PATH_WITH_EMPTY_PART = new QueuePath("root..level_2");
  private static final QueuePath ROOT_PATH = new QueuePath(CapacitySchedulerConfiguration.ROOT);
  private static final QueuePath EMPTY_PATH = new QueuePath("");
  private static final QueuePath ONE_LEVEL_WILDCARDED_TEST_PATH =
      new QueuePath("root.level_1.level_2.*");
  private static final QueuePath TWO_LEVEL_WILDCARDED_TEST_PATH =
      new QueuePath("root.level_1.*.*");
  private static final QueuePath THREE_LEVEL_WILDCARDED_TEST_PATH =
      new QueuePath("root.*.*.*");

  @Test
  public void testCreation() {
    Assert.assertEquals(TEST_QUEUE, TEST_QUEUE_PATH.getFullPath());
    Assert.assertEquals("root.level_1.level_2", TEST_QUEUE_PATH.getParent());
    Assert.assertEquals("level_3", TEST_QUEUE_PATH.getLeafName());

    Assert.assertNull(ROOT_PATH.getParent());

    QueuePath appendedPath = TEST_QUEUE_PATH.createNewLeaf("level_4");
    Assert.assertEquals(TEST_QUEUE + CapacitySchedulerConfiguration.DOT
        + "level_4", appendedPath.getFullPath());
    Assert.assertEquals("root.level_1.level_2.level_3", appendedPath.getParent());
    Assert.assertEquals("level_4", appendedPath.getLeafName());
  }

  @Test
  public void testEmptyPart() {
<<<<<<< HEAD
    Assert.assertTrue(QUEUE_PATH_WITH_EMPTY_PART.hasEmptyPart());
    Assert.assertFalse(TEST_QUEUE_PATH.hasEmptyPart());
=======
    QueuePath queuePathWithEmptyPart = new QueuePath("root..level_2");
    QueuePath queuePathWithEmptyLeaf = new QueuePath("root.level_1.");
    QueuePath queuePathWithoutEmptyPart = new QueuePath(TEST_QUEUE);

    Assert.assertTrue(queuePathWithEmptyPart.hasEmptyPart());
    Assert.assertTrue(queuePathWithEmptyLeaf.hasEmptyPart());
    Assert.assertFalse(queuePathWithoutEmptyPart.hasEmptyPart());
>>>>>>> 19b9e6a9
  }

  @Test
  public void testNullPath() {
    QueuePath queuePathWithNullPath = new QueuePath(null);

    Assert.assertNull(queuePathWithNullPath.getParent());
    Assert.assertEquals("", queuePathWithNullPath.getLeafName());
    Assert.assertEquals("", queuePathWithNullPath.getFullPath());
    Assert.assertFalse(queuePathWithNullPath.isRoot());
  }

  @Test
  public void testIterator() {
    List<String> queuePathCollection = ImmutableList.copyOf(TEST_QUEUE_PATH.iterator());
    List<String> queuePathWithEmptyPartCollection = ImmutableList.copyOf(
        QUEUE_PATH_WITH_EMPTY_PART.iterator());
    List<String> rootPathCollection = ImmutableList.copyOf(ROOT_PATH.iterator());

    Assert.assertEquals(4, queuePathCollection.size());
    Assert.assertEquals(CapacitySchedulerConfiguration.ROOT, queuePathCollection.get(0));
    Assert.assertEquals("level_3", queuePathCollection.get(3));

    Assert.assertEquals(3, queuePathWithEmptyPartCollection.size());
    Assert.assertEquals(CapacitySchedulerConfiguration.ROOT,
        queuePathWithEmptyPartCollection.get(0));
    Assert.assertEquals("level_2", queuePathWithEmptyPartCollection.get(2));

    Assert.assertEquals(1, rootPathCollection.size());
    Assert.assertEquals(CapacitySchedulerConfiguration.ROOT, rootPathCollection.get(0));
  }

  @Test
  public void testReversePathIterator() {
    List<String> queuePathCollection = ImmutableList.copyOf(TEST_QUEUE_PATH.reverseIterator());
    List<String> queuePathWithEmptyPartCollection = ImmutableList.copyOf(
        QUEUE_PATH_WITH_EMPTY_PART.reverseIterator());
    List<String> rootPathCollection = ImmutableList.copyOf(ROOT_PATH.reverseIterator());

    Assert.assertEquals(4, queuePathCollection.size());
    Assert.assertEquals(CapacitySchedulerConfiguration.ROOT,
        queuePathCollection.get(3));
    Assert.assertEquals(TEST_QUEUE, queuePathCollection.get(0));

    Assert.assertEquals(3, queuePathWithEmptyPartCollection.size());
    Assert.assertEquals(CapacitySchedulerConfiguration.ROOT,
        queuePathWithEmptyPartCollection.get(2));
    Assert.assertEquals("root..level_2", queuePathWithEmptyPartCollection.get(0));

    Assert.assertEquals(1, rootPathCollection.size());
    Assert.assertEquals(CapacitySchedulerConfiguration.ROOT,
        rootPathCollection.get(0));
  }

  @Test
  public void testEquals() {
    QueuePath queuePath = new QueuePath(TEST_QUEUE);
    QueuePath queuePathSame = new QueuePath(TEST_QUEUE);

    QueuePath empty = new QueuePath("");
    QueuePath emptySame = new QueuePath("");

    Assert.assertEquals(queuePath, queuePathSame);
    Assert.assertEquals(empty, emptySame);
    Assert.assertNotEquals(null, queuePath);
  }

  @Test
  public void testInvalidPath() {
    Assert.assertFalse(TEST_QUEUE_PATH.isInvalid());
    Assert.assertFalse(ROOT_PATH.isInvalid());
    Assert.assertTrue(EMPTY_PATH.isInvalid());
    Assert.assertTrue(new QueuePath("invalidPath").isInvalid());
  }

  @Test
  public void testGetParentObject() {
    Assert.assertEquals(new QueuePath("root.level_1.level_2"),
        TEST_QUEUE_PATH.getParentObject());
    Assert.assertEquals(ROOT_PATH, new QueuePath("root.level_1").getParentObject());
    Assert.assertNull(ROOT_PATH.getParentObject());
  }

  @Test
  public void testGetPathComponents() {
    Assert.assertArrayEquals(TEST_QUEUE_PATH.getPathComponents(),
        new String[] {"root", "level_1", "level_2", "level_3"});
    Assert.assertArrayEquals(ROOT_PATH.getPathComponents(), new String[] {"root"});
    Assert.assertArrayEquals(EMPTY_PATH.getPathComponents(), new String[] {""});
  }

  @Test
  public void testWildcardedQueuePathsWithOneLevelWildCard() {
    int maxAutoCreatedQueueDepth = 1;

    List<QueuePath> expectedPaths = new ArrayList<>();
    expectedPaths.add(TEST_QUEUE_PATH);
    expectedPaths.add(ONE_LEVEL_WILDCARDED_TEST_PATH);

    List<QueuePath> wildcardedPaths = TEST_QUEUE_PATH
        .getWildcardedQueuePaths(maxAutoCreatedQueueDepth);

    Assert.assertEquals(expectedPaths, wildcardedPaths);
  }

  @Test
  public void testWildcardedQueuePathsWithTwoLevelWildCard() {
    int maxAutoCreatedQueueDepth = 2;

    List<QueuePath> expectedPaths = new ArrayList<>();
    expectedPaths.add(TEST_QUEUE_PATH);
    expectedPaths.add(ONE_LEVEL_WILDCARDED_TEST_PATH);
    expectedPaths.add(TWO_LEVEL_WILDCARDED_TEST_PATH);

    List<QueuePath> wildcardedPaths = TEST_QUEUE_PATH
        .getWildcardedQueuePaths(maxAutoCreatedQueueDepth);

    Assert.assertEquals(expectedPaths, wildcardedPaths);
  }

  @Test
  public void testWildcardedQueuePathsWithThreeLevelWildCard() {
    int maxAutoCreatedQueueDepth = 3;

    List<QueuePath> expectedPaths = new ArrayList<>();
    expectedPaths.add(TEST_QUEUE_PATH);
    expectedPaths.add(ONE_LEVEL_WILDCARDED_TEST_PATH);
    expectedPaths.add(TWO_LEVEL_WILDCARDED_TEST_PATH);
    expectedPaths.add(THREE_LEVEL_WILDCARDED_TEST_PATH);

    List<QueuePath> wildcardedPaths = TEST_QUEUE_PATH
        .getWildcardedQueuePaths(maxAutoCreatedQueueDepth);

    Assert.assertEquals(expectedPaths, wildcardedPaths);
  }

  @Test
  public void testWildcardingWhenMaxACQDepthIsGreaterThanQueuePathDepth() {
    int maxAutoCreatedQueueDepth = 4;

    List<QueuePath> expectedPaths = new ArrayList<>();
    expectedPaths.add(TEST_QUEUE_PATH);
    expectedPaths.add(ONE_LEVEL_WILDCARDED_TEST_PATH);
    expectedPaths.add(TWO_LEVEL_WILDCARDED_TEST_PATH);
    expectedPaths.add(THREE_LEVEL_WILDCARDED_TEST_PATH);

    List<QueuePath> wildcardedPaths = TEST_QUEUE_PATH
        .getWildcardedQueuePaths(maxAutoCreatedQueueDepth);

    Assert.assertEquals(expectedPaths, wildcardedPaths);
  }

  @Test
  public void testWildcardedQueuePathsWithRootPath() {
    int maxAutoCreatedQueueDepth = 1;

    List<QueuePath> expectedPaths = new ArrayList<>();
    expectedPaths.add(ROOT_PATH);

    List<QueuePath> wildcardedPaths = ROOT_PATH.getWildcardedQueuePaths(maxAutoCreatedQueueDepth);

    Assert.assertEquals(expectedPaths, wildcardedPaths);
  }
}<|MERGE_RESOLUTION|>--- conflicted
+++ resolved
@@ -29,6 +29,7 @@
   private static final String TEST_QUEUE = "root.level_1.level_2.level_3";
   private static final QueuePath TEST_QUEUE_PATH = new QueuePath(TEST_QUEUE);
   private static final QueuePath QUEUE_PATH_WITH_EMPTY_PART = new QueuePath("root..level_2");
+  private static final QueuePath QUEUE_PATH_WITH_EMPTY_LEAF = new QueuePath("root.level_1.");
   private static final QueuePath ROOT_PATH = new QueuePath(CapacitySchedulerConfiguration.ROOT);
   private static final QueuePath EMPTY_PATH = new QueuePath("");
   private static final QueuePath ONE_LEVEL_WILDCARDED_TEST_PATH =
@@ -55,18 +56,9 @@
 
   @Test
   public void testEmptyPart() {
-<<<<<<< HEAD
     Assert.assertTrue(QUEUE_PATH_WITH_EMPTY_PART.hasEmptyPart());
+    Assert.assertTrue(QUEUE_PATH_WITH_EMPTY_LEAF.hasEmptyPart());
     Assert.assertFalse(TEST_QUEUE_PATH.hasEmptyPart());
-=======
-    QueuePath queuePathWithEmptyPart = new QueuePath("root..level_2");
-    QueuePath queuePathWithEmptyLeaf = new QueuePath("root.level_1.");
-    QueuePath queuePathWithoutEmptyPart = new QueuePath(TEST_QUEUE);
-
-    Assert.assertTrue(queuePathWithEmptyPart.hasEmptyPart());
-    Assert.assertTrue(queuePathWithEmptyLeaf.hasEmptyPart());
-    Assert.assertFalse(queuePathWithoutEmptyPart.hasEmptyPart());
->>>>>>> 19b9e6a9
   }
 
   @Test
