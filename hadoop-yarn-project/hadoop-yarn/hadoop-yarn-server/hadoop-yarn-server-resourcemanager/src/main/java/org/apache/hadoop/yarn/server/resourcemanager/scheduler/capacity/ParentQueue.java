/**
* Licensed to the Apache Software Foundation (ASF) under one
* or more contributor license agreements.  See the NOTICE file
* distributed with this work for additional information
* regarding copyright ownership.  The ASF licenses this file
* to you under the Apache License, Version 2.0 (the
* "License"); you may not use this file except in compliance
* with the License.  You may obtain a copy of the License at
*
*     http://www.apache.org/licenses/LICENSE-2.0
*
* Unless required by applicable law or agreed to in writing, software
* distributed under the License is distributed on an "AS IS" BASIS,
* WITHOUT WARRANTIES OR CONDITIONS OF ANY KIND, either express or implied.
* See the License for the specific language governing permissions and
* limitations under the License.
*/

package org.apache.hadoop.yarn.server.resourcemanager.scheduler.capacity;

import java.io.IOException;
import java.util.ArrayList;
import java.util.Collection;
import java.util.HashMap;
import java.util.Iterator;
import java.util.List;
import java.util.Map;

import org.apache.hadoop.thirdparty.com.google.common.collect.ImmutableList;
import org.apache.hadoop.thirdparty.com.google.common.collect.ImmutableMap;
import org.apache.commons.lang3.StringUtils;
import org.apache.hadoop.util.Sets;
import org.apache.hadoop.yarn.exceptions.YarnRuntimeException;
import org.apache.hadoop.yarn.server.resourcemanager.scheduler.SchedulerDynamicEditException;
import org.slf4j.Logger;
import org.slf4j.LoggerFactory;
import org.apache.hadoop.classification.InterfaceAudience.Private;
import org.apache.hadoop.classification.InterfaceStability.Evolving;
import org.apache.hadoop.security.AccessControlException;
import org.apache.hadoop.security.UserGroupInformation;
import org.apache.hadoop.security.authorize.AccessControlList;
import org.apache.hadoop.yarn.api.records.ApplicationAttemptId;
import org.apache.hadoop.yarn.api.records.ApplicationId;
import org.apache.hadoop.yarn.api.records.ContainerStatus;
import org.apache.hadoop.yarn.api.records.ExecutionType;
import org.apache.hadoop.yarn.api.records.QueueACL;
import org.apache.hadoop.yarn.api.records.QueueInfo;
import org.apache.hadoop.yarn.api.records.QueueState;
import org.apache.hadoop.yarn.api.records.QueueUserACLInfo;
import org.apache.hadoop.yarn.api.records.Resource;
import org.apache.hadoop.yarn.api.records.ResourceInformation;
import org.apache.hadoop.yarn.factories.RecordFactory;
import org.apache.hadoop.yarn.factory.providers.RecordFactoryProvider;
import org.apache.hadoop.yarn.security.AccessType;
import org.apache.hadoop.yarn.server.resourcemanager.nodelabels.RMNodeLabelsManager;
import org.apache.hadoop.yarn.server.resourcemanager.rmcontainer.RMContainer;
import org.apache.hadoop.yarn.server.resourcemanager.rmcontainer.RMContainerEventType;
import org.apache.hadoop.yarn.server.resourcemanager.rmcontainer.RMContainerState;
import org.apache.hadoop.yarn.server.resourcemanager.scheduler.ActiveUsersManager;
import org.apache.hadoop.yarn.server.resourcemanager.scheduler.NodeType;
import org.apache.hadoop.yarn.server.resourcemanager.scheduler.ResourceLimits;
import org.apache.hadoop.yarn.server.resourcemanager.scheduler.SchedulerApplicationAttempt;
import org.apache.hadoop.yarn.server.resourcemanager.scheduler.SchedulerUtils;
import org.apache.hadoop.yarn.server.resourcemanager.scheduler.activities.ActivitiesLogger;
import org.apache.hadoop.yarn.server.resourcemanager.scheduler.activities.ActivityDiagnosticConstant;
import org.apache.hadoop.yarn.server.resourcemanager.scheduler.activities.ActivityState;
import org.apache.hadoop.yarn.server.resourcemanager.scheduler.activities.AllocationState;
import org.apache.hadoop.yarn.server.resourcemanager.scheduler.capacity.policy.QueueOrderingPolicy;
import org.apache.hadoop.yarn.server.resourcemanager.scheduler.common.ContainerAllocationProposal;
import org.apache.hadoop.yarn.server.resourcemanager.scheduler.common.ResourceCommitRequest;
import org.apache.hadoop.yarn.server.resourcemanager.scheduler.common.SchedulerContainer;
import org.apache.hadoop.yarn.server.resourcemanager.scheduler.common.fica.FiCaSchedulerApp;
import org.apache.hadoop.yarn.server.resourcemanager.scheduler.common.fica.FiCaSchedulerNode;
import org.apache.hadoop.yarn.server.resourcemanager.scheduler.placement.CandidateNodeSet;
import org.apache.hadoop.yarn.server.resourcemanager.scheduler.placement.CandidateNodeSetUtils;
import org.apache.hadoop.yarn.util.UnitsConversionUtil;
import org.apache.hadoop.yarn.util.resource.ResourceUtils;
import org.apache.hadoop.yarn.util.resource.Resources;

@Private
@Evolving
public class ParentQueue extends AbstractCSQueue {

  private static final Logger LOG =
      LoggerFactory.getLogger(ParentQueue.class);

  protected final List<CSQueue> childQueues;
  private final boolean rootQueue;
  private volatile int numApplications;

  private final RecordFactory recordFactory = 
    RecordFactoryProvider.getRecordFactory(null);

  private QueueOrderingPolicy queueOrderingPolicy;

  private long lastSkipQueueDebugLoggingTimestamp = -1;

  private int runnableApps;

  private final boolean allowZeroCapacitySum;

  private AutoCreatedQueueTemplate autoCreatedQueueTemplate;

  // effective min ratio per resource, it is used during updateClusterResource,
  // leaf queue can use this to calculate effective resources.
  // This field will not be edited, reference will point to a new immutable map
  // after every time recalculation
  private volatile Map<String, Float> effectiveMinRatioPerResource;

  public ParentQueue(CapacitySchedulerQueueContext queueContext,
      String queueName, CSQueue parent, CSQueue old) throws IOException {
    this(queueContext, queueName, parent, old, false);
  }

  private ParentQueue(CapacitySchedulerQueueContext queueContext,
      String queueName, CSQueue parent, CSQueue old, boolean isDynamic)
      throws IOException {
    super(queueContext, queueName, parent, old);
    setDynamicQueue(isDynamic);
    this.rootQueue = (parent == null);

    float rawCapacity = queueContext.getConfiguration()
        .getNonLabeledQueueCapacity(this.queuePath);

    if (rootQueue &&
        (rawCapacity != CapacitySchedulerConfiguration.MAXIMUM_CAPACITY_VALUE)) {
      throw new IllegalArgumentException("Illegal " +
          "capacity of " + rawCapacity + " for queue " + queueName +
          ". Must be " + CapacitySchedulerConfiguration.MAXIMUM_CAPACITY_VALUE);
    }

    this.childQueues = new ArrayList<>();
    this.allowZeroCapacitySum =
        queueContext.getConfiguration()
            .getAllowZeroCapacitySum(getQueuePath());

    setupQueueConfigs(queueContext.getClusterResource());
  }

  // returns what is configured queue ordering policy
  private String getQueueOrderingPolicyConfigName() {
    return queueOrderingPolicy == null ?
        null :
        queueOrderingPolicy.getConfigName();
  }

  protected void setupQueueConfigs(Resource clusterResource)
      throws IOException {
    writeLock.lock();
    try {
      CapacitySchedulerConfiguration configuration = queueContext.getConfiguration();
      autoCreatedQueueTemplate = new AutoCreatedQueueTemplate(
          configuration, this.queuePath);
      super.setupQueueConfigs(clusterResource);
      StringBuilder aclsString = new StringBuilder();
      for (Map.Entry<AccessType, AccessControlList> e : getACLs().entrySet()) {
        aclsString.append(e.getKey()).append(":")
            .append(e.getValue().getAclString());
      }

      StringBuilder labelStrBuilder = new StringBuilder();
      if (getAccessibleNodeLabels() != null) {
        for (String nodeLabel : getAccessibleNodeLabels()) {
          labelStrBuilder.append(nodeLabel).append(",");
        }
      }

      // Initialize queue ordering policy
      queueOrderingPolicy = configuration.getQueueOrderingPolicy(
          getQueuePath(), parent == null ?
              null :
              ((ParentQueue) parent).getQueueOrderingPolicyConfigName());
      queueOrderingPolicy.setQueues(childQueues);

      LOG.info(getQueueName() + ", " + getCapacityOrWeightString()
          + ", absoluteCapacity=" + getAbsoluteCapacity()
          + ", maxCapacity=" + getMaximumCapacity()
          + ", absoluteMaxCapacity=" + getAbsoluteMaximumCapacity()
          + ", state=" + getState() + ", acls="
          + aclsString + ", labels=" + labelStrBuilder + "\n"
          + ", reservationsContinueLooking=" + isReservationsContinueLooking()
          + ", orderingPolicy=" + getQueueOrderingPolicyConfigName()
          + ", priority=" + getPriority()
          + ", allowZeroCapacitySum=" + allowZeroCapacitySum);
    } finally {
      writeLock.unlock();
    }
  }

  private static float PRECISION = 0.0005f; // 0.05% precision

  // Check weight configuration, throw exception when configuration is invalid
  // return true when all children use weight mode.
  private QueueCapacityType getCapacityConfigurationTypeForQueues(
      Collection<CSQueue> queues) throws IOException {
    // Do we have ANY queue set capacity in any labels?
    boolean percentageIsSet = false;

    // Do we have ANY queue set weight in any labels?
    boolean weightIsSet = false;

    // Do we have ANY queue set absolute in any labels?
    boolean absoluteMinResSet = false;

    StringBuilder diagMsg = new StringBuilder();

    for (CSQueue queue : queues) {
      for (String nodeLabel : queueCapacities.getExistingNodeLabels()) {
        float capacityByLabel = queue.getQueueCapacities().getCapacity(nodeLabel);
        if (capacityByLabel > 0) {
          percentageIsSet = true;
        }
        float weightByLabel = queue.getQueueCapacities().getWeight(nodeLabel);
        // By default weight is set to -1, so >= 0 is enough.
        if (weightByLabel >= 0) {
          weightIsSet = true;
          diagMsg.append(
              "{Queue=" + queue.getQueuePath() + ", label=" + nodeLabel
                  + " uses weight mode}. ");
        }
        if (!queue.getQueueResourceQuotas().getConfiguredMinResource(nodeLabel)
            .equals(Resources.none())) {
          absoluteMinResSet = true;
          // There's a special handling: when absolute resource is configured,
          // capacity will be calculated (and set) for UI/metrics purposes, so
          // when asboluteMinResource is set, unset percentage
          percentageIsSet = false;
          diagMsg.append(
              "{Queue=" + queue.getQueuePath() + ", label=" + nodeLabel
                  + " uses absolute mode}. ");
        }
        if (percentageIsSet) {
          diagMsg.append(
              "{Queue=" + queue.getQueuePath() + ", label=" + nodeLabel
                  + " uses percentage mode}. ");
        }
      }
    }

    // If we have mixed capacity, weight or absolute resource (any of the two)
    // We will throw exception
    // Root queue is an exception here, because by default root queue returns
    // 100 as capacity no matter what. We should look into this case in the
    // future. To avoid impact too many code paths, we don;t check root queue's
    // config.
    if (queues.iterator().hasNext() &&
        !queues.iterator().next().getQueuePath().equals(
        CapacitySchedulerConfiguration.ROOT) &&
        (percentageIsSet ? 1 : 0) + (weightIsSet ? 1 : 0) + (absoluteMinResSet ?
            1 :
            0) > 1) {
      throw new IOException("Parent queue '" + getQueuePath()
          + "' have children queue used mixed of "
          + " weight mode, percentage and absolute mode, it is not allowed, please "
          + "double check, details:" + diagMsg.toString());
    }

    if (weightIsSet || queues.isEmpty()) {
      return QueueCapacityType.WEIGHT;
    } else if (absoluteMinResSet) {
      return QueueCapacityType.ABSOLUTE_RESOURCE;
    } else {
      return QueueCapacityType.PERCENT;
    }
  }

  private enum QueueCapacityType {
    WEIGHT, ABSOLUTE_RESOURCE, PERCENT;
  }

  /**
   * Set child queue and verify capacities
   * +--------------+---------------------------+-------------------------------------+------------------------+
   * |              | parent-weight             | parent-pct                          | parent-abs             |
   * +--------------+---------------------------+-------------------------------------+------------------------+
   * | child-weight | No specific check         | No specific check                   | X                      |
   * +--------------+---------------------------+-------------------------------------+------------------------+
   * | child-pct    | Sum(children.capacity) =  | When:                               | X                      |
   * |              |   0 OR 100                |   parent.capacity>0                 |                        |
   * |              |                           |     sum(children.capacity)=100 OR 0 |                        |
   * |              |                           |   parent.capacity=0                 |                        |
   * |              |                           |     sum(children.capacity)=0        |                        |
   * +--------------+---------------------------+-------------------------------------+------------------------+
   * | child-abs    | X                         | X                                   | Sum(children.minRes)<= |
   * |              |                           |                                     | parent.minRes          |
   * +--------------+---------------------------+-------------------------------------+------------------------+
   * @param childQueues
   */
  void setChildQueues(Collection<CSQueue> childQueues) throws IOException {
    writeLock.lock();
    try {
      boolean isLegacyQueueMode = csContext.getConfiguration().isLegacyQueueMode();
      if (isLegacyQueueMode) {
        QueueCapacityType childrenCapacityType =
            getCapacityConfigurationTypeForQueues(childQueues);
        QueueCapacityType parentCapacityType =
            getCapacityConfigurationTypeForQueues(ImmutableList.of(this));

        if (childrenCapacityType == QueueCapacityType.ABSOLUTE_RESOURCE
            || parentCapacityType == QueueCapacityType.ABSOLUTE_RESOURCE) {
          // We don't allow any mixed absolute + {weight, percentage} between
          // children and parent
          if (childrenCapacityType != parentCapacityType && !this.getQueuePath()
              .equals(CapacitySchedulerConfiguration.ROOT)) {
            throw new IOException("Parent=" + this.getQueuePath()
                + ": When absolute minResource is used, we must make sure both "
                + "parent and child all use absolute minResource");
          }
<<<<<<< HEAD

          // Ensure that for each parent queue: parent.min-resource >=
          // Σ(child.min-resource).
          for (String nodeLabel : queueCapacities.getExistingNodeLabels()) {
            Resource minRes = Resources.createResource(0, 0);
            for (CSQueue queue : childQueues) {
              // Accumulate all min/max resource configured for all child queues.
              Resources.addTo(minRes, queue.getQueueResourceQuotas()
                  .getConfiguredMinResource(nodeLabel));
            }
            Resource resourceByLabel = labelManager.getResourceByLabel(nodeLabel,
                scheduler.getClusterResource());
            Resource parentMinResource =
                usageTracker.getQueueResourceQuotas().getConfiguredMinResource(nodeLabel);
            if (!parentMinResource.equals(Resources.none()) && Resources.lessThan(
                resourceCalculator, resourceByLabel, parentMinResource, minRes)) {
              throw new IOException(
                  "Parent Queues" + " capacity: " + parentMinResource
                      + " is less than" + " to its children:" + minRes
                      + " for queue:" + queueName);
            }
=======
          Resource resourceByLabel = labelManager.getResourceByLabel(nodeLabel,
              queueContext.getClusterResource());
          Resource parentMinResource =
              usageTracker.getQueueResourceQuotas().getConfiguredMinResource(nodeLabel);
          if (!parentMinResource.equals(Resources.none()) && Resources.lessThan(
              resourceCalculator, resourceByLabel, parentMinResource, minRes)) {
            throw new IOException(
                "Parent Queues" + " capacity: " + parentMinResource
                    + " is less than" + " to its children:" + minRes
                    + " for queue:" + getQueueName());
>>>>>>> 59c65080
          }
        }

        // When child uses percent
        if (childrenCapacityType == QueueCapacityType.PERCENT) {
          float childrenPctSum = 0;
          // check label capacities
          for (String nodeLabel : queueCapacities.getExistingNodeLabels()) {
            // check children's labels
            childrenPctSum = 0;
            for (CSQueue queue : childQueues) {
              childrenPctSum += queue.getQueueCapacities().getCapacity(nodeLabel);
            }

<<<<<<< HEAD
            if (Math.abs(1 - childrenPctSum) > PRECISION) {
              // When children's percent sum != 100%
              if (Math.abs(childrenPctSum) > PRECISION) {
                // It is wrong when percent sum != {0, 1}
                throw new IOException(
                    "Illegal" + " capacity sum of " + childrenPctSum
                        + " for children of queue " + queueName + " for label="
                        + nodeLabel + ". It should be either 0 or 1.0");
              } else {
                // We also allow children's percent sum = 0 under the following
                // conditions
                // - Parent uses weight mode
                // - Parent uses percent mode, and parent has
                //   (capacity=0 OR allowZero)
                if (parentCapacityType == QueueCapacityType.PERCENT) {
                  if ((Math.abs(queueCapacities.getCapacity(nodeLabel))
                      > PRECISION) && (!allowZeroCapacitySum)) {
                    throw new IOException(
                        "Illegal" + " capacity sum of " + childrenPctSum
                            + " for children of queue " + queueName
                            + " for label=" + nodeLabel
                            + ". It is set to 0, but parent percent != 0, and "
                            + "doesn't allow children capacity to set to 0");
                  }
                }
              }
            } else {
              // Even if child pct sum == 1.0, we will make sure parent has
              // positive percent.
              if (parentCapacityType == QueueCapacityType.PERCENT && Math.abs(
                  queueCapacities.getCapacity(nodeLabel)) <= 0f
                  && !allowZeroCapacitySum) {
                throw new IOException(
                    "Illegal" + " capacity sum of " + childrenPctSum
                        + " for children of queue " + queueName + " for label="
                        + nodeLabel + ". queue=" + queueName
                        + " has zero capacity, but child"
                        + "queues have positive capacities");
              }
=======
          if (Math.abs(1 - childrenPctSum) > PRECISION) {
            // When children's percent sum != 100%
            if (Math.abs(childrenPctSum) > PRECISION) {
              // It is wrong when percent sum != {0, 1}
              throw new IOException(
                  "Illegal" + " capacity sum of " + childrenPctSum
                      + " for children of queue " + getQueueName() + " for label="
                      + nodeLabel + ". It should be either 0 or 1.0");
            } else{
              // We also allow children's percent sum = 0 under the following
              // conditions
              // - Parent uses weight mode
              // - Parent uses percent mode, and parent has
              //   (capacity=0 OR allowZero)
              if (parentCapacityType == QueueCapacityType.PERCENT) {
                if ((Math.abs(queueCapacities.getCapacity(nodeLabel))
                    > PRECISION) && (!allowZeroCapacitySum)) {
                  throw new IOException(
                      "Illegal" + " capacity sum of " + childrenPctSum
                          + " for children of queue " + getQueueName()
                          + " for label=" + nodeLabel
                          + ". It is set to 0, but parent percent != 0, and "
                          + "doesn't allow children capacity to set to 0");
                }
              }
            }
          } else {
            // Even if child pct sum == 1.0, we will make sure parent has
            // positive percent.
            if (parentCapacityType == QueueCapacityType.PERCENT && Math.abs(
                queueCapacities.getCapacity(nodeLabel)) <= 0f
                && !allowZeroCapacitySum) {
              throw new IOException(
                  "Illegal" + " capacity sum of " + childrenPctSum
                      + " for children of queue " + getQueueName() + " for label="
                      + nodeLabel + ". queue=" + getQueueName()
                      + " has zero capacity, but child"
                      + "queues have positive capacities");
>>>>>>> 59c65080
            }
          }
        }
      }

      this.childQueues.clear();
      this.childQueues.addAll(childQueues);
      if (LOG.isDebugEnabled()) {
        LOG.debug("setChildQueues: " + getChildQueuesToPrint());
      }
    } finally {
      writeLock.unlock();
    }
  }

  @Override
  public QueueInfo getQueueInfo(
      boolean includeChildQueues, boolean recursive) {
    readLock.lock();
    try {
      QueueInfo queueInfo = getQueueInfo();

      List<QueueInfo> childQueuesInfo = new ArrayList<>();
      if (includeChildQueues) {
        for (CSQueue child : childQueues) {
          // Get queue information recursively?
          childQueuesInfo.add(child.getQueueInfo(recursive, recursive));
        }
      }
      queueInfo.setChildQueues(childQueuesInfo);

      return queueInfo;
    } finally {
      readLock.unlock();
    }

  }

  private QueueUserACLInfo getUserAclInfo(
      UserGroupInformation user) {
    readLock.lock();
    try {
      QueueUserACLInfo userAclInfo = recordFactory.newRecordInstance(
          QueueUserACLInfo.class);
      List<QueueACL> operations = new ArrayList<QueueACL>();
      for (QueueACL operation : QueueACL.values()) {
        if (hasAccess(operation, user)) {
          operations.add(operation);
        }
      }

      userAclInfo.setQueueName(getQueuePath());
      userAclInfo.setUserAcls(operations);
      return userAclInfo;
    } finally {
      readLock.unlock();
    }

  }
  
  @Override
  public List<QueueUserACLInfo> getQueueUserAclInfo(
      UserGroupInformation user) {
    readLock.lock();
    try {
      List<QueueUserACLInfo> userAcls = new ArrayList<>();

      // Add parent queue acls
      userAcls.add(getUserAclInfo(user));

      // Add children queue acls
      for (CSQueue child : childQueues) {
        userAcls.addAll(child.getQueueUserAclInfo(user));
      }

      return userAcls;
    } finally {
      readLock.unlock();
    }

  }

  public String toString() {
    return getQueueName() + ": " +
        "numChildQueue= " + childQueues.size() + ", " +
        getCapacityOrWeightString() + ", " +
        "absoluteCapacity=" + queueCapacities.getAbsoluteCapacity() + ", " +
        "usedResources=" + usageTracker.getQueueUsage().getUsed() +
        "usedCapacity=" + getUsedCapacity() + ", " +
        "numApps=" + getNumApplications() + ", " +
        "numContainers=" + getNumContainers();
  }

  private CSQueue createNewQueue(String childQueuePath, boolean isLeaf)
      throws SchedulerDynamicEditException {
    try {
      AbstractCSQueue childQueue;
      String queueShortName = childQueuePath.substring(
          childQueuePath.lastIndexOf(".") + 1);

      if (isLeaf) {
        childQueue = new LeafQueue(queueContext,
            queueShortName, this, null, true);
      } else{
        childQueue = new ParentQueue(queueContext, queueShortName, this, null, true);
      }
      childQueue.setDynamicQueue(true);
      // It should be sufficient now, we don't need to set more, because weights
      // related setup will be handled in updateClusterResources

      return childQueue;
    } catch (IOException e) {
      throw new SchedulerDynamicEditException(e.toString());
    }
  }

  public ParentQueue addDynamicParentQueue(String queuePath)
      throws SchedulerDynamicEditException {
    return (ParentQueue) addDynamicChildQueue(queuePath, false);
  }

  public LeafQueue addDynamicLeafQueue(String queuePath)
      throws SchedulerDynamicEditException {
    return (LeafQueue) addDynamicChildQueue(queuePath, true);
  }

  // New method to add child queue
  private CSQueue addDynamicChildQueue(String childQueuePath, boolean isLeaf)
      throws SchedulerDynamicEditException {
    writeLock.lock();
    try {
      // Check if queue exists, if queue exists, write a warning message (this
      // should not happen, since it will be handled before calling this method)
      // , but we will move on.
      CSQueue queue =
          queueContext.getQueueManager().getQueueByFullName(
              childQueuePath);
      if (queue != null) {
        LOG.warn(
            "This should not happen, trying to create queue=" + childQueuePath
                + ", however the queue already exists");
        return queue;
      }

      // Check if the max queue limit is exceeded.
      int maxQueues = queueContext.getConfiguration().
          getAutoCreatedQueuesV2MaxChildQueuesLimit(getQueuePath());
      if (childQueues.size() >= maxQueues) {
        throw new SchedulerDynamicEditException(
            "Cannot auto create queue " + childQueuePath + ". Max Child "
                + "Queue limit exceeded which is configured as: " + maxQueues
                + " and number of child queues is: " + childQueues.size());
      }

      // First, check if we allow creation or not
      boolean weightsAreUsed = false;
      try {
        weightsAreUsed = getCapacityConfigurationTypeForQueues(childQueues)
            == QueueCapacityType.WEIGHT;
      } catch (IOException e) {
        LOG.warn("Caught Exception during auto queue creation", e);
      }
      if (!weightsAreUsed) {
        throw new SchedulerDynamicEditException(
            "Trying to create new queue=" + childQueuePath
                + " but not all the queues under parent=" + this.getQueuePath()
                + " are using weight-based capacity. Failed to created queue");
      }

      CSQueue newQueue = createNewQueue(childQueuePath, isLeaf);
      this.childQueues.add(newQueue);
      updateLastSubmittedTimeStamp();

      // Call updateClusterResource.
      // Which will deal with all effectiveMin/MaxResource
      // Calculation
      this.updateClusterResource(queueContext.getClusterResource(),
          new ResourceLimits(queueContext.getClusterResource()));

      return newQueue;
    } finally {
      writeLock.unlock();
    }
  }


  // New method to remove child queue
  public void removeChildQueue(CSQueue queue)
      throws SchedulerDynamicEditException {
    writeLock.lock();
    try {
      if (!(queue instanceof AbstractCSQueue) ||
          !((AbstractCSQueue) queue).isDynamicQueue()) {
        throw new SchedulerDynamicEditException("Queue " + getQueuePath()
            + " can not remove " + queue.getQueuePath() +
            " because it is not a dynamic queue");
      }

      // We need to check if the parent of the child queue is exactly this
      // ParentQueue object
      if (queue.getParent() != this) {
        throw new SchedulerDynamicEditException("Queue " + getQueuePath()
            + " can not remove " + queue.getQueuePath() +
            " because it has a different parent queue");
      }

      // Now we can do remove and update
      this.childQueues.remove(queue);
      queueContext.getQueueManager()
          .removeQueue(queue.getQueuePath());

      // Call updateClusterResource,
      // which will deal with all effectiveMin/MaxResource
      // Calculation
      this.updateClusterResource(queueContext.getClusterResource(),
          new ResourceLimits(queueContext.getClusterResource()));

    } finally {
      writeLock.unlock();
    }
  }

  /**
   * Check whether this queue supports adding additional child queues
   * dynamically.
   * @return true, if queue is eligible to create additional queues dynamically,
   * false otherwise
   */
  public boolean isEligibleForAutoQueueCreation() {
    return isDynamicQueue() || queueContext.getConfiguration().
        isAutoQueueCreationV2Enabled(getQueuePath());
  }
  
  @Override
  public void reinitialize(CSQueue newlyParsedQueue,
      Resource clusterResource) throws IOException {
    writeLock.lock();
    try {
      // We skip reinitialize for dynamic queues, when this is called, and
      // new queue is different from this queue, we will make this queue to be
      // static queue.
      if (newlyParsedQueue != this) {
        this.setDynamicQueue(false);
      }

      // Sanity check
      if (!(newlyParsedQueue instanceof ParentQueue) || !newlyParsedQueue
          .getQueuePath().equals(getQueuePath())) {
        throw new IOException(
            "Trying to reinitialize " + getQueuePath() + " from "
                + newlyParsedQueue.getQueuePath());
      }

      ParentQueue newlyParsedParentQueue = (ParentQueue) newlyParsedQueue;

      // Set new configs
      setupQueueConfigs(clusterResource);

      // Re-configure existing child queues and add new ones
      // The CS has already checked to ensure all existing child queues are present!
      Map<String, CSQueue> currentChildQueues = getQueuesMap(childQueues);
      Map<String, CSQueue> newChildQueues = getQueuesMap(
          newlyParsedParentQueue.childQueues);

      // Reinitialize dynamic queues as well, because they are not parsed
      for (String queue : Sets.difference(currentChildQueues.keySet(),
          newChildQueues.keySet())) {
        CSQueue candidate = currentChildQueues.get(queue);
        if (candidate instanceof AbstractCSQueue) {
          if (((AbstractCSQueue) candidate).isDynamicQueue()) {
            candidate.reinitialize(candidate, clusterResource);
          }
        }
      }

      for (Map.Entry<String, CSQueue> e : newChildQueues.entrySet()) {
        String newChildQueueName = e.getKey();
        CSQueue newChildQueue = e.getValue();

        CSQueue childQueue = currentChildQueues.get(newChildQueueName);

        // Check if the child-queue already exists
        if (childQueue != null) {
          // Check if the child-queue has been converted into parent queue or
          // parent Queue has been converted to child queue. The CS has already
          // checked to ensure that this child-queue is in STOPPED state if
          // Child queue has been converted to ParentQueue.
          if ((childQueue instanceof AbstractLeafQueue
              && newChildQueue instanceof ParentQueue)
              || (childQueue instanceof ParentQueue
                  && newChildQueue instanceof AbstractLeafQueue)) {
            // We would convert this LeafQueue to ParentQueue, or vice versa.
            // consider this as the combination of DELETE then ADD.
            newChildQueue.setParent(this);
            currentChildQueues.put(newChildQueueName, newChildQueue);
            // inform CapacitySchedulerQueueManager
            CapacitySchedulerQueueManager queueManager =
                queueContext.getQueueManager();
            queueManager.addQueue(newChildQueueName, newChildQueue);
            continue;
          }
          // Re-init existing queues
          childQueue.reinitialize(newChildQueue, clusterResource);
          LOG.info(getQueuePath() + ": re-configured queue: " + childQueue);
        } else{
          // New child queue, do not re-init

          // Set parent to 'this'
          newChildQueue.setParent(this);

          // Save in list of current child queues
          currentChildQueues.put(newChildQueueName, newChildQueue);

          LOG.info(
              getQueuePath() + ": added new child queue: " + newChildQueue);
        }
      }

      // remove the deleted queue in the refreshed xml.
      for (Iterator<Map.Entry<String, CSQueue>> itr = currentChildQueues
          .entrySet().iterator(); itr.hasNext();) {
        Map.Entry<String, CSQueue> e = itr.next();
        String queueName = e.getKey();
        if (!newChildQueues.containsKey(queueName)) {
          if (((AbstractCSQueue)e.getValue()).isDynamicQueue()) {
            // Don't remove dynamic queue if we cannot find it in the config.
            continue;
          }
          itr.remove();
        }
      }

      // Re-sort all queues
      setChildQueues(currentChildQueues.values());

      // Make sure we notifies QueueOrderingPolicy
      queueOrderingPolicy.setQueues(childQueues);
    } finally {
      writeLock.unlock();
    }
  }

  private Map<String, CSQueue> getQueuesMap(List<CSQueue> queues) {
    Map<String, CSQueue> queuesMap = new HashMap<String, CSQueue>();
    for (CSQueue queue : queues) {
      queuesMap.put(queue.getQueuePath(), queue);
    }
    return queuesMap;
  }

  @Override
  public void submitApplication(ApplicationId applicationId, String user,
      String queue) throws AccessControlException {
    writeLock.lock();
    try {
      // Sanity check
      validateSubmitApplication(applicationId, user, queue);

      addApplication(applicationId, user);
    } finally {
      writeLock.unlock();
    }
    
    // Inform the parent queue
    if (parent != null) {
      try {
        parent.submitApplication(applicationId, user, queue);
      } catch (AccessControlException ace) {
        LOG.info("Failed to submit application to parent-queue: " +
            parent.getQueuePath(), ace);
        removeApplication(applicationId, user);
        throw ace;
      }
    }
  }

  public void validateSubmitApplication(ApplicationId applicationId,
      String userName, String queue) throws AccessControlException {
    writeLock.lock();
    try {
      if (queue.equals(getQueueName())) {
        throw new AccessControlException(
            "Cannot submit application " + "to non-leaf queue: " + getQueueName());
      }

      if (getState() != QueueState.RUNNING) {
        throw new AccessControlException("Queue " + getQueuePath()
            + " is STOPPED. Cannot accept submission of application: "
            + applicationId);
      }
    } finally {
      writeLock.unlock();
    }
  }

  @Override
  public void submitApplicationAttempt(FiCaSchedulerApp application,
      String userName) {
    // submit attempt logic.
  }

  @Override
  public void submitApplicationAttempt(FiCaSchedulerApp application,
      String userName, boolean isMoveApp) {
    throw new UnsupportedOperationException("Submission of application attempt"
        + " to parent queue is not supported");
  }

  @Override
  public void finishApplicationAttempt(FiCaSchedulerApp application,
      String queue) {
    // finish attempt logic.
  }

  private void addApplication(ApplicationId applicationId,
      String user) {
    writeLock.lock();
    try {
      ++numApplications;

      LOG.info(
          "Application added -" + " appId: " + applicationId + " user: " + user
              + " leaf-queue of parent: " + getQueuePath() + " #applications: "
              + getNumApplications());
    } finally {
      writeLock.unlock();
    }
  }
  
  @Override
  public void finishApplication(ApplicationId application, String user) {

    removeApplication(application, user);

    appFinished();

    // Inform the parent queue
    if (parent != null) {
      parent.finishApplication(application, user);
    }
  }

  private void removeApplication(ApplicationId applicationId,
      String user) {
    writeLock.lock();
    try {
      --numApplications;

      LOG.info("Application removed -" + " appId: " + applicationId + " user: "
          + user + " leaf-queue of parent: " + getQueuePath()
          + " #applications: " + getNumApplications());
    } finally {
      writeLock.unlock();
    }
  }

  private String getParentName() {
    return parent != null ? parent.getQueuePath() : "";
  }

  @Override
  public CSAssignment assignContainers(Resource clusterResource,
      CandidateNodeSet<FiCaSchedulerNode> candidates,
      ResourceLimits resourceLimits, SchedulingMode schedulingMode) {
    FiCaSchedulerNode node = CandidateNodeSetUtils.getSingleNode(candidates);

    // if our queue cannot access this node, just return
    if (schedulingMode == SchedulingMode.RESPECT_PARTITION_EXCLUSIVITY
        && !queueNodeLabelsSettings.isAccessibleToPartition(candidates.getPartition())) {
      if (LOG.isDebugEnabled()) {
        long now = System.currentTimeMillis();
        // Do logging every 1 sec to avoid excessive logging.
        if (now - this.lastSkipQueueDebugLoggingTimestamp > 1000) {
          LOG.debug("Skip this queue=" + getQueuePath()
              + ", because it is not able to access partition=" + candidates
              .getPartition());
          this.lastSkipQueueDebugLoggingTimestamp = now;
        }
      }

      ActivitiesLogger.QUEUE.recordQueueActivity(activitiesManager, node,
          getParentName(), getQueuePath(), ActivityState.REJECTED,
          ActivityDiagnosticConstant.QUEUE_NOT_ABLE_TO_ACCESS_PARTITION);
      if (rootQueue) {
        ActivitiesLogger.NODE.finishSkippedNodeAllocation(activitiesManager,
            node);
      }

      return CSAssignment.NULL_ASSIGNMENT;
    }

    // Check if this queue need more resource, simply skip allocation if this
    // queue doesn't need more resources.
    if (!super.hasPendingResourceRequest(candidates.getPartition(),
        clusterResource, schedulingMode)) {
      if (LOG.isDebugEnabled()) {
        long now = System.currentTimeMillis();
        // Do logging every 1 sec to avoid excessive logging.
        if (now - this.lastSkipQueueDebugLoggingTimestamp > 1000) {
          LOG.debug("Skip this queue=" + getQueuePath()
              + ", because it doesn't need more resource, schedulingMode="
              + schedulingMode.name() + " node-partition=" + candidates
              .getPartition());
          this.lastSkipQueueDebugLoggingTimestamp = now;
        }
      }

      ActivitiesLogger.QUEUE.recordQueueActivity(activitiesManager, node,
          getParentName(), getQueuePath(), ActivityState.SKIPPED,
          ActivityDiagnosticConstant.QUEUE_DO_NOT_NEED_MORE_RESOURCE);
      if (rootQueue) {
        ActivitiesLogger.NODE.finishSkippedNodeAllocation(activitiesManager,
            node);
      }

      return CSAssignment.NULL_ASSIGNMENT;
    }

    CSAssignment assignment = new CSAssignment(Resources.createResource(0, 0),
        NodeType.NODE_LOCAL);

    while (canAssign(clusterResource, node)) {
      LOG.debug("Trying to assign containers to child-queue of {}",
          getQueuePath());

      // Are we over maximum-capacity for this queue?
      // This will also consider parent's limits and also continuous reservation
      // looking
      if (!super.canAssignToThisQueue(clusterResource,
          candidates.getPartition(),
          resourceLimits, Resources
              .createResource(getMetrics().getReservedMB(),
                  getMetrics().getReservedVirtualCores()), schedulingMode)) {

        ActivitiesLogger.QUEUE.recordQueueActivity(activitiesManager, node,
            getParentName(), getQueuePath(), ActivityState.REJECTED,
            ActivityDiagnosticConstant.QUEUE_HIT_MAX_CAPACITY_LIMIT);
        if (rootQueue) {
          ActivitiesLogger.NODE.finishSkippedNodeAllocation(activitiesManager,
              node);
        }

        break;
      }

      // Schedule
      CSAssignment assignedToChild = assignContainersToChildQueues(
          clusterResource, candidates, resourceLimits, schedulingMode);
      assignment.setType(assignedToChild.getType());
      assignment.setRequestLocalityType(
          assignedToChild.getRequestLocalityType());
      assignment.setExcessReservation(assignedToChild.getExcessReservation());
      assignment.setContainersToKill(assignedToChild.getContainersToKill());
      assignment.setFulfilledReservation(
          assignedToChild.isFulfilledReservation());
      assignment.setFulfilledReservedContainer(
          assignedToChild.getFulfilledReservedContainer());

      // Done if no child-queue assigned anything
      if (Resources.greaterThan(resourceCalculator, clusterResource,
          assignedToChild.getResource(), Resources.none())) {

        ActivitiesLogger.QUEUE.recordQueueActivity(activitiesManager, node,
            getParentName(), getQueuePath(), ActivityState.ACCEPTED,
            ActivityDiagnosticConstant.EMPTY);

        boolean isReserved =
            assignedToChild.getAssignmentInformation().getReservationDetails()
                != null && !assignedToChild.getAssignmentInformation()
                .getReservationDetails().isEmpty();
        if (rootQueue) {
          ActivitiesLogger.NODE.finishAllocatedNodeAllocation(
              activitiesManager, node,
              assignedToChild.getAssignmentInformation()
                  .getFirstAllocatedOrReservedContainerId(),
              isReserved ?
                  AllocationState.RESERVED : AllocationState.ALLOCATED);
        }

        // Track resource utilization in this pass of the scheduler
        Resources.addTo(assignment.getResource(),
            assignedToChild.getResource());
        Resources.addTo(assignment.getAssignmentInformation().getAllocated(),
            assignedToChild.getAssignmentInformation().getAllocated());
        Resources.addTo(assignment.getAssignmentInformation().getReserved(),
            assignedToChild.getAssignmentInformation().getReserved());
        assignment.getAssignmentInformation().incrAllocations(
            assignedToChild.getAssignmentInformation().getNumAllocations());
        assignment.getAssignmentInformation().incrReservations(
            assignedToChild.getAssignmentInformation().getNumReservations());
        assignment.getAssignmentInformation().getAllocationDetails().addAll(
            assignedToChild.getAssignmentInformation()
                .getAllocationDetails());
        assignment.getAssignmentInformation().getReservationDetails().addAll(
            assignedToChild.getAssignmentInformation()
                .getReservationDetails());
        assignment.setIncreasedAllocation(
            assignedToChild.isIncreasedAllocation());

        if (LOG.isDebugEnabled()) {
          LOG.debug("assignedContainer reserved=" + isReserved + " queue="
              + getQueuePath() + " usedCapacity=" + getUsedCapacity()
              + " absoluteUsedCapacity=" + getAbsoluteUsedCapacity() + " used="
              + usageTracker.getQueueUsage().getUsed() + " cluster=" + clusterResource);

          LOG.debug(
              "ParentQ=" + getQueuePath() + " assignedSoFarInThisIteration="
                  + assignment.getResource() + " usedCapacity="
                  + getUsedCapacity() + " absoluteUsedCapacity="
                  + getAbsoluteUsedCapacity());
        }
      } else{
        assignment.setSkippedType(assignedToChild.getSkippedType());

        ActivitiesLogger.QUEUE.recordQueueActivity(activitiesManager, node,
            getParentName(), getQueuePath(), ActivityState.SKIPPED,
            ActivityDiagnosticConstant.EMPTY);
        if (rootQueue) {
          ActivitiesLogger.NODE.finishSkippedNodeAllocation(activitiesManager,
              node);
        }

        break;
      }

      /*
       * Previously here, we can allocate more than one container for each
       * allocation under rootQ. Now this logic is not proper any more
       * in global scheduling world.
       *
       * So here do not try to allocate more than one container for each
       * allocation, let top scheduler make the decision.
       */
      break;
    }

    return assignment;
  }

  private boolean canAssign(Resource clusterResource, FiCaSchedulerNode node) {
    // When node == null means global scheduling is enabled, always return true
    if (null == node) {
      return true;
    }

    // Two conditions need to meet when trying to allocate:
    // 1) Node doesn't have reserved container
    // 2) Node's available-resource + killable-resource should > 0
    boolean accept = node.getReservedContainer() == null &&
        Resources.fitsIn(resourceCalculator, queueAllocationSettings.getMinimumAllocation(),
            Resources.add(node.getUnallocatedResource(), node.getTotalKillableResources()));
    if (!accept) {
      ActivitiesLogger.QUEUE.recordQueueActivity(activitiesManager, node,
          getParentName(), getQueuePath(), ActivityState.REJECTED,
          () -> node.getReservedContainer() != null ?
              ActivityDiagnosticConstant.
                  QUEUE_SKIPPED_BECAUSE_SINGLE_NODE_RESERVED :
              ActivityDiagnosticConstant.
                  QUEUE_SKIPPED_BECAUSE_SINGLE_NODE_RESOURCE_INSUFFICIENT);
      if (rootQueue) {
        ActivitiesLogger.NODE.finishSkippedNodeAllocation(activitiesManager,
            node);
      }
    }
    return accept;
  }

  public ResourceLimits getResourceLimitsOfChild(CSQueue child,
      Resource clusterResource, ResourceLimits parentLimits,
      String nodePartition, boolean netLimit) {
    // Set resource-limit of a given child, child.limit =
    // min(my.limit - my.used + child.used, child.max)

    // First, cap parent limit by parent's max
    parentLimits.setLimit(Resources.min(resourceCalculator, clusterResource,
        parentLimits.getLimit(),
        usageTracker.getQueueResourceQuotas().getEffectiveMaxResource(nodePartition)));

    // Parent available resource = parent-limit - parent-used-resource
    Resource limit = parentLimits.getLimit();
    if (netLimit) {
      limit = parentLimits.getNetLimit();
    }
    Resource parentMaxAvailableResource = Resources.subtract(
        limit, usageTracker.getQueueUsage().getUsed(nodePartition));

    // Deduct killable from used
    Resources.addTo(parentMaxAvailableResource,
        getTotalKillableResource(nodePartition));

    // Child's limit = parent-available-resource + child-used
    Resource childLimit = Resources.add(parentMaxAvailableResource,
        child.getQueueResourceUsage().getUsed(nodePartition));

    // Normalize before return
    childLimit =
        Resources.roundDown(resourceCalculator, childLimit,
            queueAllocationSettings.getMinimumAllocation());

    return new ResourceLimits(childLimit);
  }

  private Iterator<CSQueue> sortAndGetChildrenAllocationIterator(
      String partition) {
    return queueOrderingPolicy.getAssignmentIterator(partition);
  }

  private CSAssignment assignContainersToChildQueues(Resource cluster,
      CandidateNodeSet<FiCaSchedulerNode> candidates, ResourceLimits limits,
      SchedulingMode schedulingMode) {
    CSAssignment assignment = CSAssignment.NULL_ASSIGNMENT;

    printChildQueues();

    // Try to assign to most 'under-served' sub-queue
    for (Iterator<CSQueue> iter = sortAndGetChildrenAllocationIterator(
        candidates.getPartition()); iter.hasNext(); ) {
      CSQueue childQueue = iter.next();
      LOG.debug("Trying to assign to queue: {} stats: {}",
          childQueue.getQueuePath(), childQueue);

      // Get ResourceLimits of child queue before assign containers
      ResourceLimits childLimits =
          getResourceLimitsOfChild(childQueue, cluster, limits,
              candidates.getPartition(), true);

      CSAssignment childAssignment = childQueue.assignContainers(cluster,
          candidates, childLimits, schedulingMode);
      if(LOG.isDebugEnabled()) {
        LOG.debug("Assigned to queue: " + childQueue.getQueuePath() +
            " stats: " + childQueue + " --> " +
            childAssignment.getResource() + ", " + childAssignment.getType());
      }

      if (Resources.greaterThan(
              resourceCalculator, cluster, 
              childAssignment.getResource(), Resources.none())) {
        assignment = childAssignment;
        break;
      } else if (childAssignment.getSkippedType() ==
          CSAssignment.SkippedType.QUEUE_LIMIT) {
        if (assignment.getSkippedType() !=
            CSAssignment.SkippedType.QUEUE_LIMIT) {
          assignment = childAssignment;
        }
        Resource blockedHeadroom = null;
        if (childQueue instanceof AbstractLeafQueue) {
          blockedHeadroom = childLimits.getHeadroom();
        } else {
          blockedHeadroom = childLimits.getBlockedHeadroom();
        }
        Resource resourceToSubtract = Resources.max(resourceCalculator,
            cluster, blockedHeadroom, Resources.none());
        limits.addBlockedHeadroom(resourceToSubtract);
        if(LOG.isDebugEnabled()) {
          LOG.debug("Decrease parentLimits " + limits.getLimit() +
              " for " + this.getQueuePath() + " by " +
              resourceToSubtract + " as childQueue=" +
              childQueue.getQueuePath() + " is blocked");
        }
      }
    }

    return assignment;
  }

  String getChildQueuesToPrint() {
    StringBuilder sb = new StringBuilder();
    for (CSQueue q : childQueues) {
      sb.append(q.getQueuePath() + 
          "usedCapacity=(" + q.getUsedCapacity() + "), " + 
          " label=("
          + StringUtils.join(q.getAccessibleNodeLabels().iterator(), ",") 
          + ")");
    }
    return sb.toString();
  }

  private void printChildQueues() {
    if (LOG.isDebugEnabled()) {
      LOG.debug("printChildQueues - queue: " + getQueuePath()
        + " child-queues: " + getChildQueuesToPrint());
    }
  }

  private void internalReleaseResource(Resource clusterResource,
      FiCaSchedulerNode node, Resource releasedResource) {
    writeLock.lock();
    try {
      super.releaseResource(clusterResource, releasedResource,
          node.getPartition());

      LOG.debug("completedContainer {}, cluster={}", this, clusterResource);

    } finally {
      writeLock.unlock();
    }
  }

  @Override
  public void completedContainer(Resource clusterResource,
      FiCaSchedulerApp application, FiCaSchedulerNode node, 
      RMContainer rmContainer, ContainerStatus containerStatus, 
      RMContainerEventType event, CSQueue completedChildQueue,
      boolean sortQueues) {
    if (application != null) {
      internalReleaseResource(clusterResource, node,
          rmContainer.getContainer().getResource());

      // Inform the parent
      if (parent != null) {
        // complete my parent
        parent.completedContainer(clusterResource, application, 
            node, rmContainer, null, event, this, sortQueues);
      }    
    }
  }

  @Override
  public void refreshAfterResourceCalculation(Resource clusterResource, ResourceLimits resourceLimits) {
    CSQueueUtils.updateQueueStatistics(resourceCalculator, clusterResource,
        this, labelManager, null);
    // Update configured capacity/max-capacity for default partition only
    CSQueueUtils.updateConfiguredCapacityMetrics(resourceCalculator,
        labelManager.getResourceByLabel(null, clusterResource),
        RMNodeLabelsManager.NO_LABEL, this);
  }

  @Override
  public void updateClusterResource(Resource clusterResource,
      ResourceLimits resourceLimits) {
    writeLock.lock();
    try {
      // Special handle root queue
      if (rootQueue) {
        for (String nodeLabel : queueCapacities.getExistingNodeLabels()) {
          if (queueCapacities.getWeight(nodeLabel) > 0) {
            queueCapacities.setNormalizedWeight(nodeLabel, 1f);
          }
        }
      }

      // Update absolute capacities of this queue, this need to happen before
      // below calculation for effective capacities
      updateAbsoluteCapacities();

      // Normalize all dynamic queue queue's weight to 1 for all accessible node
      // labels, this is important because existing node labels could keep
      // changing when new node added, or node label mapping changed. We need
      // this to ensure auto created queue can access all labels.
      for (String nodeLabel : queueCapacities.getExistingNodeLabels()) {
        for (CSQueue queue : childQueues) {
          // For dynamic queue, we will set weight to 1 every time, because it
          // is possible new labels added to the parent.
          if (((AbstractCSQueue) queue).isDynamicQueue()) {
            if (queue.getQueueCapacities().getWeight(nodeLabel) == -1f) {
              queue.getQueueCapacities().setWeight(nodeLabel, 1f);
            }
          }
        }
      }

      // Normalize weight of children
      if (getCapacityConfigurationTypeForQueues(childQueues)
          == QueueCapacityType.WEIGHT) {
        for (String nodeLabel : queueCapacities.getExistingNodeLabels()) {
          float sumOfWeight = 0;

          for (CSQueue queue : childQueues) {
            if (queue.getQueueCapacities().getExistingNodeLabels()
                .contains(nodeLabel)) {
              float weight = Math.max(0,
                  queue.getQueueCapacities().getWeight(nodeLabel));
              sumOfWeight += weight;
            }
          }
          // When sum of weight == 0, skip setting normalized_weight (so
          // normalized weight will be 0).
          if (Math.abs(sumOfWeight) > 1e-6) {
            for (CSQueue queue : childQueues) {
              if (queue.getQueueCapacities().getExistingNodeLabels()
                  .contains(nodeLabel)) {
                queue.getQueueCapacities().setNormalizedWeight(nodeLabel,
                    queue.getQueueCapacities().getWeight(nodeLabel) /
                        sumOfWeight);
              }
            }
          }
        }
      }

      // Update effective capacity in all parent queue.
      for (String label : queueNodeLabelsSettings.getConfiguredNodeLabels()) {
        calculateEffectiveResourcesAndCapacity(label, clusterResource);
      }

      // Update all children
      for (CSQueue childQueue : childQueues) {
        // Get ResourceLimits of child queue before assign containers
        ResourceLimits childLimits = getResourceLimitsOfChild(childQueue,
            clusterResource, resourceLimits,
            RMNodeLabelsManager.NO_LABEL, false);
        childQueue.updateClusterResource(clusterResource, childLimits);
      }

      CSQueueUtils.updateQueueStatistics(resourceCalculator, clusterResource,
          this, labelManager, null);
      // Update configured capacity/max-capacity for default partition only
      CSQueueUtils.updateConfiguredCapacityMetrics(resourceCalculator,
          labelManager.getResourceByLabel(null, clusterResource),
          RMNodeLabelsManager.NO_LABEL, this);
    } catch (IOException e) {
      LOG.error("Fatal issue found: e", e);
      throw new YarnRuntimeException("Fatal issue during scheduling", e);
    } finally {
      writeLock.unlock();
    }
  }

  @Override
  public boolean hasChildQueues() {
    return true;
  }

  private void calculateEffectiveResourcesAndCapacity(String label,
      Resource clusterResource) {
    // For root queue, ensure that max/min resource is updated to latest
    // cluster resource.
    Resource resourceByLabel = labelManager.getResourceByLabel(label,
        clusterResource);

    /*
     * == Below logic are added to calculate effectiveMinRatioPerResource ==
     */

    // Total configured min resources of direct children of this given parent
    // queue
    Resource configuredMinResources = Resource.newInstance(0L, 0);
    for (CSQueue childQueue : getChildQueues()) {
      Resources.addTo(configuredMinResources,
          childQueue.getQueueResourceQuotas().getConfiguredMinResource(label));
    }

    // Factor to scale down effective resource: When cluster has sufficient
    // resources, effective_min_resources will be same as configured
    // min_resources.
    Resource numeratorForMinRatio = null;
    if (getQueuePath().equals("root")) {
      if (!resourceByLabel.equals(Resources.none()) && Resources.lessThan(resourceCalculator,
          clusterResource, resourceByLabel, configuredMinResources)) {
        numeratorForMinRatio = resourceByLabel;
      }
    } else {
      if (Resources.lessThan(resourceCalculator, clusterResource,
          usageTracker.getQueueResourceQuotas().getEffectiveMinResource(label),
          configuredMinResources)) {
        numeratorForMinRatio = usageTracker.getQueueResourceQuotas()
            .getEffectiveMinResource(label);
      }
    }

    effectiveMinRatioPerResource = getEffectiveMinRatioPerResource(
        configuredMinResources, numeratorForMinRatio);

    // Update effective resources for my self;
    if (rootQueue) {
      usageTracker.getQueueResourceQuotas().setEffectiveMinResource(label, resourceByLabel);
      usageTracker.getQueueResourceQuotas().setEffectiveMaxResource(label, resourceByLabel);
    } else{
      super.updateEffectiveResources(clusterResource);
    }
  }

  private Map<String, Float> getEffectiveMinRatioPerResource(
      Resource configuredMinResources, Resource numeratorForMinRatio) {
    Map<String, Float> effectiveMinRatioPerResource = new HashMap<>();
    if (numeratorForMinRatio != null) {
      int maxLength = ResourceUtils.getNumberOfCountableResourceTypes();
      for (int i = 0; i < maxLength; i++) {
        ResourceInformation nResourceInformation = numeratorForMinRatio
            .getResourceInformation(i);
        ResourceInformation dResourceInformation = configuredMinResources
            .getResourceInformation(i);

        long nValue = nResourceInformation.getValue();
        long dValue = UnitsConversionUtil.convert(
            dResourceInformation.getUnits(), nResourceInformation.getUnits(),
            dResourceInformation.getValue());
        if (dValue != 0) {
          effectiveMinRatioPerResource.put(nResourceInformation.getName(),
              (float) nValue / dValue);
        }
      }
    }
    return ImmutableMap.copyOf(effectiveMinRatioPerResource);
  }

  @Override
  public List<CSQueue> getChildQueues() {
    readLock.lock();
    try {
      return new ArrayList<CSQueue>(childQueues);
    } finally {
      readLock.unlock();
    }

  }
  
  @Override
  public void recoverContainer(Resource clusterResource,
      SchedulerApplicationAttempt attempt, RMContainer rmContainer) {
    if (rmContainer.getState().equals(RMContainerState.COMPLETED)) {
      return;
    }
    if (rmContainer.getExecutionType() != ExecutionType.GUARANTEED) {
      return;
    }

    // Careful! Locking order is important!
    writeLock.lock();
    try {
      FiCaSchedulerNode node = queueContext.getNode(
          rmContainer.getContainer().getNodeId());
      allocateResource(clusterResource,
          rmContainer.getContainer().getResource(), node.getPartition());
    } finally {
      writeLock.unlock();
    }

    if (parent != null) {
      parent.recoverContainer(clusterResource, attempt, rmContainer);
    }
  }
  
  @Override
  public ActiveUsersManager getAbstractUsersManager() {
    // Should never be called since all applications are submitted to LeafQueues
    return null;
  }

  @Override
  public void collectSchedulerApplications(
      Collection<ApplicationAttemptId> apps) {
    readLock.lock();
    try {
      for (CSQueue queue : childQueues) {
        queue.collectSchedulerApplications(apps);
      }
    } finally {
      readLock.unlock();
    }

  }

  @Override
  public void attachContainer(Resource clusterResource,
      FiCaSchedulerApp application, RMContainer rmContainer) {
    if (application != null) {
      FiCaSchedulerNode node =
          queueContext.getNode(rmContainer.getContainer().getNodeId());
      allocateResource(clusterResource, rmContainer.getContainer()
          .getResource(), node.getPartition());
      LOG.info("movedContainer" + " queueMoveIn=" + getQueuePath()
          + " usedCapacity=" + getUsedCapacity() + " absoluteUsedCapacity="
          + getAbsoluteUsedCapacity() + " used=" + usageTracker.getQueueUsage().getUsed() +
          " cluster=" + clusterResource);
      // Inform the parent
      if (parent != null) {
        parent.attachContainer(clusterResource, application, rmContainer);
      }
    }
  }

  @Override
  public void detachContainer(Resource clusterResource,
      FiCaSchedulerApp application, RMContainer rmContainer) {
    if (application != null) {
      FiCaSchedulerNode node =
          queueContext.getNode(rmContainer.getContainer().getNodeId());
      super.releaseResource(clusterResource,
          rmContainer.getContainer().getResource(),
          node.getPartition());
      LOG.info("movedContainer" + " queueMoveOut=" + getQueuePath()
          + " usedCapacity=" + getUsedCapacity() + " absoluteUsedCapacity="
          + getAbsoluteUsedCapacity() + " used=" + usageTracker.getQueueUsage().getUsed() +
          " cluster=" + clusterResource);
      // Inform the parent
      if (parent != null) {
        parent.detachContainer(clusterResource, application, rmContainer);
      }
    }
  }
  
  public int getNumApplications() {
    return numApplications;
  }

  void allocateResource(Resource clusterResource,
      Resource resource, String nodePartition) {
    writeLock.lock();
    try {
      super.allocateResource(clusterResource, resource, nodePartition);

      /**
       * check if we need to kill (killable) containers if maximum resource violated.
       * Doing this because we will deduct killable resource when going from root.
       * For example:
       * <pre>
       *      Root
       *      /   \
       *     a     b
       *   /  \
       *  a1  a2
       * </pre>
       *
       * a: max=10G, used=10G, killable=2G
       * a1: used=8G, killable=2G
       * a2: used=2G, pending=2G, killable=0G
       *
       * When we get queue-a to allocate resource, even if queue-a
       * reaches its max resource, we deduct its used by killable, so we can allocate
       * at most 2G resources. ResourceLimits passed down to a2 has headroom set to 2G.
       *
       * If scheduler finds a 2G available resource in existing cluster, and assigns it
       * to a2, now a2's used= 2G + 2G = 4G, and a's used = 8G + 4G = 12G > 10G
       *
       * When this happens, we have to preempt killable container (on same or different
       * nodes) of parent queue to avoid violating parent's max resource.
       */
      if (!usageTracker.getQueueResourceQuotas().getEffectiveMaxResource(nodePartition)
          .equals(Resources.none())) {
        if (Resources.lessThan(resourceCalculator, clusterResource,
            usageTracker.getQueueResourceQuotas().getEffectiveMaxResource(nodePartition),
            usageTracker.getQueueUsage().getUsed(nodePartition))) {
          killContainersToEnforceMaxQueueCapacity(nodePartition,
              clusterResource);
        }
      } else {
        if (getQueueCapacities()
            .getAbsoluteMaximumCapacity(nodePartition) < getQueueCapacities()
                .getAbsoluteUsedCapacity(nodePartition)) {
          killContainersToEnforceMaxQueueCapacity(nodePartition,
              clusterResource);
        }
      }
    } finally {
      writeLock.unlock();
    }
  }

  private void killContainersToEnforceMaxQueueCapacity(String partition,
      Resource clusterResource) {
    Iterator<RMContainer> killableContainerIter = getKillableContainers(
        partition);
    if (!killableContainerIter.hasNext()) {
      return;
    }

    Resource partitionResource = labelManager.getResourceByLabel(partition,
        null);
    Resource maxResource = getEffectiveMaxCapacity(partition);

    while (Resources.greaterThan(resourceCalculator, partitionResource,
        usageTracker.getQueueUsage().getUsed(partition), maxResource)) {
      RMContainer toKillContainer = killableContainerIter.next();
      FiCaSchedulerApp attempt = queueContext.getApplicationAttempt(
          toKillContainer.getContainerId().getApplicationAttemptId());
      FiCaSchedulerNode node = queueContext.getNode(
          toKillContainer.getAllocatedNode());
      if (null != attempt && null != node) {
        AbstractLeafQueue lq = attempt.getCSLeafQueue();
        lq.completedContainer(clusterResource, attempt, node, toKillContainer,
            SchedulerUtils.createPreemptedContainerStatus(
                toKillContainer.getContainerId(),
                SchedulerUtils.PREEMPTED_CONTAINER), RMContainerEventType.KILL,
            null, false);
        LOG.info("Killed container=" + toKillContainer.getContainerId()
            + " from queue=" + lq.getQueuePath() + " to make queue=" + this
            .getQueuePath() + "'s max-capacity enforced");
      }

      if (!killableContainerIter.hasNext()) {
        break;
      }
    }
  }

  public void apply(Resource cluster,
      ResourceCommitRequest<FiCaSchedulerApp, FiCaSchedulerNode> request) {
    if (request.anythingAllocatedOrReserved()) {
      ContainerAllocationProposal<FiCaSchedulerApp, FiCaSchedulerNode>
          allocation = request.getFirstAllocatedOrReservedContainer();
      SchedulerContainer<FiCaSchedulerApp, FiCaSchedulerNode>
          schedulerContainer = allocation.getAllocatedOrReservedContainer();

      // Do not modify queue when allocation from reserved container
      if (allocation.getAllocateFromReservedContainer() == null) {
        writeLock.lock();
        try {
          // Book-keeping
          // Note: Update headroom to account for current allocation too...
          allocateResource(cluster, allocation.getAllocatedOrReservedResource(),
              schedulerContainer.getNodePartition());

          LOG.info("assignedContainer" + " queue=" + getQueuePath()
              + " usedCapacity=" + getUsedCapacity() + " absoluteUsedCapacity="
              + getAbsoluteUsedCapacity() + " used=" + usageTracker.getQueueUsage().getUsed()
              + " cluster=" + cluster);
        } finally {
          writeLock.unlock();
        }
      }
    }

    if (parent != null) {
      parent.apply(cluster, request);
    }
  }

  @Override
  public void stopQueue() {
    this.writeLock.lock();
    try {
      if (getNumApplications() > 0) {
        updateQueueState(QueueState.DRAINING);
      } else {
        updateQueueState(QueueState.STOPPED);
      }
      if (getChildQueues() != null) {
        for(CSQueue child : getChildQueues()) {
          child.stopQueue();
        }
      }
    } finally {
      this.writeLock.unlock();
    }
  }

  public QueueOrderingPolicy getQueueOrderingPolicy() {
    return queueOrderingPolicy;
  }

  @Override
  int getNumRunnableApps() {
    readLock.lock();
    try {
      return runnableApps;
    } finally {
      readLock.unlock();
    }
  }

  void incrementRunnableApps() {
    writeLock.lock();
    try {
      runnableApps++;
    } finally {
      writeLock.unlock();
    }
  }

  void decrementRunnableApps() {
    writeLock.lock();
    try {
      runnableApps--;
    } finally {
      writeLock.unlock();
    }
  }

  // This is a locking free method
  Map<String, Float> getEffectiveMinRatioPerResource() {
    return effectiveMinRatioPerResource;
  }

  @Override
  public boolean isEligibleForAutoDeletion() {
    return isDynamicQueue() && getChildQueues().size() == 0 &&
        queueContext.getConfiguration().
            isAutoExpiredDeletionEnabled(this.getQueuePath());
  }

  public AutoCreatedQueueTemplate getAutoCreatedQueueTemplate() {
    return autoCreatedQueueTemplate;
  }
}<|MERGE_RESOLUTION|>--- conflicted
+++ resolved
@@ -306,7 +306,6 @@
                 + ": When absolute minResource is used, we must make sure both "
                 + "parent and child all use absolute minResource");
           }
-<<<<<<< HEAD
 
           // Ensure that for each parent queue: parent.min-resource >=
           // Σ(child.min-resource).
@@ -328,18 +327,6 @@
                       + " is less than" + " to its children:" + minRes
                       + " for queue:" + queueName);
             }
-=======
-          Resource resourceByLabel = labelManager.getResourceByLabel(nodeLabel,
-              queueContext.getClusterResource());
-          Resource parentMinResource =
-              usageTracker.getQueueResourceQuotas().getConfiguredMinResource(nodeLabel);
-          if (!parentMinResource.equals(Resources.none()) && Resources.lessThan(
-              resourceCalculator, resourceByLabel, parentMinResource, minRes)) {
-            throw new IOException(
-                "Parent Queues" + " capacity: " + parentMinResource
-                    + " is less than" + " to its children:" + minRes
-                    + " for queue:" + getQueueName());
->>>>>>> 59c65080
           }
         }
 
@@ -354,7 +341,6 @@
               childrenPctSum += queue.getQueueCapacities().getCapacity(nodeLabel);
             }
 
-<<<<<<< HEAD
             if (Math.abs(1 - childrenPctSum) > PRECISION) {
               // When children's percent sum != 100%
               if (Math.abs(childrenPctSum) > PRECISION) {
@@ -394,46 +380,6 @@
                         + " has zero capacity, but child"
                         + "queues have positive capacities");
               }
-=======
-          if (Math.abs(1 - childrenPctSum) > PRECISION) {
-            // When children's percent sum != 100%
-            if (Math.abs(childrenPctSum) > PRECISION) {
-              // It is wrong when percent sum != {0, 1}
-              throw new IOException(
-                  "Illegal" + " capacity sum of " + childrenPctSum
-                      + " for children of queue " + getQueueName() + " for label="
-                      + nodeLabel + ". It should be either 0 or 1.0");
-            } else{
-              // We also allow children's percent sum = 0 under the following
-              // conditions
-              // - Parent uses weight mode
-              // - Parent uses percent mode, and parent has
-              //   (capacity=0 OR allowZero)
-              if (parentCapacityType == QueueCapacityType.PERCENT) {
-                if ((Math.abs(queueCapacities.getCapacity(nodeLabel))
-                    > PRECISION) && (!allowZeroCapacitySum)) {
-                  throw new IOException(
-                      "Illegal" + " capacity sum of " + childrenPctSum
-                          + " for children of queue " + getQueueName()
-                          + " for label=" + nodeLabel
-                          + ". It is set to 0, but parent percent != 0, and "
-                          + "doesn't allow children capacity to set to 0");
-                }
-              }
-            }
-          } else {
-            // Even if child pct sum == 1.0, we will make sure parent has
-            // positive percent.
-            if (parentCapacityType == QueueCapacityType.PERCENT && Math.abs(
-                queueCapacities.getCapacity(nodeLabel)) <= 0f
-                && !allowZeroCapacitySum) {
-              throw new IOException(
-                  "Illegal" + " capacity sum of " + childrenPctSum
-                      + " for children of queue " + getQueueName() + " for label="
-                      + nodeLabel + ". queue=" + getQueueName()
-                      + " has zero capacity, but child"
-                      + "queues have positive capacities");
->>>>>>> 59c65080
             }
           }
         }
