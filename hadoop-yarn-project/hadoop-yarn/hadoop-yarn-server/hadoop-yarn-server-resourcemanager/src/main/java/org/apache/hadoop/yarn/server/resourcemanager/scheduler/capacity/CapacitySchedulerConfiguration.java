--- conflicted
+++ resolved
@@ -431,17 +431,12 @@
 
   private ConfigurationProperties configurationProperties;
 
-<<<<<<< HEAD
-  public int getMaximumAutoCreatedQueueDepth(QueuePath queue) {
-    return getInt(getQueuePrefix(queue) + MAXIMUM_QUEUE_DEPTH,
-=======
   public static QueueCapacityConfigParser getQueueCapacityConfigParser() {
     return queueCapacityConfigParser;
   }
 
-  public int getMaximumAutoCreatedQueueDepth(String queuePath) {
+  public int getMaximumAutoCreatedQueueDepth(QueuePath queuePath) {
     return getInt(getQueuePrefix(queuePath) + MAXIMUM_QUEUE_DEPTH,
->>>>>>> 8d95c588
         getInt(PREFIX + MAXIMUM_QUEUE_DEPTH, DEFAULT_MAXIMUM_QUEUE_DEPTH));
   }
 
@@ -1216,21 +1211,17 @@
     configurationProperties = new ConfigurationProperties(props);
   }
 
-<<<<<<< HEAD
-  public long getQueueMaximumAllocationMb(QueuePath queue) {
-=======
-  public void setQueueMaximumAllocationMb(String queue, int value) {
+  public void setQueueMaximumAllocationMb(QueuePath queue, int value) {
     String queuePrefix = getQueuePrefix(queue);
     setInt(queuePrefix + MAXIMUM_ALLOCATION_MB, value);
   }
 
-  public void setQueueMaximumAllocationVcores(String queue, int value) {
+  public void setQueueMaximumAllocationVcores(QueuePath queue, int value) {
     String queuePrefix = getQueuePrefix(queue);
     setInt(queuePrefix + MAXIMUM_ALLOCATION_VCORES, value);
   }
 
-  public long getQueueMaximumAllocationMb(String queue) {
->>>>>>> 8d95c588
+  public long getQueueMaximumAllocationMb(QueuePath queue) {
     String queuePrefix = getQueuePrefix(queue);
     return getInt(queuePrefix + MAXIMUM_ALLOCATION_MB, (int)UNDEFINED);
   }
@@ -1840,18 +1831,12 @@
     return conf.getBoolean(APP_FAIL_FAST, DEFAULT_APP_FAIL_FAST);
   }
 
-<<<<<<< HEAD
-  public Integer getMaxParallelAppsForQueue(QueuePath queue) {
-    int defaultMaxParallelAppsForQueue =
-        getInt(PREFIX + MAX_PARALLEL_APPLICATIONS,
-=======
   public void setDefaultMaxParallelApps(int value) {
     setInt(PREFIX + MAX_PARALLEL_APPLICATIONS, value);
   }
 
   public Integer getDefaultMaxParallelApps() {
     return getInt(PREFIX + MAX_PARALLEL_APPLICATIONS,
->>>>>>> 8d95c588
         DEFAULT_MAX_PARALLEL_APPLICATIONS);
   }
 
@@ -1877,11 +1862,11 @@
         : getDefaultMaxParallelAppsPerUser();
   }
 
-  public void setMaxParallelAppsForQueue(String queue, String value) {
+  public void setMaxParallelAppsForQueue(QueuePath queue, String value) {
     set(getQueuePrefix(queue) + MAX_PARALLEL_APPLICATIONS, value);
   }
 
-  public Integer getMaxParallelAppsForQueue(String queue) {
+  public Integer getMaxParallelAppsForQueue(QueuePath queue) {
     String maxParallelAppsForQueue = get(getQueuePrefix(queue)
         + MAX_PARALLEL_APPLICATIONS);
 
