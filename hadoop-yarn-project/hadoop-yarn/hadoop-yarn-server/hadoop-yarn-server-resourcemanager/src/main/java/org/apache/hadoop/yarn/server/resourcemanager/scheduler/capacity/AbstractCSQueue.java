/**
 * Licensed to the Apache Software Foundation (ASF) under one
 * or more contributor license agreements.  See the NOTICE file
 * distributed with this work for additional information
 * regarding copyright ownership.  The ASF licenses this file
 * to you under the Apache License, Version 2.0 (the
 * "License"); you may not use this file except in compliance
 * with the License.  You may obtain a copy of the License at
 *
 *     http://www.apache.org/licenses/LICENSE-2.0
 *
 * Unless required by applicable law or agreed to in writing, software
 * distributed under the License is distributed on an "AS IS" BASIS,
 * WITHOUT WARRANTIES OR CONDITIONS OF ANY KIND, either express or implied.
 * See the License for the specific language governing permissions and
 * limitations under the License.
 */

package org.apache.hadoop.yarn.server.resourcemanager.scheduler.capacity;

import org.apache.hadoop.classification.InterfaceAudience.Private;
import org.apache.hadoop.ipc.Server;
import org.apache.hadoop.security.AccessControlException;
import org.apache.hadoop.security.UserGroupInformation;
import org.apache.hadoop.security.authorize.AccessControlList;
import org.apache.hadoop.classification.VisibleForTesting;
import org.apache.hadoop.util.Sets;
import org.apache.hadoop.util.Time;
import org.apache.hadoop.yarn.api.records.ApplicationId;
import org.apache.hadoop.yarn.api.records.Priority;
import org.apache.hadoop.yarn.api.records.QueueACL;
import org.apache.hadoop.yarn.api.records.QueueInfo;
import org.apache.hadoop.yarn.api.records.QueueState;
import org.apache.hadoop.yarn.api.records.Resource;
import org.apache.hadoop.yarn.api.records.ResourceInformation;
import org.apache.hadoop.yarn.exceptions.YarnException;
import org.apache.hadoop.yarn.factories.RecordFactory;
import org.apache.hadoop.yarn.factory.providers.RecordFactoryProvider;
import org.apache.hadoop.yarn.security.AccessRequest;
import org.apache.hadoop.yarn.security.AccessType;
import org.apache.hadoop.yarn.security.PrivilegedEntity;
import org.apache.hadoop.yarn.security.PrivilegedEntity.EntityType;
import org.apache.hadoop.yarn.security.YarnAuthorizationProvider;
import org.apache.hadoop.yarn.server.resourcemanager.nodelabels.RMNodeLabelsManager;
import org.apache.hadoop.yarn.server.resourcemanager.rmcontainer.RMContainer;
import org.apache.hadoop.yarn.server.resourcemanager.scheduler.QueueResourceQuotas;
import org.apache.hadoop.yarn.server.resourcemanager.scheduler.ResourceLimits;
import org.apache.hadoop.yarn.server.resourcemanager.scheduler.ResourceUsage;
import org.apache.hadoop.yarn.server.resourcemanager.scheduler.SchedulerApplicationAttempt;
import org.apache.hadoop.yarn.server.resourcemanager.scheduler.SchedulerUtils;
import org.apache.hadoop.yarn.server.resourcemanager.scheduler.activities.ActivitiesManager;
import org.apache.hadoop.yarn.server.resourcemanager.scheduler.capacity.CapacitySchedulerConfiguration.AbsoluteResourceType;
import org.apache.hadoop.yarn.server.resourcemanager.scheduler.common.ContainerAllocationProposal;
import org.apache.hadoop.yarn.server.resourcemanager.scheduler.common.ResourceCommitRequest;
import org.apache.hadoop.yarn.server.resourcemanager.scheduler.common.SchedulerContainer;
import org.apache.hadoop.yarn.server.resourcemanager.scheduler.common.fica.FiCaSchedulerApp;
import org.apache.hadoop.yarn.server.resourcemanager.scheduler.common.fica.FiCaSchedulerNode;
import org.apache.hadoop.yarn.server.resourcemanager.scheduler.placement.SimpleCandidateNodeSet;
import org.apache.hadoop.yarn.util.resource.ResourceCalculator;
import org.apache.hadoop.yarn.util.resource.ResourceUtils;
import org.apache.hadoop.yarn.util.resource.Resources;
import org.slf4j.Logger;
import org.slf4j.LoggerFactory;

import java.io.IOException;
import java.util.HashMap;
import java.util.HashSet;
import java.util.Iterator;
import java.util.List;
import java.util.Map;
import java.util.Optional;
import java.util.Set;
import java.util.concurrent.locks.ReentrantReadWriteLock;

import static org.apache.hadoop.yarn.nodelabels.CommonNodeLabelsManager.NO_LABEL;
import static org.apache.hadoop.yarn.server.resourcemanager.scheduler.capacity.CapacitySchedulerConfiguration.DOT;
import static org.apache.hadoop.yarn.server.resourcemanager.scheduler.capacity.QueueCapacityVector.ResourceUnitCapacityType.PERCENTAGE;

/**
 * Provides implementation of {@code CSQueue} methods common for every queue class in Capacity
 * Scheduler.
 */
public abstract class AbstractCSQueue implements CSQueue {
  private static final Logger LOG =
      LoggerFactory.getLogger(AbstractCSQueue.class);
  protected final QueueAllocationSettings queueAllocationSettings;
  volatile CSQueue parent;
  protected final QueuePath queuePath;
  protected QueueNodeLabelsSettings queueNodeLabelsSettings;
  private volatile QueueAppLifetimeAndLimitSettings queueAppLifetimeSettings;
  private CSQueuePreemptionSettings preemptionSettings;

  private volatile QueueState state = null;
  protected final PrivilegedEntity queueEntity;

  final ResourceCalculator resourceCalculator;
  Set<String> resourceTypes;
  final RMNodeLabelsManager labelManager;
  private String multiNodeSortingPolicyName = null;

  Map<AccessType, AccessControlList> acls =
      new HashMap<AccessType, AccessControlList>();
  volatile boolean reservationsContinueLooking;

  // Track capacities like
  // used-capacity/abs-used-capacity/capacity/abs-capacity,
  // etc.
  QueueCapacities queueCapacities;
  CSQueueUsageTracker usageTracker;

  public enum CapacityConfigType {
    NONE, PERCENTAGE, ABSOLUTE_RESOURCE
  };

  protected CapacityConfigType capacityConfigType =
      CapacityConfigType.NONE;

  protected Map<String, QueueCapacityVector> configuredCapacityVectors;
  protected Map<String, QueueCapacityVector> configuredMaxCapacityVectors;

  private final RecordFactory recordFactory =
      RecordFactoryProvider.getRecordFactory(null);
  protected CapacitySchedulerQueueContext queueContext;
  protected YarnAuthorizationProvider authorizer = null;

  protected ActivitiesManager activitiesManager;

  protected ReentrantReadWriteLock.ReadLock readLock;
  protected ReentrantReadWriteLock.WriteLock writeLock;

  volatile Priority priority = Priority.newInstance(0);
  private UserWeights userWeights = UserWeights.createEmpty();

  // is it a dynamic queue?
  private boolean dynamicQueue = false;

  public AbstractCSQueue(CapacitySchedulerQueueContext queueContext, String queueName,
      CSQueue parent, CSQueue old) {
    this.parent = parent;
    this.queuePath = createQueuePath(parent, queueName);

    this.queueContext = queueContext;
    this.resourceCalculator = queueContext.getResourceCalculator();
    this.activitiesManager = queueContext.getActivitiesManager();
    this.labelManager = queueContext.getLabelManager();

    // must be called after parent and queueName is set
    CSQueueMetrics metrics = old != null ?
        (CSQueueMetrics) old.getMetrics() :
        CSQueueMetrics.forQueue(getQueuePath(), parent,
            queueContext.getConfiguration().getEnableUserMetrics(),
            queueContext.getConfiguration());
    this.usageTracker = new CSQueueUsageTracker(metrics);

    this.queueCapacities = new QueueCapacities(parent == null);
    this.queueAllocationSettings = new QueueAllocationSettings(queueContext.getMinimumAllocation());

    this.queueEntity = new PrivilegedEntity(EntityType.QUEUE, getQueuePath());

    this.resourceTypes = new HashSet<>();
    for (AbsoluteResourceType type : AbsoluteResourceType.values()) {
      this.resourceTypes.add(type.toString().toLowerCase());
    }

    ReentrantReadWriteLock lock = new ReentrantReadWriteLock();
    this.readLock = lock.readLock();
    this.writeLock = lock.writeLock();

    LOG.debug("Initialized {}: name={}, fullname={}", this.getClass().getSimpleName(),
        queueName, getQueuePath());
  }

  private static QueuePath createQueuePath(CSQueue parent, String queueName) {
    if (parent == null) {
      return new QueuePath(null, queueName);
    }
    return new QueuePath(parent.getQueuePath(), queueName);
  }

  /**
   * Sets up capacity and weight values from configuration.
   */
  protected void setupConfigurableCapacities() {
    CSQueueUtils.loadCapacitiesByLabelsFromConf(queuePath, queueCapacities,
        queueContext.getConfiguration(), this.queueNodeLabelsSettings.getConfiguredNodeLabels());
  }

  @Override
  public String getQueuePath() {
    return queuePath.getFullPath();
  }

  @Override
  public QueuePath getQueuePathObject() {
    return this.queuePath;
  }

  @Override
  public float getCapacity() {
    return queueCapacities.getCapacity();
  }

  @Override
  public float getAbsoluteCapacity() {
    return queueCapacities.getAbsoluteCapacity();
  }

  @Override
  public float getAbsoluteMaximumCapacity() {
    return queueCapacities.getAbsoluteMaximumCapacity();
  }

  @Override
  public float getAbsoluteUsedCapacity() {
    return queueCapacities.getAbsoluteUsedCapacity();
  }

  @Override
  public float getMaximumCapacity() {
    return queueCapacities.getMaximumCapacity();
  }

  @Override
  public float getUsedCapacity() {
    return queueCapacities.getUsedCapacity();
  }

  @Override
  public Resource getUsedResources() {
    return usageTracker.getQueueUsage().getUsed();
  }

  public int getNumContainers() {
    return usageTracker.getNumContainers();
  }

  @Override
  public QueueState getState() {
    return state;
  }

  @Override
  public CSQueueMetrics getMetrics() {
    return usageTracker.getMetrics();
  }

  @Override
  public String getQueueShortName() {
    return queuePath.getLeafName();
  }

  @Override
  public String getQueueName() {
    return this.queuePath.getLeafName();
  }

  @Override
  public CSQueue getParent() {
    return parent;
  }

  @Override
  public void setParent(CSQueue newParentQueue) {
    this.parent = newParentQueue;
    getMetrics().setParentQueue(newParentQueue);
  }

  @Override
  public PrivilegedEntity getPrivilegedEntity() {
    return queueEntity;
  }

  public CapacitySchedulerQueueContext getQueueContext() {
    return queueContext;
  }

  public Set<String> getAccessibleNodeLabels() {
    return queueNodeLabelsSettings.getAccessibleNodeLabels();
  }

  /**
   * Checks whether the user has the required permission to execute the action of {@code QueueACL}.
   * @param acl the access type the user is checked for
   * @param user UGI of the user
   * @return true, if the user has permission, false otherwise
   */
  @Override
  public boolean hasAccess(QueueACL acl, UserGroupInformation user) {
    return authorizer.checkPermission(
        new AccessRequest(queueEntity, user, SchedulerUtils.toAccessType(acl),
            null, null, Server.getRemoteAddress(), null));
  }

  /**
   * Set maximum capacity for empty node label.
   * @param maximumCapacity new max capacity
   */
  @VisibleForTesting
  void setMaxCapacity(float maximumCapacity) {
    internalSetMaximumCapacity(maximumCapacity, NO_LABEL);
  }

  /**
   * Set maximum capacity.
   * @param maximumCapacity new max capacity
   */
  void setMaxCapacity(String nodeLabel, float maximumCapacity) {
    internalSetMaximumCapacity(maximumCapacity, nodeLabel);
  }

  private void internalSetMaximumCapacity(float maximumCapacity, String nodeLabel) {
    writeLock.lock();
    try {
      // Sanity check
      CSQueueUtils.checkMaxCapacity(this.queuePath,
          queueCapacities.getCapacity(nodeLabel), maximumCapacity);
      float absMaxCapacity = CSQueueUtils.computeAbsoluteMaximumCapacity(
          maximumCapacity, parent);
      CSQueueUtils.checkAbsoluteCapacity(this.queuePath,
          queueCapacities.getAbsoluteCapacity(nodeLabel), absMaxCapacity);

      queueCapacities.setMaximumCapacity(maximumCapacity);
      queueCapacities.setAbsoluteMaximumCapacity(absMaxCapacity);
      configuredMaxCapacityVectors.put(nodeLabel, QueueCapacityVector.of(
          maximumCapacity * 100, PERCENTAGE));
    } finally {
      writeLock.unlock();
    }
  }

  @Override
  public String getDefaultNodeLabelExpression() {
    return this.queueNodeLabelsSettings.getDefaultLabelExpression();
  }

  /**
   * Initialize queue properties that are based on configuration.
   * @param clusterResource overall resource of the cluster
   * @throws IOException if configuration is set in a way that is inconsistent
   */
  protected void setupQueueConfigs(Resource clusterResource) throws
      IOException {

    writeLock.lock();
    try {
      CapacitySchedulerConfiguration configuration = queueContext.getConfiguration();
      this.acls = configuration.getAcls(getQueuePath());

      if (isDynamicQueue() || this instanceof AbstractAutoCreatedLeafQueue) {
        setDynamicQueueProperties();
        setDynamicQueueACLProperties();
      }

      // Collect and set the Node label configuration
      this.queueNodeLabelsSettings = new QueueNodeLabelsSettings(configuration, parent,
          queuePath, queueContext.getQueueManager().getConfiguredNodeLabelsForAllQueues());

      // Initialize the queue capacities
      setupConfigurableCapacities();
      updateAbsoluteCapacities();
      updateCapacityConfigType();

      // Fetch minimum/maximum resource limits for this queue if
      // configured
      updateConfigurableResourceLimits(clusterResource);

      // Setup queue's maximumAllocation respecting the global
      // and the queue settings
      this.queueAllocationSettings.setupMaximumAllocation(configuration, getQueuePath(),
          parent);

      // Initialize the queue state based on previous state, configured state
      // and its parent state
      QueueStateHelper.setQueueState(this);

      authorizer = YarnAuthorizationProvider.getInstance(configuration);

      this.userWeights = getUserWeightsFromHierarchy();

      this.reservationsContinueLooking =
          configuration.getReservationContinueLook();

      this.configuredCapacityVectors = configuration
          .parseConfiguredResourceVector(queuePath.getFullPath(),
              this.queueNodeLabelsSettings.getConfiguredNodeLabels());
      this.configuredMaxCapacityVectors = configuration
<<<<<<< HEAD
          .parseConfiguredMaximumCapacityVector(queuePath.getFullPath(), this.queueNodeLabelsSettings.getConfiguredNodeLabels(), QueueCapacityVector.newInstance());
=======
          .parseConfiguredMaximumCapacityVector(queuePath.getFullPath(),
              this.queueNodeLabelsSettings.getConfiguredNodeLabels(),
              QueueCapacityVector.newInstance());
>>>>>>> 468135a4
      // Update metrics
      CSQueueUtils.updateQueueStatistics(resourceCalculator, clusterResource,
          this, labelManager, null);

      // Store preemption settings
      this.preemptionSettings = new CSQueuePreemptionSettings(this, configuration);
      this.priority = configuration.getQueuePriority(
          getQueuePath());

      // Update multi-node sorting algorithm for scheduling as configured.
      setMultiNodeSortingPolicyName(
          configuration.getMultiNodesSortingAlgorithmPolicy(getQueuePath()));

      // Setup application related limits
      this.queueAppLifetimeSettings = new QueueAppLifetimeAndLimitSettings(configuration,
          this, queuePath);
    } finally {
      writeLock.unlock();
    }
  }

  /**
   * Set properties specific to dynamic queues.
   */
  protected void setDynamicQueueProperties() {
    // Set properties from parent template
    if (parent instanceof ParentQueue && isDynamicQueue()) {
      ((ParentQueue) parent).getAutoCreatedQueueTemplate()
          .setTemplateEntriesForChild(queueContext.getConfiguration(), getQueuePath());

      String parentTemplate = String.format("%s.%s", parent.getQueuePath(),
          AutoCreatedQueueTemplate.AUTO_QUEUE_TEMPLATE_PREFIX);
      parentTemplate = parentTemplate.substring(0, parentTemplate.lastIndexOf(
          DOT));
      Set<String> parentNodeLabels = queueContext.getQueueManager()
          .getConfiguredNodeLabelsForAllQueues()
          .getLabelsByQueue(parentTemplate);

      if (parentNodeLabels != null) {
        if (parentNodeLabels.size() > 1) {
          queueContext.getQueueManager().getConfiguredNodeLabelsForAllQueues()
              .setLabelsByQueue(getQueuePath(), new HashSet<>(parentNodeLabels));
        }
          // Default to weight 1
          for (String label : parentNodeLabels) {
            float weightByLabel = queueContext.getConfiguration().getLabeledQueueWeight(queuePath, label);
            if (weightByLabel == -1) {
              queueContext.getConfiguration().setLabeledQueueWeight(queuePath.getFullPath(), label, 1);
          }
        }
      }
    }
  }

  protected void setDynamicQueueACLProperties() {
  }

  private UserWeights getUserWeightsFromHierarchy() {
    UserWeights unionInheritedWeights = UserWeights.createEmpty();
    CSQueue parentQ = parent;
    if (parentQ != null) {
      // Inherit all of parent's userWeights
      unionInheritedWeights.addFrom(parentQ.getUserWeights());
    }
    // Insert this queue's userWeights, overriding parent's userWeights if
    // there is an overlap.
    unionInheritedWeights.addFrom(
        queueContext.getConfiguration().getAllUserWeightsForQueue(getQueuePath()));
    return unionInheritedWeights;
  }

  protected Resource getMinimumAbsoluteResource(String queuePath, String label) {
    return queueContext.getConfiguration()
        .getMinimumResourceRequirement(label, queuePath, resourceTypes);
  }

  protected Resource getMaximumAbsoluteResource(String queuePath, String label) {
    return queueContext.getConfiguration()
        .getMaximumResourceRequirement(label, queuePath, resourceTypes);
  }

  protected boolean checkConfigTypeIsAbsoluteResource(String queuePath,
      String label) {
    return queueContext.getConfiguration().checkConfigTypeIsAbsoluteResource(label,
        queuePath, resourceTypes);
  }

  protected void updateCapacityConfigType() {
    this.capacityConfigType = CapacityConfigType.NONE;
    for (String label : queueNodeLabelsSettings.getConfiguredNodeLabels()) {
      LOG.debug("capacityConfigType is '{}' for queue {}",
          capacityConfigType, getQueuePath());

      CapacityConfigType localType = checkConfigTypeIsAbsoluteResource(
          getQueuePath(), label) ? CapacityConfigType.ABSOLUTE_RESOURCE
          : CapacityConfigType.PERCENTAGE;

      if (this.capacityConfigType.equals(CapacityConfigType.NONE)) {
        this.capacityConfigType = localType;
        LOG.debug("capacityConfigType is updated as '{}' for queue {}",
            capacityConfigType, getQueuePath());
      } else {
        validateAbsoluteVsPercentageCapacityConfig(localType);
      }
    }
  }

  /**
   * Initializes configured minimum and maximum capacity from configuration, if capacity is defined
   * in ABSOLUTE node.
   * @param clusterResource overall resource of the cluster
   */
  protected void updateConfigurableResourceLimits(Resource clusterResource) {
    for (String label : queueNodeLabelsSettings.getConfiguredNodeLabels()) {
      final Resource minResource = getMinimumAbsoluteResource(getQueuePath(), label);
      Resource maxResource = getMaximumAbsoluteResource(getQueuePath(), label);

      if (parent != null) {
        final Resource parentMax = parent.getQueueResourceQuotas()
            .getConfiguredMaxResource(label);
        validateMinResourceIsNotGreaterThanMaxResource(maxResource, parentMax, clusterResource,
            "Max resource configuration "
                + maxResource + " is greater than parents max value:"
                + parentMax + " in queue:" + getQueuePath());

        // If child's max resource is not set, but its parent max resource is
        // set, we must set child max resource to its parent's.
        if (maxResource.equals(Resources.none()) &&
            !minResource.equals(Resources.none()) &&
            !parentMax.equals(Resources.none())) {
          maxResource = Resources.clone(parentMax);
        }
      }

      validateMinResourceIsNotGreaterThanMaxResource(minResource, maxResource, clusterResource,
          "Min resource configuration "
              + minResource + " is greater than its max value:" + maxResource
              + " in queue:" + getQueuePath());

      LOG.debug("Updating absolute resource configuration for queue:{} as"
              + " minResource={} and maxResource={}", getQueuePath(), minResource,
          maxResource);

      usageTracker.getQueueResourceQuotas().setConfiguredMinResource(label, minResource);
      usageTracker.getQueueResourceQuotas().setConfiguredMaxResource(label, maxResource);
    }
  }

  private void validateMinResourceIsNotGreaterThanMaxResource(Resource minResource,
                                                              Resource maxResource,
                                                              Resource clusterResource,
                                                              String validationError) {
    if (!maxResource.equals(Resources.none()) && Resources.greaterThan(
        resourceCalculator, clusterResource, minResource, maxResource)) {
      throw new IllegalArgumentException(validationError);
    }
  }

  private void validateAbsoluteVsPercentageCapacityConfig(
      CapacityConfigType localType) {
    if (!queuePath.isRoot()
        && !this.capacityConfigType.equals(localType) &&
        queueContext.getConfiguration().isLegacyQueueMode()) {
      throw new IllegalArgumentException("Queue '" + getQueuePath()
          + "' should use either percentage based capacity"
          + " configuration or absolute resource.");
    }
  }

  @Override
  public CapacityConfigType getCapacityConfigType() {
    return capacityConfigType;
  }

  @Override
  public Resource getEffectiveCapacity(String label) {
    return Resources
        .clone(getQueueResourceQuotas().getEffectiveMinResource(label));
  }

  @Override
  public Resource getEffectiveCapacityDown(String label, Resource factor) {
    return Resources.normalizeDown(resourceCalculator,
        getQueueResourceQuotas().getEffectiveMinResource(label),
        queueAllocationSettings.getMinimumAllocation());
  }

  @Override
  public Resource getEffectiveMaxCapacity(String label) {
    return Resources
        .clone(getQueueResourceQuotas().getEffectiveMaxResource(label));
  }

  @Override
  public Resource getEffectiveMaxCapacityDown(String label, Resource factor) {
    return Resources.normalizeDown(resourceCalculator,
        getQueueResourceQuotas().getEffectiveMaxResource(label),
        queueAllocationSettings.getMinimumAllocation());
  }

  @Override
  public QueueCapacityVector getConfiguredCapacityVector(String label) {
    return configuredCapacityVectors.get(label);
  }

  @Override
  public QueueCapacityVector getConfiguredMaxCapacityVector(String label) {
    return configuredMaxCapacityVectors.get(label);
  }

  @Override
  public void setConfiguredMinCapacityVector(String label, QueueCapacityVector minCapacityVector) {
    configuredCapacityVectors.put(label, minCapacityVector);
  }

  @Override
  public void setConfiguredMaxCapacityVector(String label, QueueCapacityVector maxCapacityVector) {
    configuredMaxCapacityVectors.put(label, maxCapacityVector);
  }

  protected QueueInfo getQueueInfo() {
    // Deliberately doesn't use lock here, because this method will be invoked
    // from schedulerApplicationAttempt, to avoid deadlock, sacrifice
    // consistency here.
    // TODO, improve this
    return CSQueueInfoProvider.getQueueInfo(this);
  }

  @Private
  public Resource getMaximumAllocation() {
    return queueAllocationSettings.getMaximumAllocation();
  }

  @Private
  public Resource getMinimumAllocation() {
    return queueAllocationSettings.getMinimumAllocation();
  }

  /**
   * Increments resource usage of the queue and all related statistics and metrics that depends on
   * it.
   * @param clusterResource overall cluster resource
   * @param resource resource amount to increment
   * @param nodePartition node label
   */
  void allocateResource(Resource clusterResource,
      Resource resource, String nodePartition) {
    writeLock.lock();
    try {
      usageTracker.getQueueUsage().incUsed(nodePartition, resource);
      usageTracker.increaseNumContainers();
      CSQueueUtils.updateQueueStatistics(resourceCalculator, clusterResource,
          this, labelManager, nodePartition);
    } finally {
      writeLock.unlock();
    }
  }

  /**
   * Decrements resource usage of the queue and all related statistics and metrics that depends on
   * it.
   * @param clusterResource overall cluster resource
   * @param resource resource amount to decrement
   * @param nodePartition node label
   */
  protected void releaseResource(Resource clusterResource,
      Resource resource, String nodePartition) {
    writeLock.lock();
    try {
      usageTracker.getQueueUsage().decUsed(nodePartition, resource);

      CSQueueUtils.updateQueueStatistics(resourceCalculator, clusterResource,
          this, labelManager, nodePartition);

      usageTracker.decreaseNumContainers();
    } finally {
      writeLock.unlock();
    }
  }

  /**
   * Returns whether we should continue to look at all heart beating nodes even
   * after the reservation limit was hit.
   */
  @Private
  public boolean isReservationsContinueLooking() {
    return reservationsContinueLooking;
  }

  @Private
  public Map<AccessType, AccessControlList> getACLs() {
    readLock.lock();
    try {
      return acls;
    } finally {
      readLock.unlock();
    }
  }

  @Private
  public boolean getPreemptionDisabled() {
    return preemptionSettings.isPreemptionDisabled();
  }

  @Private
  public boolean getIntraQueuePreemptionDisabled() {
    return preemptionSettings.isIntraQueuePreemptionDisabled();
  }

  @Private
  public boolean getIntraQueuePreemptionDisabledInHierarchy() {
    return preemptionSettings.isIntraQueuePreemptionDisabledInHierarchy();
  }

  @Private
  public QueueCapacities getQueueCapacities() {
    return queueCapacities;
  }

  @Private
  public ResourceUsage getQueueResourceUsage() {
    return usageTracker.getQueueUsage();
  }

  @Override
  public QueueResourceQuotas getQueueResourceQuotas() {
    return usageTracker.getQueueResourceQuotas();
  }

  @Override
  public ReentrantReadWriteLock.ReadLock getReadLock() {
    return readLock;
  }

  @Override
  public ReentrantReadWriteLock.WriteLock getWriteLock() {
    return writeLock;
  }

  private Resource getCurrentLimitResource(String nodePartition,
      Resource clusterResource, ResourceLimits currentResourceLimits,
      SchedulingMode schedulingMode) {
    if (schedulingMode == SchedulingMode.RESPECT_PARTITION_EXCLUSIVITY) {
      /*
       * Current limit resource: For labeled resource: limit = queue-max-resource
       * (TODO, this part need update when we support labeled-limit) For
       * non-labeled resource: limit = min(queue-max-resource,
       * limit-set-by-parent)
       */
      Resource queueMaxResource =
          getQueueMaxResource(nodePartition);

      return Resources.min(resourceCalculator, clusterResource,
          queueMaxResource, currentResourceLimits.getLimit());
    } else if (schedulingMode == SchedulingMode.IGNORE_PARTITION_EXCLUSIVITY) {
      // When we doing non-exclusive resource allocation, maximum capacity of
      // all queues on this label equals to total resource with the label.
      return labelManager.getResourceByLabel(nodePartition, clusterResource);
    }

    return Resources.none();
  }

  Resource getQueueMaxResource(String nodePartition) {
    return getEffectiveMaxCapacity(nodePartition);
  }

  @VisibleForTesting
  boolean hasChildQueues() {
    List<CSQueue> childQueues = getChildQueues();
    return childQueues != null && !childQueues.isEmpty();
  }

  /**
   * Checks whether this queue has remaining resources left for further container assigment.
   * @param clusterResource overall cluster resource
   * @param nodePartition node label
   * @param currentResourceLimits limit of the queue imposed by its maximum capacity
   * @param resourceCouldBeUnreserved reserved resource that could potentially be unreserved
   * @param schedulingMode scheduling strategy to handle node labels
   * @return true if queue has remaining free resource, false otherwise
   */
  boolean canAssignToThisQueue(Resource clusterResource,
      String nodePartition, ResourceLimits currentResourceLimits,
      Resource resourceCouldBeUnreserved, SchedulingMode schedulingMode) {
    readLock.lock();
    try {
      // Get current limited resource:
      // - When doing RESPECT_PARTITION_EXCLUSIVITY allocation, we will respect
      // queues' max capacity.
      // - When doing IGNORE_PARTITION_EXCLUSIVITY allocation, we will not respect
      // queue's max capacity, queue's max capacity on the partition will be
      // considered to be 100%. Which is a queue can use all resource in the
      // partition.
      // Doing this because: for non-exclusive allocation, we make sure there's
      // idle resource on the partition, to avoid wastage, such resource will be
      // leveraged as much as we can, and preemption policy will reclaim it back
      // when partitioned-resource-request comes back.
      Resource currentLimitResource = getCurrentLimitResource(nodePartition,
          clusterResource, currentResourceLimits, schedulingMode);

      Resource nowTotalUsed = usageTracker.getQueueUsage().getUsed(nodePartition);

      // Set headroom for currentResourceLimits:
      // When queue is a parent queue: Headroom = limit - used + killable
      // When queue is a leaf queue: Headroom = limit - used (leaf queue cannot preempt itself)
      Resource usedExceptKillable = nowTotalUsed;
      if (hasChildQueues()) {
        usedExceptKillable = Resources.subtract(nowTotalUsed,
            getTotalKillableResource(nodePartition));
      }
      currentResourceLimits.setHeadroom(
          Resources.subtract(currentLimitResource, usedExceptKillable));

      if (Resources.greaterThanOrEqual(resourceCalculator, clusterResource,
          usedExceptKillable, currentLimitResource)) {

        // if reservation continue looking enabled, check to see if could we
        // potentially use this node instead of a reserved node if the application
        // has reserved containers.
        if (this.reservationsContinueLooking
            && Resources.greaterThan(resourceCalculator, clusterResource,
            resourceCouldBeUnreserved, Resources.none())) {
          // resource-without-reserved = used - reserved
          Resource newTotalWithoutReservedResource = Resources.subtract(
              usedExceptKillable, resourceCouldBeUnreserved);

          // when total-used-without-reserved-resource < currentLimit, we still
          // have chance to allocate on this node by unreserving some containers
          if (Resources.lessThan(resourceCalculator, clusterResource,
              newTotalWithoutReservedResource, currentLimitResource)) {
            if (LOG.isDebugEnabled()) {
              LOG.debug("try to use reserved: " + getQueuePath()
                  + " usedResources: " + usageTracker.getQueueUsage().getUsed()
                  + ", clusterResources: " + clusterResource
                  + ", reservedResources: " + resourceCouldBeUnreserved
                  + ", capacity-without-reserved: "
                  + newTotalWithoutReservedResource
                  + ", maxLimitCapacity: " + currentLimitResource);
            }
            return true;
          }
        }

        // Can not assign to this queue
        if (LOG.isDebugEnabled()) {
          LOG.debug("Failed to assign to queue: " + getQueuePath()
              + " nodePartition: " + nodePartition
              + ", usedResources: " + usageTracker.getQueueUsage().getUsed(nodePartition)
              + ", clusterResources: " + clusterResource
              + ", reservedResources: " + resourceCouldBeUnreserved
              + ", maxLimitCapacity: " + currentLimitResource
              + ", currTotalUsed:" + usedExceptKillable);
        }
        return false;
      }
      if (LOG.isDebugEnabled()) {
        LOG.debug("Check assign to queue: " + getQueuePath()
            + " nodePartition: " + nodePartition
            + ", usedResources: " + usageTracker.getQueueUsage().getUsed(nodePartition)
            + ", clusterResources: " + clusterResource
            + ", currentUsedCapacity: " + Resources
            .divide(resourceCalculator, clusterResource,
                usageTracker.getQueueUsage().getUsed(nodePartition), labelManager
                    .getResourceByLabel(nodePartition, clusterResource))
            + ", max-capacity: " + queueCapacities
            .getAbsoluteMaximumCapacity(nodePartition));
      }
      return true;
    } finally {
      readLock.unlock();
    }

  }

  @Override
  public Set<String> getConfiguredNodeLabels() {
    return queueNodeLabelsSettings.getConfiguredNodeLabels();
  }

  private static String ensurePartition(String partition) {
    return Optional.ofNullable(partition).orElse(NO_LABEL);
  }

  @FunctionalInterface
  interface Counter {
    void count(String partition, Resource resource);
  }

  @FunctionalInterface
  interface CounterWithApp {
    void count(String partition, Resource reservedRes, SchedulerApplicationAttempt application);
  }

  private void count(String partition, Resource resource, Counter counter, Counter parentCounter) {
    final String checkedPartition = ensurePartition(partition);
    counter.count(checkedPartition, resource);
    Optional.ofNullable(parentCounter).ifPresent(c -> c.count(checkedPartition, resource));
  }

  private void countAndUpdate(String partition, Resource resource,
                              Counter counter, CounterWithApp parentCounter) {
    final String checkedPartition = ensurePartition(partition);
    counter.count(checkedPartition, resource);
    CSQueueUtils.updateUsedCapacity(resourceCalculator,
        labelManager.getResourceByLabel(checkedPartition, Resources.none()),
        checkedPartition, this);
    Optional.ofNullable(parentCounter).ifPresent(c -> c.count(checkedPartition, resource, null));
  }

  @Override
  public void incReservedResource(String partition, Resource reservedRes) {
    count(partition, reservedRes, usageTracker.getQueueUsage()::incReserved,
        parent == null ? null : parent::incReservedResource);
  }

  @Override
  public void decReservedResource(String partition, Resource reservedRes) {
    count(partition, reservedRes, usageTracker.getQueueUsage()::decReserved,
        parent == null ? null : parent::decReservedResource);
  }

  @Override
  public void incPendingResource(String nodeLabel, Resource resourceToInc) {
    count(nodeLabel, resourceToInc, usageTracker.getQueueUsage()::incPending,
        parent == null ? null : parent::incPendingResource);
  }

  @Override
  public void decPendingResource(String nodeLabel, Resource resourceToDec) {
    count(nodeLabel, resourceToDec, usageTracker.getQueueUsage()::decPending,
        parent == null ? null : parent::decPendingResource);
  }

  @Override
  public void incUsedResource(String nodeLabel, Resource resourceToInc,
      SchedulerApplicationAttempt application) {
    countAndUpdate(nodeLabel, resourceToInc, usageTracker.getQueueUsage()::incUsed,
        parent == null ? null : parent::incUsedResource);
  }

  @Override
  public void decUsedResource(String nodeLabel, Resource resourceToDec,
      SchedulerApplicationAttempt application) {
    countAndUpdate(nodeLabel, resourceToDec, usageTracker.getQueueUsage()::decUsed,
        parent == null ? null : parent::decUsedResource);
  }

  /**
   * Return if the queue has pending resource on given nodePartition and
   * schedulingMode.
   */
  boolean hasPendingResourceRequest(String nodePartition,
      Resource cluster, SchedulingMode schedulingMode) {
    return SchedulerUtils.hasPendingResourceRequest(resourceCalculator,
        usageTracker.getQueueUsage(), nodePartition, cluster, schedulingMode);
  }

  @Override
  public Priority getDefaultApplicationPriority() {
    return null;
  }

  /**
   * Returns the union of all node labels that could be accessed by this queue based on accessible
   * node labels and configured node labels properties.
   * @return node labels this queue has access to
   */
  @Override
  public Set<String> getNodeLabelsForQueue() {
    // if queue's label is *, queue can access any labels. Instead of
    // considering all labels in cluster, only those labels which are
    // use some resource of this queue can be considered.
    Set<String> nodeLabels = new HashSet<String>();
    if (this.getAccessibleNodeLabels() != null && this.getAccessibleNodeLabels()
        .contains(RMNodeLabelsManager.ANY)) {
      nodeLabels.addAll(Sets.union(this.getQueueCapacities().getExistingNodeLabels(),
          this.getQueueResourceUsage().getExistingNodeLabels()));
    } else {
      nodeLabels.addAll(this.getAccessibleNodeLabels());
    }

    // Add NO_LABEL also to this list as NO_LABEL also can be granted with
    // resource in many general cases.
    if (!nodeLabels.contains(NO_LABEL)) {
      nodeLabels.add(NO_LABEL);
    }
    return nodeLabels;
  }

  public Resource getTotalKillableResource(String partition) {
    return queueContext.getPreemptionManager().getKillableResource(getQueuePath(),
        partition);
  }

  public Iterator<RMContainer> getKillableContainers(String partition) {
    return queueContext.getPreemptionManager().getKillableContainers(
        getQueuePath(),
        partition);
  }

  @VisibleForTesting
  @Override
  public CSAssignment assignContainers(Resource clusterResource,
      FiCaSchedulerNode node, ResourceLimits resourceLimits,
      SchedulingMode schedulingMode) {
    return assignContainers(clusterResource, new SimpleCandidateNodeSet<>(node),
        resourceLimits, schedulingMode);
  }

  /**
   * Checks whether this queue could accept the container allocation request.
   * @param cluster overall cluster resource
   * @param request container allocation request
   * @return true if queue could accept the container allocation request, false otherwise
   */
  @Override
  public boolean accept(Resource cluster,
      ResourceCommitRequest<FiCaSchedulerApp, FiCaSchedulerNode> request) {
    // Do we need to check parent queue before making this decision?
    boolean checkParentQueue = false;

    ContainerAllocationProposal<FiCaSchedulerApp, FiCaSchedulerNode> allocation =
        request.getFirstAllocatedOrReservedContainer();
    SchedulerContainer<FiCaSchedulerApp, FiCaSchedulerNode> schedulerContainer =
        allocation.getAllocatedOrReservedContainer();

    // Do not check when allocating new container from a reserved container
    if (allocation.getAllocateFromReservedContainer() == null) {
      Resource required = allocation.getAllocatedOrReservedResource();
      Resource netAllocated = Resources.subtract(required,
          request.getTotalReleasedResource());

      readLock.lock();
      try {
        String partition = schedulerContainer.getNodePartition();
        Resource maxResourceLimit;
        if (allocation.getSchedulingMode()
            == SchedulingMode.RESPECT_PARTITION_EXCLUSIVITY) {
          maxResourceLimit = getQueueMaxResource(partition);
        } else{
          maxResourceLimit = labelManager.getResourceByLabel(
              schedulerContainer.getNodePartition(), cluster);
        }
        if (!Resources.fitsIn(resourceCalculator,
            Resources.add(usageTracker.getQueueUsage().getUsed(partition), netAllocated),
            maxResourceLimit)) {
          if (LOG.isDebugEnabled()) {
            LOG.debug("Used resource=" + usageTracker.getQueueUsage().getUsed(partition)
                + " exceeded maxResourceLimit of the queue ="
                + maxResourceLimit);
          }
          return false;
        }
      } finally {
        readLock.unlock();
      }

      // Only check parent queue when something new allocated or reserved.
      checkParentQueue = true;
    }


    if (parent != null && checkParentQueue) {
      return parent.accept(cluster, request);
    }

    return true;
  }

  @Override
  public void validateSubmitApplication(ApplicationId applicationId,
      String userName, String queue) throws AccessControlException {
    // Dummy implementation
  }

  @Override
  public void updateQueueState(QueueState queueState) {
    this.state = queueState;
  }

  /**
   * Sets the state of this queue to RUNNING.
   * @throws YarnException if its parent queue is not in RUNNING state
   */
  @Override
  public void activateQueue() throws YarnException {
    this.writeLock.lock();
    try {
      if (getState() == QueueState.RUNNING) {
        LOG.info("The specified queue:" + getQueuePath()
            + " is already in the RUNNING state.");
      } else {
        CSQueue parentQueue = parent;
        if (parentQueue == null || parentQueue.getState() == QueueState.RUNNING) {
          updateQueueState(QueueState.RUNNING);
        } else {
          throw new YarnException("The parent Queue:" + parentQueue.getQueuePath()
              + " is not running. Please activate the parent queue first");
        }
      }
    } finally {
      this.writeLock.unlock();
    }
  }

  /**
   * Stops this queue if no application is currently running on the queue.
   */
  protected void appFinished() {
    this.writeLock.lock();
    try {
      if (getState() == QueueState.DRAINING) {
        if (getNumApplications() == 0) {
          updateQueueState(QueueState.STOPPED);
        }
      }
    } finally {
      this.writeLock.unlock();
    }
  }

  @Override
  public Priority getPriority() {
    return this.priority;
  }

  @Override
  public UserWeights getUserWeights() {
    return userWeights;
  }

  /**
   * Recursively sets the state of this queue and the state of its parent to DRAINING.
   */
  public void recoverDrainingState() {
    this.writeLock.lock();
    try {
      if (getState() == QueueState.STOPPED) {
        updateQueueState(QueueState.DRAINING);
      }
      LOG.info("Recover draining state for queue " + this.getQueuePath());
      if (parent != null && parent.getState() == QueueState.STOPPED) {
        ((AbstractCSQueue) parent).recoverDrainingState();
      }
    } finally {
      this.writeLock.unlock();
    }
  }

  @Override
  public String getMultiNodeSortingPolicyName() {
    return this.multiNodeSortingPolicyName;
  }

  public void setMultiNodeSortingPolicyName(String policyName) {
    this.multiNodeSortingPolicyName = policyName;
  }

  public long getMaximumApplicationLifetime() {
    return queueAppLifetimeSettings.getMaxApplicationLifetime();
  }

  public long getDefaultApplicationLifetime() {
    return queueAppLifetimeSettings.getDefaultApplicationLifetime();
  }

  public boolean getDefaultAppLifetimeWasSpecifiedInConfig() {
    return queueAppLifetimeSettings.isDefaultAppLifetimeWasSpecifiedInConfig();
  }

  public void setMaxParallelApps(int maxParallelApps) {
    this.queueAppLifetimeSettings.setMaxParallelApps(maxParallelApps);
  }

  @Override
  public int getMaxParallelApps() {
    return this.queueAppLifetimeSettings.getMaxParallelApps();
  }

  abstract int getNumRunnableApps();

  protected void updateAbsoluteCapacities() {
    QueueCapacities parentQueueCapacities = null;
    if (parent != null) {
      parentQueueCapacities = parent.getQueueCapacities();
    }

    CSQueueUtils.updateAbsoluteCapacitiesByNodeLabels(queueCapacities,
        parentQueueCapacities, queueCapacities.getExistingNodeLabels());
  }

  private Resource createNormalizedMinResource(Resource minResource,
      Map<String, Float> effectiveMinRatio) {
    Resource ret = Resource.newInstance(minResource);
    int maxLength = ResourceUtils.getNumberOfCountableResourceTypes();
    for (int i = 0; i < maxLength; i++) {
      ResourceInformation nResourceInformation =
          minResource.getResourceInformation(i);

      Float ratio = effectiveMinRatio.get(nResourceInformation.getName());
      if (ratio != null) {
        ret.setResourceValue(i,
            (long) (nResourceInformation.getValue() * ratio));
        if (LOG.isDebugEnabled()) {
          LOG.debug("Updating min resource for Queue: " + getQueuePath() + " as " + ret
              .getResourceInformation(i) + ", Actual resource: "
              + nResourceInformation.getValue() + ", ratio: " + ratio);
        }
      }
    }
    return ret;
  }

  private Resource getOrInheritMaxResource(Resource resourceByLabel, String label) {
    Resource parentMaxResource =
        parent.getQueueResourceQuotas().getConfiguredMaxResource(label);
    if (parentMaxResource.equals(Resources.none())) {
      parentMaxResource =
          parent.getQueueResourceQuotas().getEffectiveMaxResource(label);
    }

    Resource configuredMaxResource =
        getQueueResourceQuotas().getConfiguredMaxResource(label);
    if (configuredMaxResource.equals(Resources.none())) {
      return Resources.clone(parentMaxResource);
    }

    return Resources.clone(Resources.min(resourceCalculator, resourceByLabel,
        configuredMaxResource, parentMaxResource));
  }

  void deriveCapacityFromAbsoluteConfigurations(String label,
      Resource clusterResource) {
    // Update capacity with a float calculated from the parent's minResources
    // and the recently changed queue minResources.
    // capacity = effectiveMinResource / {parent's effectiveMinResource}
    float result = resourceCalculator.divide(clusterResource,
        usageTracker.getQueueResourceQuotas().getEffectiveMinResource(label),
        parent.getQueueResourceQuotas().getEffectiveMinResource(label));
    queueCapacities.setCapacity(label,
        Float.isInfinite(result) ? 0 : result);

    // Update maxCapacity with a float calculated from the parent's maxResources
    // and the recently changed queue maxResources.
    // maxCapacity = effectiveMaxResource / parent's effectiveMaxResource
    result = resourceCalculator.divide(clusterResource,
        usageTracker.getQueueResourceQuotas().getEffectiveMaxResource(label),
        parent.getQueueResourceQuotas().getEffectiveMaxResource(label));
    queueCapacities.setMaximumCapacity(label,
        Float.isInfinite(result) ? 0 : result);

    // Update absolute capacity (as in fraction of the
    // whole cluster's resources) with a float calculated from the queue's
    // capacity and the parent's absoluteCapacity.
    // absoluteCapacity = capacity * parent's absoluteCapacity
    queueCapacities.setAbsoluteCapacity(label,
        queueCapacities.getCapacity(label) * parent.getQueueCapacities()
            .getAbsoluteCapacity(label));

    // Update absolute maxCapacity (as in fraction of the
    // whole cluster's resources) with a float calculated from the queue's
    // maxCapacity and the parent's absoluteMaxCapacity.
    // absoluteMaxCapacity = maxCapacity * parent's absoluteMaxCapacity
    queueCapacities.setAbsoluteMaximumCapacity(label,
        queueCapacities.getMaximumCapacity(label) *
            parent.getQueueCapacities()
                .getAbsoluteMaximumCapacity(label));
  }

  void updateEffectiveResources(Resource clusterResource) {
    for (String label : queueNodeLabelsSettings.getConfiguredNodeLabels()) {
      Resource resourceByLabel = labelManager.getResourceByLabel(label,
          clusterResource);
      Resource newEffectiveMinResource;
      Resource newEffectiveMaxResource;

      // Absolute and relative/weight mode needs different handling.
      if (getCapacityConfigType().equals(
          CapacityConfigType.ABSOLUTE_RESOURCE)) {
        newEffectiveMinResource = createNormalizedMinResource(
            usageTracker.getQueueResourceQuotas().getConfiguredMinResource(label),
            ((ParentQueue) parent).getEffectiveMinRatio(label));

        // Max resource of a queue should be the minimum of {parent's maxResources,
        // this queue's maxResources}. Both parent's maxResources and this queue's
        // maxResources can be configured. If this queue's maxResources is not
        // configured, inherit the value from the parent. If parent's
        // maxResources is not configured its inherited value must be collected.
        newEffectiveMaxResource =
            getOrInheritMaxResource(resourceByLabel, label);
      } else {
        newEffectiveMinResource = Resources
            .multiply(resourceByLabel,
                queueCapacities.getAbsoluteCapacity(label));
        newEffectiveMaxResource = Resources
            .multiply(resourceByLabel,
                queueCapacities.getAbsoluteMaximumCapacity(label));
      }

      // Update the effective min
      usageTracker.getQueueResourceQuotas().setEffectiveMinResource(label,
          newEffectiveMinResource);
      usageTracker.getQueueResourceQuotas().setEffectiveMaxResource(label,
          newEffectiveMaxResource);

      if (LOG.isDebugEnabled()) {
        LOG.debug("Updating queue:" + getQueuePath()
            + " with effective minimum resource=" + newEffectiveMinResource
            + "and effective maximum resource="
            + newEffectiveMaxResource);
      }

      if (getCapacityConfigType().equals(
          CapacityConfigType.ABSOLUTE_RESOURCE)) {
        /*
         * If the queues are configured with absolute resources, it is advised
         * to update capacity/max-capacity/etc. based on the newly calculated
         * resource values. These values won't be used for actual resource
         * distribution, however, for accurate metrics and the UI
         * they should be re-calculated.
         */
        deriveCapacityFromAbsoluteConfigurations(label, clusterResource);
      }
    }
  }

  public boolean isDynamicQueue() {
    readLock.lock();

    try {
      return dynamicQueue;
    } finally {
      readLock.unlock();
    }
  }

  public void setDynamicQueue(boolean dynamicQueue) {
    writeLock.lock();

    try {
      this.dynamicQueue = dynamicQueue;
    } finally {
      writeLock.unlock();
    }
  }

  protected String getCapacityOrWeightString() {
    if (queueCapacities.getWeight() != -1) {
      return "weight=" + queueCapacities.getWeight() + ", " +
          "normalizedWeight=" + queueCapacities.getNormalizedWeight();
    } else {
      return "capacity=" + queueCapacities.getCapacity();
    }
  }

  /**
   * Checks whether this queue is a dynamic queue and could be deleted.
   * @return true if the dynamic queue could be deleted, false otherwise
   */
  public boolean isEligibleForAutoDeletion() {
    return false;
  }

  /**
   * Checks whether this queue is a dynamic queue and there has not been an application submission
   * on it for a configured period of time.
   * @return true if queue has been idle for a configured period of time, false otherwise
   */
  public boolean isInactiveDynamicQueue() {
    long idleDurationSeconds =
        (Time.monotonicNow() - getLastSubmittedTimestamp())/1000;
    return isDynamicQueue() && isEligibleForAutoDeletion() &&
        (idleDurationSeconds > queueContext.getConfiguration().
            getAutoExpiredDeletionTime());
  }

  void updateLastSubmittedTimeStamp() {
    writeLock.lock();
    try {
      usageTracker.setLastSubmittedTimestamp(Time.monotonicNow());
    } finally {
      writeLock.unlock();
    }
  }

  @VisibleForTesting
  long getLastSubmittedTimestamp() {
    readLock.lock();

    try {
      return usageTracker.getLastSubmittedTimestamp();
    } finally {
      readLock.unlock();
    }
  }

  @VisibleForTesting
  void setLastSubmittedTimestamp(long lastSubmittedTimestamp) {
    writeLock.lock();
    try {
      usageTracker.setLastSubmittedTimestamp(lastSubmittedTimestamp);
    } finally {
      writeLock.unlock();
    }
  }
}<|MERGE_RESOLUTION|>--- conflicted
+++ resolved
@@ -74,7 +74,6 @@
 
 import static org.apache.hadoop.yarn.nodelabels.CommonNodeLabelsManager.NO_LABEL;
 import static org.apache.hadoop.yarn.server.resourcemanager.scheduler.capacity.CapacitySchedulerConfiguration.DOT;
-import static org.apache.hadoop.yarn.server.resourcemanager.scheduler.capacity.QueueCapacityVector.ResourceUnitCapacityType.PERCENTAGE;
 
 /**
  * Provides implementation of {@code CSQueue} methods common for every queue class in Capacity
@@ -384,13 +383,9 @@
           .parseConfiguredResourceVector(queuePath.getFullPath(),
               this.queueNodeLabelsSettings.getConfiguredNodeLabels());
       this.configuredMaxCapacityVectors = configuration
-<<<<<<< HEAD
-          .parseConfiguredMaximumCapacityVector(queuePath.getFullPath(), this.queueNodeLabelsSettings.getConfiguredNodeLabels(), QueueCapacityVector.newInstance());
-=======
           .parseConfiguredMaximumCapacityVector(queuePath.getFullPath(),
               this.queueNodeLabelsSettings.getConfiguredNodeLabels(),
               QueueCapacityVector.newInstance());
->>>>>>> 468135a4
       // Update metrics
       CSQueueUtils.updateQueueStatistics(resourceCalculator, clusterResource,
           this, labelManager, null);
