/**
 * Licensed to the Apache Software Foundation (ASF) under one
 * or more contributor license agreements.  See the NOTICE file
 * distributed with this work for additional information
 * regarding copyright ownership.  The ASF licenses this file
 * to you under the Apache License, Version 2.0 (the
 * "License"); you may not use this file except in compliance
 * with the License.  You may obtain a copy of the License at
 *
 *     http://www.apache.org/licenses/LICENSE-2.0
 *
 * Unless required by applicable law or agreed to in writing, software
 * distributed under the License is distributed on an "AS IS" BASIS,
 * WITHOUT WARRANTIES OR CONDITIONS OF ANY KIND, either express or implied.
 * See the License for the specific language governing permissions and
 * limitations under the License.
 */

package org.apache.hadoop.yarn.server.resourcemanager.scheduler.capacity;

import org.apache.hadoop.classification.InterfaceAudience.Private;
import org.apache.hadoop.ipc.Server;
import org.apache.hadoop.security.AccessControlException;
import org.apache.hadoop.security.UserGroupInformation;
import org.apache.hadoop.security.authorize.AccessControlList;
import org.apache.hadoop.classification.VisibleForTesting;
import org.apache.hadoop.util.Sets;
import org.apache.hadoop.util.Time;
import org.apache.hadoop.yarn.api.records.ApplicationId;
import org.apache.hadoop.yarn.api.records.Priority;
import org.apache.hadoop.yarn.api.records.QueueACL;
import org.apache.hadoop.yarn.api.records.QueueInfo;
import org.apache.hadoop.yarn.api.records.QueueState;
import org.apache.hadoop.yarn.api.records.Resource;
import org.apache.hadoop.yarn.api.records.ResourceInformation;
import org.apache.hadoop.yarn.exceptions.YarnException;
import org.apache.hadoop.yarn.factories.RecordFactory;
import org.apache.hadoop.yarn.factory.providers.RecordFactoryProvider;
import org.apache.hadoop.yarn.security.AccessRequest;
import org.apache.hadoop.yarn.security.AccessType;
import org.apache.hadoop.yarn.security.PrivilegedEntity;
import org.apache.hadoop.yarn.security.PrivilegedEntity.EntityType;
import org.apache.hadoop.yarn.security.YarnAuthorizationProvider;
import org.apache.hadoop.yarn.server.resourcemanager.nodelabels.RMNodeLabelsManager;
import org.apache.hadoop.yarn.server.resourcemanager.rmcontainer.RMContainer;
import org.apache.hadoop.yarn.server.resourcemanager.scheduler.QueueResourceQuotas;
import org.apache.hadoop.yarn.server.resourcemanager.scheduler.ResourceLimits;
import org.apache.hadoop.yarn.server.resourcemanager.scheduler.ResourceUsage;
import org.apache.hadoop.yarn.server.resourcemanager.scheduler.SchedulerApplicationAttempt;
import org.apache.hadoop.yarn.server.resourcemanager.scheduler.SchedulerUtils;
import org.apache.hadoop.yarn.server.resourcemanager.scheduler.activities.ActivitiesManager;
import org.apache.hadoop.yarn.server.resourcemanager.scheduler.capacity.CapacitySchedulerConfiguration.AbsoluteResourceType;
import org.apache.hadoop.yarn.server.resourcemanager.scheduler.common.ContainerAllocationProposal;
import org.apache.hadoop.yarn.server.resourcemanager.scheduler.common.ResourceCommitRequest;
import org.apache.hadoop.yarn.server.resourcemanager.scheduler.common.SchedulerContainer;
import org.apache.hadoop.yarn.server.resourcemanager.scheduler.common.fica.FiCaSchedulerApp;
import org.apache.hadoop.yarn.server.resourcemanager.scheduler.common.fica.FiCaSchedulerNode;
import org.apache.hadoop.yarn.server.resourcemanager.scheduler.placement.SimpleCandidateNodeSet;
import org.apache.hadoop.yarn.util.resource.ResourceCalculator;
import org.apache.hadoop.yarn.util.resource.ResourceUtils;
import org.apache.hadoop.yarn.util.resource.Resources;
import org.slf4j.Logger;
import org.slf4j.LoggerFactory;

import java.io.IOException;
import java.util.HashMap;
import java.util.HashSet;
import java.util.Iterator;
import java.util.List;
import java.util.Map;
import java.util.Optional;
import java.util.Set;
import java.util.concurrent.locks.ReentrantReadWriteLock;

import static org.apache.hadoop.yarn.nodelabels.CommonNodeLabelsManager.NO_LABEL;
import static org.apache.hadoop.yarn.server.resourcemanager.scheduler.capacity.CapacitySchedulerConfiguration.DOT;

/**
 * Provides implementation of {@code CSQueue} methods common for every queue class in Capacity
 * Scheduler.
 */
public abstract class AbstractCSQueue implements CSQueue {
  private static final Logger LOG =
      LoggerFactory.getLogger(AbstractCSQueue.class);
  protected final QueueAllocationSettings queueAllocationSettings;
  volatile CSQueue parent;
  protected final QueuePath queuePath;
  protected QueueNodeLabelsSettings queueNodeLabelsSettings;
  private volatile QueueAppLifetimeAndLimitSettings queueAppLifetimeSettings;
  private CSQueuePreemptionSettings preemptionSettings;

  private volatile QueueState state = null;
  protected final PrivilegedEntity queueEntity;

  final ResourceCalculator resourceCalculator;
  Set<String> resourceTypes;
  final RMNodeLabelsManager labelManager;
  private String multiNodeSortingPolicyName = null;

  Map<AccessType, AccessControlList> acls =
      new HashMap<AccessType, AccessControlList>();
  volatile boolean reservationsContinueLooking;

  // Track capacities like
  // used-capacity/abs-used-capacity/capacity/abs-capacity,
  // etc.
  QueueCapacities queueCapacities;
  CSQueueUsageTracker usageTracker;

  public enum CapacityConfigType {
    NONE, PERCENTAGE, ABSOLUTE_RESOURCE
  };

  protected CapacityConfigType capacityConfigType =
      CapacityConfigType.NONE;

  protected Map<String, QueueCapacityVector> configuredCapacityVectors;
  protected Map<String, QueueCapacityVector> configuredMaxCapacityVectors;

  private final RecordFactory recordFactory =
      RecordFactoryProvider.getRecordFactory(null);
  protected CapacitySchedulerQueueContext queueContext;
  protected YarnAuthorizationProvider authorizer = null;

  protected ActivitiesManager activitiesManager;

  protected ReentrantReadWriteLock.ReadLock readLock;
  protected ReentrantReadWriteLock.WriteLock writeLock;

  volatile Priority priority = Priority.newInstance(0);
  private UserWeights userWeights = UserWeights.createEmpty();

  // is it a dynamic queue?
  private boolean dynamicQueue = false;

  public AbstractCSQueue(CapacitySchedulerQueueContext queueContext, String queueName,
      CSQueue parent, CSQueue old) {
    this.parent = parent;
    this.queuePath = createQueuePath(parent, queueName);

    this.queueContext = queueContext;
    this.resourceCalculator = queueContext.getResourceCalculator();
    this.activitiesManager = queueContext.getActivitiesManager();
    this.labelManager = queueContext.getLabelManager();

    // must be called after parent and queueName is set
    CSQueueMetrics metrics = old != null ?
        (CSQueueMetrics) old.getMetrics() :
        CSQueueMetrics.forQueue(getQueuePath(), parent,
            queueContext.getConfiguration().getEnableUserMetrics(),
            queueContext.getConfiguration());
    this.usageTracker = new CSQueueUsageTracker(metrics);

    this.queueCapacities = new QueueCapacities(parent == null);
    this.queueAllocationSettings = new QueueAllocationSettings(queueContext.getMinimumAllocation());

    this.queueEntity = new PrivilegedEntity(EntityType.QUEUE, getQueuePath());

    this.resourceTypes = new HashSet<>();
    for (AbsoluteResourceType type : AbsoluteResourceType.values()) {
      this.resourceTypes.add(type.toString().toLowerCase());
    }

    ReentrantReadWriteLock lock = new ReentrantReadWriteLock();
    this.readLock = lock.readLock();
    this.writeLock = lock.writeLock();

    LOG.debug("Initialized {}: name={}, fullname={}", this.getClass().getSimpleName(),
        queueName, getQueuePath());
  }

  private static QueuePath createQueuePath(CSQueue parent, String queueName) {
    if (parent == null) {
      return new QueuePath(null, queueName);
    }
    return new QueuePath(parent.getQueuePath(), queueName);
  }

  /**
   * Sets up capacity and weight values from configuration.
   */
  protected void setupConfigurableCapacities() {
    CSQueueUtils.loadCapacitiesByLabelsFromConf(queuePath, queueCapacities,
        queueContext.getConfiguration(), this.queueNodeLabelsSettings.getConfiguredNodeLabels());
  }

  @Override
  public String getQueuePath() {
    return queuePath.getFullPath();
  }

  @Override
  public QueuePath getQueuePathObject() {
    return this.queuePath;
  }

  @Override
  public float getCapacity() {
    return queueCapacities.getCapacity();
  }

  @Override
  public float getAbsoluteCapacity() {
    return queueCapacities.getAbsoluteCapacity();
  }

  @Override
  public float getAbsoluteMaximumCapacity() {
    return queueCapacities.getAbsoluteMaximumCapacity();
  }

  @Override
  public float getAbsoluteUsedCapacity() {
    return queueCapacities.getAbsoluteUsedCapacity();
  }

  @Override
  public float getMaximumCapacity() {
    return queueCapacities.getMaximumCapacity();
  }

  @Override
  public float getUsedCapacity() {
    return queueCapacities.getUsedCapacity();
  }

  @Override
  public Resource getUsedResources() {
    return usageTracker.getQueueUsage().getUsed();
  }

  public int getNumContainers() {
    return usageTracker.getNumContainers();
  }

  @Override
  public QueueState getState() {
    return state;
  }

  @Override
  public CSQueueMetrics getMetrics() {
    return usageTracker.getMetrics();
  }

  @Override
  public String getQueueShortName() {
    return queuePath.getLeafName();
  }

  @Override
  public String getQueueName() {
    return this.queuePath.getLeafName();
  }

  @Override
  public CSQueue getParent() {
    return parent;
  }

  @Override
  public void setParent(CSQueue newParentQueue) {
    this.parent = newParentQueue;
    getMetrics().setParentQueue(newParentQueue);
  }

  @Override
  public PrivilegedEntity getPrivilegedEntity() {
    return queueEntity;
  }

  public CapacitySchedulerQueueContext getQueueContext() {
    return queueContext;
  }

  public Set<String> getAccessibleNodeLabels() {
    return queueNodeLabelsSettings.getAccessibleNodeLabels();
  }

  /**
   * Checks whether the user has the required permission to execute the action of {@code QueueACL}.
   * @param acl the access type the user is checked for
   * @param user UGI of the user
   * @return true, if the user has permission, false otherwise
   */
  @Override
  public boolean hasAccess(QueueACL acl, UserGroupInformation user) {
    return authorizer.checkPermission(
        new AccessRequest(queueEntity, user, SchedulerUtils.toAccessType(acl),
            null, null, Server.getRemoteAddress(), null));
  }

  /**
   * Set maximum capacity for empty node label.
   * @param maximumCapacity new max capacity
   */
  @VisibleForTesting
  void setMaxCapacity(float maximumCapacity) {
    internalSetMaximumCapacity(maximumCapacity, NO_LABEL);
  }

  /**
   * Set maximum capacity.
   * @param maximumCapacity new max capacity
   */
  void setMaxCapacity(String nodeLabel, float maximumCapacity) {
    internalSetMaximumCapacity(maximumCapacity, nodeLabel);
  }

  private void internalSetMaximumCapacity(float maximumCapacity, String nodeLabel) {
    writeLock.lock();
    try {
      // Sanity check
      CSQueueUtils.checkMaxCapacity(this.queuePath,
          queueCapacities.getCapacity(nodeLabel), maximumCapacity);
      float absMaxCapacity = CSQueueUtils.computeAbsoluteMaximumCapacity(
          maximumCapacity, parent);
      CSQueueUtils.checkAbsoluteCapacity(this.queuePath,
          queueCapacities.getAbsoluteCapacity(nodeLabel), absMaxCapacity);

      queueCapacities.setMaximumCapacity(maximumCapacity);
      queueCapacities.setAbsoluteMaximumCapacity(absMaxCapacity);
    } finally {
      writeLock.unlock();
    }
  }

  @Override
  public String getDefaultNodeLabelExpression() {
    return this.queueNodeLabelsSettings.getDefaultLabelExpression();
  }

  /**
   * Initialize queue properties that are based on configuration.
   * @param clusterResource overall resource of the cluster
   * @throws IOException if configuration is set in a way that is inconsistent
   */
  protected void setupQueueConfigs(Resource clusterResource) throws
      IOException {

    writeLock.lock();
    try {
      CapacitySchedulerConfiguration configuration = queueContext.getConfiguration();
      this.acls = configuration.getAcls(getQueuePathObject());

      if (isDynamicQueue() || this instanceof AbstractAutoCreatedLeafQueue) {
        setDynamicQueueProperties();
        setDynamicQueueACLProperties();
      }

      // Collect and set the Node label configuration
      this.queueNodeLabelsSettings = new QueueNodeLabelsSettings(configuration, parent,
          queuePath, queueContext.getQueueManager().getConfiguredNodeLabelsForAllQueues());

      // Initialize the queue capacities
      setupConfigurableCapacities();
      updateAbsoluteCapacities();
      updateCapacityConfigType();

      // Fetch minimum/maximum resource limits for this queue if
      // configured
      updateConfigurableResourceLimits(clusterResource);

      // Setup queue's maximumAllocation respecting the global
      // and the queue settings
      this.queueAllocationSettings.setupMaximumAllocation(configuration, getQueuePathObject(),
          parent);

      // Initialize the queue state based on previous state, configured state
      // and its parent state
      QueueStateHelper.setQueueState(this);

      authorizer = YarnAuthorizationProvider.getInstance(configuration);

      this.userWeights = getUserWeightsFromHierarchy();

      this.reservationsContinueLooking =
          configuration.getReservationContinueLook();

      this.configuredCapacityVectors = configuration
          .parseConfiguredResourceVector(queuePath,
              this.queueNodeLabelsSettings.getConfiguredNodeLabels());
      this.configuredMaxCapacityVectors = configuration
          .parseConfiguredMaximumCapacityVector(queuePath,
              this.queueNodeLabelsSettings.getConfiguredNodeLabels(),
              QueueCapacityVector.newInstance());
      // Update metrics
      CSQueueUtils.updateQueueStatistics(resourceCalculator, clusterResource,
          this, labelManager, null);

      // Store preemption settings
      this.preemptionSettings = new CSQueuePreemptionSettings(this, configuration);
      this.priority = configuration.getQueuePriority(
          getQueuePathObject());

      // Update multi-node sorting algorithm for scheduling as configured.
      setMultiNodeSortingPolicyName(
          configuration.getMultiNodesSortingAlgorithmPolicy(getQueuePathObject()));

      // Setup application related limits
      this.queueAppLifetimeSettings = new QueueAppLifetimeAndLimitSettings(configuration,
          this, queuePath);
    } finally {
      writeLock.unlock();
    }
  }

  /**
   * Set properties specific to dynamic queues.
   */
  protected void setDynamicQueueProperties() {
    // Set properties from parent template
<<<<<<< HEAD
    if (parent instanceof ParentQueue) {
      ((ParentQueue) parent).getAutoCreatedQueueTemplate()
          .setTemplateEntriesForChild(queueContext.getConfiguration(), getQueuePathObject());
=======
    if (parent instanceof AbstractParentQueue) {
      ((AbstractParentQueue) parent).getAutoCreatedQueueTemplate()
          .setTemplateEntriesForChild(queueContext.getConfiguration(), getQueuePath());
>>>>>>> 0914b3e7

      String parentTemplate = String.format("%s.%s", parent.getQueuePath(),
          AutoCreatedQueueTemplate.AUTO_QUEUE_TEMPLATE_PREFIX);
      parentTemplate = parentTemplate.substring(0, parentTemplate.lastIndexOf(
          DOT));
      Set<String> parentNodeLabels = queueContext.getQueueManager()
          .getConfiguredNodeLabelsForAllQueues()
          .getLabelsByQueue(parentTemplate);

      if (parentNodeLabels != null && parentNodeLabels.size() > 1) {
        queueContext.getQueueManager()
            .getConfiguredNodeLabelsForAllQueues()
            .setLabelsByQueue(getQueuePath(), new HashSet<>(parentNodeLabels));
      }
    }
  }

  protected void setDynamicQueueACLProperties() {
  }

  private UserWeights getUserWeightsFromHierarchy() {
    UserWeights unionInheritedWeights = UserWeights.createEmpty();
    CSQueue parentQ = parent;
    if (parentQ != null) {
      // Inherit all of parent's userWeights
      unionInheritedWeights.addFrom(parentQ.getUserWeights());
    }
    // Insert this queue's userWeights, overriding parent's userWeights if
    // there is an overlap.
    unionInheritedWeights.addFrom(
        queueContext.getConfiguration().getAllUserWeightsForQueue(getQueuePathObject()));
    return unionInheritedWeights;
  }

  protected Resource getMinimumAbsoluteResource(QueuePath queuePath, String label) {
    return queueContext.getConfiguration()
        .getMinimumResourceRequirement(label, queuePath, resourceTypes);
  }

  protected Resource getMaximumAbsoluteResource(QueuePath queuePath, String label) {
    return queueContext.getConfiguration()
        .getMaximumResourceRequirement(label, queuePath, resourceTypes);
  }

  protected boolean checkConfigTypeIsAbsoluteResource(QueuePath queuePath,
      String label) {
    return queueContext.getConfiguration().checkConfigTypeIsAbsoluteResource(label,
        queuePath, resourceTypes);
  }

  protected void updateCapacityConfigType() {
    this.capacityConfigType = CapacityConfigType.NONE;
    for (String label : queueNodeLabelsSettings.getConfiguredNodeLabels()) {
      LOG.debug("capacityConfigType is '{}' for queue {}",
          capacityConfigType, getQueuePath());

      CapacityConfigType localType = checkConfigTypeIsAbsoluteResource(
          getQueuePathObject(), label) ? CapacityConfigType.ABSOLUTE_RESOURCE
          : CapacityConfigType.PERCENTAGE;

      if (this.capacityConfigType.equals(CapacityConfigType.NONE)) {
        this.capacityConfigType = localType;
        LOG.debug("capacityConfigType is updated as '{}' for queue {}",
            capacityConfigType, getQueuePath());
      } else {
        validateAbsoluteVsPercentageCapacityConfig(localType);
      }
    }
  }

  /**
   * Initializes configured minimum and maximum capacity from configuration, if capacity is defined
   * in ABSOLUTE node.
   * @param clusterResource overall resource of the cluster
   */
  protected void updateConfigurableResourceLimits(Resource clusterResource) {
    for (String label : queueNodeLabelsSettings.getConfiguredNodeLabels()) {
      final Resource minResource = getMinimumAbsoluteResource(getQueuePathObject(), label);
      Resource maxResource = getMaximumAbsoluteResource(getQueuePathObject(), label);

      if (parent != null) {
        final Resource parentMax = parent.getQueueResourceQuotas()
            .getConfiguredMaxResource(label);
        validateMinResourceIsNotGreaterThanMaxResource(maxResource, parentMax, clusterResource,
            "Max resource configuration "
                + maxResource + " is greater than parents max value:"
                + parentMax + " in queue:" + getQueuePath());

        // If child's max resource is not set, but its parent max resource is
        // set, we must set child max resource to its parent's.
        if (maxResource.equals(Resources.none()) &&
            !minResource.equals(Resources.none()) &&
            !parentMax.equals(Resources.none())) {
          maxResource = Resources.clone(parentMax);
        }
      }

      validateMinResourceIsNotGreaterThanMaxResource(minResource, maxResource, clusterResource,
          "Min resource configuration "
              + minResource + " is greater than its max value:" + maxResource
              + " in queue:" + getQueuePath());

      LOG.debug("Updating absolute resource configuration for queue:{} as"
              + " minResource={} and maxResource={}", getQueuePath(), minResource,
          maxResource);

      usageTracker.getQueueResourceQuotas().setConfiguredMinResource(label, minResource);
      usageTracker.getQueueResourceQuotas().setConfiguredMaxResource(label, maxResource);
    }
  }

  private void validateMinResourceIsNotGreaterThanMaxResource(Resource minResource,
                                                              Resource maxResource,
                                                              Resource clusterResource,
                                                              String validationError) {
    if (!maxResource.equals(Resources.none()) && Resources.greaterThan(
        resourceCalculator, clusterResource, minResource, maxResource)) {
      throw new IllegalArgumentException(validationError);
    }
  }

  private void validateAbsoluteVsPercentageCapacityConfig(
      CapacityConfigType localType) {
    if (!queuePath.isRoot()
        && !this.capacityConfigType.equals(localType) &&
        queueContext.getConfiguration().isLegacyQueueMode()) {
      throw new IllegalArgumentException("Queue '" + getQueuePath()
          + "' should use either percentage based capacity"
          + " configuration or absolute resource.");
    }
  }

  @Override
  public CapacityConfigType getCapacityConfigType() {
    return capacityConfigType;
  }

  @Override
  public Resource getEffectiveCapacity(String label) {
    return Resources
        .clone(getQueueResourceQuotas().getEffectiveMinResource(label));
  }

  @Override
  public Resource getEffectiveCapacityDown(String label, Resource factor) {
    return Resources.normalizeDown(resourceCalculator,
        getQueueResourceQuotas().getEffectiveMinResource(label),
        queueAllocationSettings.getMinimumAllocation());
  }

  @Override
  public Resource getEffectiveMaxCapacity(String label) {
    return Resources
        .clone(getQueueResourceQuotas().getEffectiveMaxResource(label));
  }

  @Override
  public Resource getEffectiveMaxCapacityDown(String label, Resource factor) {
    return Resources.normalizeDown(resourceCalculator,
        getQueueResourceQuotas().getEffectiveMaxResource(label),
        queueAllocationSettings.getMinimumAllocation());
  }

  @Override
  public QueueCapacityVector getConfiguredCapacityVector(String label) {
    return configuredCapacityVectors.get(label);
  }

  @Override
  public QueueCapacityVector getConfiguredMaxCapacityVector(String label) {
    return configuredMaxCapacityVectors.get(label);
  }

  @Override
  public void setConfiguredMinCapacityVector(String label, QueueCapacityVector minCapacityVector) {
    configuredCapacityVectors.put(label, minCapacityVector);
  }

  @Override
  public void setConfiguredMaxCapacityVector(String label, QueueCapacityVector maxCapacityVector) {
    configuredMaxCapacityVectors.put(label, maxCapacityVector);
  }

  protected QueueInfo getQueueInfo() {
    // Deliberately doesn't use lock here, because this method will be invoked
    // from schedulerApplicationAttempt, to avoid deadlock, sacrifice
    // consistency here.
    // TODO, improve this
    return CSQueueInfoProvider.getQueueInfo(this);
  }

  @Private
  public Resource getMaximumAllocation() {
    return queueAllocationSettings.getMaximumAllocation();
  }

  @Private
  public Resource getMinimumAllocation() {
    return queueAllocationSettings.getMinimumAllocation();
  }

  /**
   * Increments resource usage of the queue and all related statistics and metrics that depends on
   * it.
   * @param clusterResource overall cluster resource
   * @param resource resource amount to increment
   * @param nodePartition node label
   */
  void allocateResource(Resource clusterResource,
      Resource resource, String nodePartition) {
    writeLock.lock();
    try {
      usageTracker.getQueueUsage().incUsed(nodePartition, resource);
      usageTracker.increaseNumContainers();
      CSQueueUtils.updateQueueStatistics(resourceCalculator, clusterResource,
          this, labelManager, nodePartition);
    } finally {
      writeLock.unlock();
    }
  }

  /**
   * Decrements resource usage of the queue and all related statistics and metrics that depends on
   * it.
   * @param clusterResource overall cluster resource
   * @param resource resource amount to decrement
   * @param nodePartition node label
   */
  protected void releaseResource(Resource clusterResource,
      Resource resource, String nodePartition) {
    writeLock.lock();
    try {
      usageTracker.getQueueUsage().decUsed(nodePartition, resource);

      CSQueueUtils.updateQueueStatistics(resourceCalculator, clusterResource,
          this, labelManager, nodePartition);

      usageTracker.decreaseNumContainers();
    } finally {
      writeLock.unlock();
    }
  }

  /**
   * Returns whether we should continue to look at all heart beating nodes even
   * after the reservation limit was hit.
   *
   * @return true,
   * continue to look at all heart beating nodes even after the reservation limit was hit.
   * otherwise false.
   */
  @Private
  public boolean isReservationsContinueLooking() {
    return reservationsContinueLooking;
  }

  @Private
  public Map<AccessType, AccessControlList> getACLs() {
    readLock.lock();
    try {
      return acls;
    } finally {
      readLock.unlock();
    }
  }

  @Private
  public boolean getPreemptionDisabled() {
    return preemptionSettings.isPreemptionDisabled();
  }

  @Private
  public boolean getIntraQueuePreemptionDisabled() {
    return preemptionSettings.isIntraQueuePreemptionDisabled();
  }

  @Private
  public boolean getIntraQueuePreemptionDisabledInHierarchy() {
    return preemptionSettings.isIntraQueuePreemptionDisabledInHierarchy();
  }

  @Private
  public QueueCapacities getQueueCapacities() {
    return queueCapacities;
  }

  @Private
  public ResourceUsage getQueueResourceUsage() {
    return usageTracker.getQueueUsage();
  }

  @Override
  public QueueResourceQuotas getQueueResourceQuotas() {
    return usageTracker.getQueueResourceQuotas();
  }

  @Override
  public ReentrantReadWriteLock.ReadLock getReadLock() {
    return readLock;
  }

  @Override
  public ReentrantReadWriteLock.WriteLock getWriteLock() {
    return writeLock;
  }

  private Resource getCurrentLimitResource(String nodePartition,
      Resource clusterResource, ResourceLimits currentResourceLimits,
      SchedulingMode schedulingMode) {
    if (schedulingMode == SchedulingMode.RESPECT_PARTITION_EXCLUSIVITY) {
      /*
       * Current limit resource: For labeled resource: limit = queue-max-resource
       * (TODO, this part need update when we support labeled-limit) For
       * non-labeled resource: limit = min(queue-max-resource,
       * limit-set-by-parent)
       */
      Resource queueMaxResource =
          getQueueMaxResource(nodePartition);

      return Resources.min(resourceCalculator, clusterResource,
          queueMaxResource, currentResourceLimits.getLimit());
    } else if (schedulingMode == SchedulingMode.IGNORE_PARTITION_EXCLUSIVITY) {
      // When we doing non-exclusive resource allocation, maximum capacity of
      // all queues on this label equals to total resource with the label.
      return labelManager.getResourceByLabel(nodePartition, clusterResource);
    }

    return Resources.none();
  }

  Resource getQueueMaxResource(String nodePartition) {
    return getEffectiveMaxCapacity(nodePartition);
  }

  @VisibleForTesting
  boolean hasChildQueues() {
    List<CSQueue> childQueues = getChildQueues();
    return childQueues != null && !childQueues.isEmpty();
  }

  /**
   * Checks whether this queue has remaining resources left for further container assigment.
   * @param clusterResource overall cluster resource
   * @param nodePartition node label
   * @param currentResourceLimits limit of the queue imposed by its maximum capacity
   * @param resourceCouldBeUnreserved reserved resource that could potentially be unreserved
   * @param schedulingMode scheduling strategy to handle node labels
   * @return true if queue has remaining free resource, false otherwise
   */
  boolean canAssignToThisQueue(Resource clusterResource,
      String nodePartition, ResourceLimits currentResourceLimits,
      Resource resourceCouldBeUnreserved, SchedulingMode schedulingMode) {
    readLock.lock();
    try {
      // Get current limited resource:
      // - When doing RESPECT_PARTITION_EXCLUSIVITY allocation, we will respect
      // queues' max capacity.
      // - When doing IGNORE_PARTITION_EXCLUSIVITY allocation, we will not respect
      // queue's max capacity, queue's max capacity on the partition will be
      // considered to be 100%. Which is a queue can use all resource in the
      // partition.
      // Doing this because: for non-exclusive allocation, we make sure there's
      // idle resource on the partition, to avoid wastage, such resource will be
      // leveraged as much as we can, and preemption policy will reclaim it back
      // when partitioned-resource-request comes back.
      Resource currentLimitResource = getCurrentLimitResource(nodePartition,
          clusterResource, currentResourceLimits, schedulingMode);

      Resource nowTotalUsed = usageTracker.getQueueUsage().getUsed(nodePartition);

      // Set headroom for currentResourceLimits:
      // When queue is a parent queue: Headroom = limit - used + killable
      // When queue is a leaf queue: Headroom = limit - used (leaf queue cannot preempt itself)
      Resource usedExceptKillable = nowTotalUsed;
      if (hasChildQueues()) {
        usedExceptKillable = Resources.subtract(nowTotalUsed,
            getTotalKillableResource(nodePartition));
      }
      currentResourceLimits.setHeadroom(
          Resources.subtract(currentLimitResource, usedExceptKillable));

      if (Resources.greaterThanOrEqual(resourceCalculator, clusterResource,
          usedExceptKillable, currentLimitResource)) {

        // if reservation continue looking enabled, check to see if could we
        // potentially use this node instead of a reserved node if the application
        // has reserved containers.
        if (this.reservationsContinueLooking
            && Resources.greaterThan(resourceCalculator, clusterResource,
            resourceCouldBeUnreserved, Resources.none())) {
          // resource-without-reserved = used - reserved
          Resource newTotalWithoutReservedResource = Resources.subtract(
              usedExceptKillable, resourceCouldBeUnreserved);

          // when total-used-without-reserved-resource < currentLimit, we still
          // have chance to allocate on this node by unreserving some containers
          if (Resources.lessThan(resourceCalculator, clusterResource,
              newTotalWithoutReservedResource, currentLimitResource)) {
            if (LOG.isDebugEnabled()) {
              LOG.debug("try to use reserved: " + getQueuePath()
                  + " usedResources: " + usageTracker.getQueueUsage().getUsed()
                  + ", clusterResources: " + clusterResource
                  + ", reservedResources: " + resourceCouldBeUnreserved
                  + ", capacity-without-reserved: "
                  + newTotalWithoutReservedResource
                  + ", maxLimitCapacity: " + currentLimitResource);
            }
            return true;
          }
        }

        // Can not assign to this queue
        if (LOG.isDebugEnabled()) {
          LOG.debug("Failed to assign to queue: " + getQueuePath()
              + " nodePartition: " + nodePartition
              + ", usedResources: " + usageTracker.getQueueUsage().getUsed(nodePartition)
              + ", clusterResources: " + clusterResource
              + ", reservedResources: " + resourceCouldBeUnreserved
              + ", maxLimitCapacity: " + currentLimitResource
              + ", currTotalUsed:" + usedExceptKillable);
        }
        return false;
      }
      if (LOG.isDebugEnabled()) {
        LOG.debug("Check assign to queue: " + getQueuePath()
            + " nodePartition: " + nodePartition
            + ", usedResources: " + usageTracker.getQueueUsage().getUsed(nodePartition)
            + ", clusterResources: " + clusterResource
            + ", currentUsedCapacity: " + Resources
            .divide(resourceCalculator, clusterResource,
                usageTracker.getQueueUsage().getUsed(nodePartition), labelManager
                    .getResourceByLabel(nodePartition, clusterResource))
            + ", max-capacity: " + queueCapacities
            .getAbsoluteMaximumCapacity(nodePartition));
      }
      return true;
    } finally {
      readLock.unlock();
    }

  }

  @Override
  public Set<String> getConfiguredNodeLabels() {
    return queueNodeLabelsSettings.getConfiguredNodeLabels();
  }

  private static String ensurePartition(String partition) {
    return Optional.ofNullable(partition).orElse(NO_LABEL);
  }

  @FunctionalInterface
  interface Counter {
    void count(String partition, Resource resource);
  }

  @FunctionalInterface
  interface CounterWithApp {
    void count(String partition, Resource reservedRes, SchedulerApplicationAttempt application);
  }

  private void count(String partition, Resource resource, Counter counter, Counter parentCounter) {
    final String checkedPartition = ensurePartition(partition);
    counter.count(checkedPartition, resource);
    Optional.ofNullable(parentCounter).ifPresent(c -> c.count(checkedPartition, resource));
  }

  private void countAndUpdate(String partition, Resource resource,
                              Counter counter, CounterWithApp parentCounter) {
    final String checkedPartition = ensurePartition(partition);
    counter.count(checkedPartition, resource);
    CSQueueUtils.updateUsedCapacity(resourceCalculator,
        labelManager.getResourceByLabel(checkedPartition, Resources.none()),
        checkedPartition, this);
    Optional.ofNullable(parentCounter).ifPresent(c -> c.count(checkedPartition, resource, null));
  }

  @Override
  public void incReservedResource(String partition, Resource reservedRes) {
    count(partition, reservedRes, usageTracker.getQueueUsage()::incReserved,
        parent == null ? null : parent::incReservedResource);
  }

  @Override
  public void decReservedResource(String partition, Resource reservedRes) {
    count(partition, reservedRes, usageTracker.getQueueUsage()::decReserved,
        parent == null ? null : parent::decReservedResource);
  }

  @Override
  public void incPendingResource(String nodeLabel, Resource resourceToInc) {
    count(nodeLabel, resourceToInc, usageTracker.getQueueUsage()::incPending,
        parent == null ? null : parent::incPendingResource);
  }

  @Override
  public void decPendingResource(String nodeLabel, Resource resourceToDec) {
    count(nodeLabel, resourceToDec, usageTracker.getQueueUsage()::decPending,
        parent == null ? null : parent::decPendingResource);
  }

  @Override
  public void incUsedResource(String nodeLabel, Resource resourceToInc,
      SchedulerApplicationAttempt application) {
    countAndUpdate(nodeLabel, resourceToInc, usageTracker.getQueueUsage()::incUsed,
        parent == null ? null : parent::incUsedResource);
  }

  @Override
  public void decUsedResource(String nodeLabel, Resource resourceToDec,
      SchedulerApplicationAttempt application) {
    countAndUpdate(nodeLabel, resourceToDec, usageTracker.getQueueUsage()::decUsed,
        parent == null ? null : parent::decUsedResource);
  }

  /**
   * Return if the queue has pending resource on given nodePartition and
   * schedulingMode.
   */
  boolean hasPendingResourceRequest(String nodePartition,
      Resource cluster, SchedulingMode schedulingMode) {
    return SchedulerUtils.hasPendingResourceRequest(resourceCalculator,
        usageTracker.getQueueUsage(), nodePartition, cluster, schedulingMode);
  }

  @Override
  public Priority getDefaultApplicationPriority() {
    return null;
  }

  /**
   * Returns the union of all node labels that could be accessed by this queue based on accessible
   * node labels and configured node labels properties.
   * @return node labels this queue has access to
   */
  @Override
  public Set<String> getNodeLabelsForQueue() {
    // if queue's label is *, queue can access any labels. Instead of
    // considering all labels in cluster, only those labels which are
    // use some resource of this queue can be considered.
    Set<String> nodeLabels = new HashSet<String>();
    if (this.getAccessibleNodeLabels() != null && this.getAccessibleNodeLabels()
        .contains(RMNodeLabelsManager.ANY)) {
      nodeLabels.addAll(Sets.union(this.getQueueCapacities().getExistingNodeLabels(),
          this.getQueueResourceUsage().getExistingNodeLabels()));
    } else {
      nodeLabels.addAll(this.getAccessibleNodeLabels());
    }

    // Add NO_LABEL also to this list as NO_LABEL also can be granted with
    // resource in many general cases.
    if (!nodeLabels.contains(NO_LABEL)) {
      nodeLabels.add(NO_LABEL);
    }
    return nodeLabels;
  }

  public Resource getTotalKillableResource(String partition) {
    return queueContext.getPreemptionManager().getKillableResource(getQueuePath(),
        partition);
  }

  public Iterator<RMContainer> getKillableContainers(String partition) {
    return queueContext.getPreemptionManager().getKillableContainers(
        getQueuePath(),
        partition);
  }

  @VisibleForTesting
  @Override
  public CSAssignment assignContainers(Resource clusterResource,
      FiCaSchedulerNode node, ResourceLimits resourceLimits,
      SchedulingMode schedulingMode) {
    return assignContainers(clusterResource, new SimpleCandidateNodeSet<>(node),
        resourceLimits, schedulingMode);
  }

  /**
   * Checks whether this queue could accept the container allocation request.
   * @param cluster overall cluster resource
   * @param request container allocation request
   * @return true if queue could accept the container allocation request, false otherwise
   */
  @Override
  public boolean accept(Resource cluster,
      ResourceCommitRequest<FiCaSchedulerApp, FiCaSchedulerNode> request) {
    // Do we need to check parent queue before making this decision?
    boolean checkParentQueue = false;

    ContainerAllocationProposal<FiCaSchedulerApp, FiCaSchedulerNode> allocation =
        request.getFirstAllocatedOrReservedContainer();
    SchedulerContainer<FiCaSchedulerApp, FiCaSchedulerNode> schedulerContainer =
        allocation.getAllocatedOrReservedContainer();

    // Do not check when allocating new container from a reserved container
    if (allocation.getAllocateFromReservedContainer() == null) {
      Resource required = allocation.getAllocatedOrReservedResource();
      Resource netAllocated = Resources.subtract(required,
          request.getTotalReleasedResource());

      readLock.lock();
      try {
        String partition = schedulerContainer.getNodePartition();
        Resource maxResourceLimit;
        if (allocation.getSchedulingMode()
            == SchedulingMode.RESPECT_PARTITION_EXCLUSIVITY) {
          maxResourceLimit = getQueueMaxResource(partition);
        } else{
          maxResourceLimit = labelManager.getResourceByLabel(
              schedulerContainer.getNodePartition(), cluster);
        }
        if (!Resources.fitsIn(resourceCalculator,
            Resources.add(usageTracker.getQueueUsage().getUsed(partition), netAllocated),
            maxResourceLimit)) {
          if (LOG.isDebugEnabled()) {
            LOG.debug("Used resource=" + usageTracker.getQueueUsage().getUsed(partition)
                + " exceeded maxResourceLimit of the queue ="
                + maxResourceLimit);
          }
          return false;
        }
      } finally {
        readLock.unlock();
      }

      // Only check parent queue when something new allocated or reserved.
      checkParentQueue = true;
    }


    if (parent != null && checkParentQueue) {
      return parent.accept(cluster, request);
    }

    return true;
  }

  @Override
  public void validateSubmitApplication(ApplicationId applicationId,
      String userName, String queue) throws AccessControlException {
    // Dummy implementation
  }

  @Override
  public void updateQueueState(QueueState queueState) {
    this.state = queueState;
  }

  /**
   * Sets the state of this queue to RUNNING.
   * @throws YarnException if its parent queue is not in RUNNING state
   */
  @Override
  public void activateQueue() throws YarnException {
    this.writeLock.lock();
    try {
      if (getState() == QueueState.RUNNING) {
        LOG.info("The specified queue:" + getQueuePath()
            + " is already in the RUNNING state.");
      } else {
        CSQueue parentQueue = parent;
        if (parentQueue == null || parentQueue.getState() == QueueState.RUNNING) {
          updateQueueState(QueueState.RUNNING);
        } else {
          throw new YarnException("The parent Queue:" + parentQueue.getQueuePath()
              + " is not running. Please activate the parent queue first");
        }
      }
    } finally {
      this.writeLock.unlock();
    }
  }

  /**
   * Stops this queue if no application is currently running on the queue.
   */
  protected void appFinished() {
    this.writeLock.lock();
    try {
      if (getState() == QueueState.DRAINING) {
        if (getNumApplications() == 0) {
          updateQueueState(QueueState.STOPPED);
        }
      }
    } finally {
      this.writeLock.unlock();
    }
  }

  @Override
  public Priority getPriority() {
    return this.priority;
  }

  @Override
  public UserWeights getUserWeights() {
    return userWeights;
  }

  /**
   * Recursively sets the state of this queue and the state of its parent to DRAINING.
   */
  public void recoverDrainingState() {
    this.writeLock.lock();
    try {
      if (getState() == QueueState.STOPPED) {
        updateQueueState(QueueState.DRAINING);
      }
      LOG.info("Recover draining state for queue " + this.getQueuePath());
      if (parent != null && parent.getState() == QueueState.STOPPED) {
        ((AbstractCSQueue) parent).recoverDrainingState();
      }
    } finally {
      this.writeLock.unlock();
    }
  }

  @Override
  public String getMultiNodeSortingPolicyName() {
    return this.multiNodeSortingPolicyName;
  }

  public void setMultiNodeSortingPolicyName(String policyName) {
    this.multiNodeSortingPolicyName = policyName;
  }

  public long getMaximumApplicationLifetime() {
    return queueAppLifetimeSettings.getMaxApplicationLifetime();
  }

  public long getDefaultApplicationLifetime() {
    return queueAppLifetimeSettings.getDefaultApplicationLifetime();
  }

  public boolean getDefaultAppLifetimeWasSpecifiedInConfig() {
    return queueAppLifetimeSettings.isDefaultAppLifetimeWasSpecifiedInConfig();
  }

  public void setMaxParallelApps(int maxParallelApps) {
    this.queueAppLifetimeSettings.setMaxParallelApps(maxParallelApps);
  }

  @Override
  public int getMaxParallelApps() {
    return this.queueAppLifetimeSettings.getMaxParallelApps();
  }

  abstract int getNumRunnableApps();

  protected void updateAbsoluteCapacities() {
    QueueCapacities parentQueueCapacities = null;
    if (parent != null) {
      parentQueueCapacities = parent.getQueueCapacities();
    }

    CSQueueUtils.updateAbsoluteCapacitiesByNodeLabels(queueCapacities,
        parentQueueCapacities, queueCapacities.getExistingNodeLabels());
  }

  private Resource createNormalizedMinResource(Resource minResource,
      Map<String, Float> effectiveMinRatio) {
    Resource ret = Resource.newInstance(minResource);
    int maxLength = ResourceUtils.getNumberOfCountableResourceTypes();
    for (int i = 0; i < maxLength; i++) {
      ResourceInformation nResourceInformation =
          minResource.getResourceInformation(i);

      Float ratio = effectiveMinRatio.get(nResourceInformation.getName());
      if (ratio != null) {
        ret.setResourceValue(i,
            (long) (nResourceInformation.getValue() * ratio));
        if (LOG.isDebugEnabled()) {
          LOG.debug("Updating min resource for Queue: " + getQueuePath() + " as " + ret
              .getResourceInformation(i) + ", Actual resource: "
              + nResourceInformation.getValue() + ", ratio: " + ratio);
        }
      }
    }
    return ret;
  }

  private Resource getOrInheritMaxResource(Resource resourceByLabel, String label) {
    Resource parentMaxResource =
        parent.getQueueResourceQuotas().getConfiguredMaxResource(label);
    if (parentMaxResource.equals(Resources.none())) {
      parentMaxResource =
          parent.getQueueResourceQuotas().getEffectiveMaxResource(label);
    }

    Resource configuredMaxResource =
        getQueueResourceQuotas().getConfiguredMaxResource(label);
    if (configuredMaxResource.equals(Resources.none())) {
      return Resources.clone(parentMaxResource);
    }

    return Resources.clone(Resources.min(resourceCalculator, resourceByLabel,
        configuredMaxResource, parentMaxResource));
  }

  void deriveCapacityFromAbsoluteConfigurations(String label,
      Resource clusterResource) {
    // Update capacity with a float calculated from the parent's minResources
    // and the recently changed queue minResources.
    // capacity = effectiveMinResource / {parent's effectiveMinResource}
    float result = resourceCalculator.divide(clusterResource,
        usageTracker.getQueueResourceQuotas().getEffectiveMinResource(label),
        parent.getQueueResourceQuotas().getEffectiveMinResource(label));
    queueCapacities.setCapacity(label,
        Float.isInfinite(result) ? 0 : result);

    // Update maxCapacity with a float calculated from the parent's maxResources
    // and the recently changed queue maxResources.
    // maxCapacity = effectiveMaxResource / parent's effectiveMaxResource
    result = resourceCalculator.divide(clusterResource,
        usageTracker.getQueueResourceQuotas().getEffectiveMaxResource(label),
        parent.getQueueResourceQuotas().getEffectiveMaxResource(label));
    queueCapacities.setMaximumCapacity(label,
        Float.isInfinite(result) ? 0 : result);

    // Update absolute capacity (as in fraction of the
    // whole cluster's resources) with a float calculated from the queue's
    // capacity and the parent's absoluteCapacity.
    // absoluteCapacity = capacity * parent's absoluteCapacity
    queueCapacities.setAbsoluteCapacity(label,
        queueCapacities.getCapacity(label) * parent.getQueueCapacities()
            .getAbsoluteCapacity(label));

    // Update absolute maxCapacity (as in fraction of the
    // whole cluster's resources) with a float calculated from the queue's
    // maxCapacity and the parent's absoluteMaxCapacity.
    // absoluteMaxCapacity = maxCapacity * parent's absoluteMaxCapacity
    queueCapacities.setAbsoluteMaximumCapacity(label,
        queueCapacities.getMaximumCapacity(label) *
            parent.getQueueCapacities()
                .getAbsoluteMaximumCapacity(label));
  }

  void updateEffectiveResources(Resource clusterResource) {
    for (String label : queueNodeLabelsSettings.getConfiguredNodeLabels()) {
      Resource resourceByLabel = labelManager.getResourceByLabel(label,
          clusterResource);
      Resource newEffectiveMinResource;
      Resource newEffectiveMaxResource;

      // Absolute and relative/weight mode needs different handling.
      if (getCapacityConfigType().equals(
          CapacityConfigType.ABSOLUTE_RESOURCE)) {
        newEffectiveMinResource = createNormalizedMinResource(
            usageTracker.getQueueResourceQuotas().getConfiguredMinResource(label),
            ((AbstractParentQueue) parent).getEffectiveMinRatio(label));

        // Max resource of a queue should be the minimum of {parent's maxResources,
        // this queue's maxResources}. Both parent's maxResources and this queue's
        // maxResources can be configured. If this queue's maxResources is not
        // configured, inherit the value from the parent. If parent's
        // maxResources is not configured its inherited value must be collected.
        newEffectiveMaxResource =
            getOrInheritMaxResource(resourceByLabel, label);
      } else {
        newEffectiveMinResource = Resources
            .multiply(resourceByLabel,
                queueCapacities.getAbsoluteCapacity(label));
        newEffectiveMaxResource = Resources
            .multiply(resourceByLabel,
                queueCapacities.getAbsoluteMaximumCapacity(label));
      }

      // Update the effective min
      usageTracker.getQueueResourceQuotas().setEffectiveMinResource(label,
          newEffectiveMinResource);
      usageTracker.getQueueResourceQuotas().setEffectiveMaxResource(label,
          newEffectiveMaxResource);

      if (LOG.isDebugEnabled()) {
        LOG.debug("Updating queue:" + getQueuePath()
            + " with effective minimum resource=" + newEffectiveMinResource
            + "and effective maximum resource="
            + newEffectiveMaxResource);
      }

      if (getCapacityConfigType().equals(
          CapacityConfigType.ABSOLUTE_RESOURCE)) {
        /*
         * If the queues are configured with absolute resources, it is advised
         * to update capacity/max-capacity/etc. based on the newly calculated
         * resource values. These values won't be used for actual resource
         * distribution, however, for accurate metrics and the UI
         * they should be re-calculated.
         */
        deriveCapacityFromAbsoluteConfigurations(label, clusterResource);
      }
    }
  }

  public boolean isDynamicQueue() {
    readLock.lock();

    try {
      return dynamicQueue;
    } finally {
      readLock.unlock();
    }
  }

  public void setDynamicQueue(boolean dynamicQueue) {
    writeLock.lock();

    try {
      this.dynamicQueue = dynamicQueue;
    } finally {
      writeLock.unlock();
    }
  }

  protected String getCapacityOrWeightString() {
    if (queueCapacities.getWeight() != -1) {
      return "weight=" + queueCapacities.getWeight() + ", " +
          "normalizedWeight=" + queueCapacities.getNormalizedWeight();
    } else {
      return "capacity=" + queueCapacities.getCapacity();
    }
  }

  /**
   * Checks whether this queue is a dynamic queue and could be deleted.
   * @return true if the dynamic queue could be deleted, false otherwise
   */
  public boolean isEligibleForAutoDeletion() {
    return false;
  }

  /**
   * Checks whether this queue is a dynamic queue and there has not been an application submission
   * on it for a configured period of time.
   * @return true if queue has been idle for a configured period of time, false otherwise
   */
  public boolean isInactiveDynamicQueue() {
    long idleDurationSeconds =
        (Time.monotonicNow() - getLastSubmittedTimestamp())/1000;
    return isDynamicQueue() && isEligibleForAutoDeletion() &&
        (idleDurationSeconds > queueContext.getConfiguration().
            getAutoExpiredDeletionTime());
  }

  void updateLastSubmittedTimeStamp() {
    writeLock.lock();
    try {
      usageTracker.setLastSubmittedTimestamp(Time.monotonicNow());
    } finally {
      writeLock.unlock();
    }
  }

  @VisibleForTesting
  long getLastSubmittedTimestamp() {
    readLock.lock();

    try {
      return usageTracker.getLastSubmittedTimestamp();
    } finally {
      readLock.unlock();
    }
  }

  @VisibleForTesting
  void setLastSubmittedTimestamp(long lastSubmittedTimestamp) {
    writeLock.lock();
    try {
      usageTracker.setLastSubmittedTimestamp(lastSubmittedTimestamp);
    } finally {
      writeLock.unlock();
    }
  }
}<|MERGE_RESOLUTION|>--- conflicted
+++ resolved
@@ -410,15 +410,9 @@
    */
   protected void setDynamicQueueProperties() {
     // Set properties from parent template
-<<<<<<< HEAD
-    if (parent instanceof ParentQueue) {
-      ((ParentQueue) parent).getAutoCreatedQueueTemplate()
-          .setTemplateEntriesForChild(queueContext.getConfiguration(), getQueuePathObject());
-=======
     if (parent instanceof AbstractParentQueue) {
       ((AbstractParentQueue) parent).getAutoCreatedQueueTemplate()
-          .setTemplateEntriesForChild(queueContext.getConfiguration(), getQueuePath());
->>>>>>> 0914b3e7
+          .setTemplateEntriesForChild(queueContext.getConfiguration(), getQueuePathObject());
 
       String parentTemplate = String.format("%s.%s", parent.getQueuePath(),
           AutoCreatedQueueTemplate.AUTO_QUEUE_TEMPLATE_PREFIX);
