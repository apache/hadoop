--- conflicted
+++ resolved
@@ -423,13 +423,8 @@
           getQueuePathObject());
 
       // Update multi-node sorting algorithm for scheduling as configured.
-<<<<<<< HEAD
       setMultiNodeSortingPolicyClassName(
-          configuration.getMultiNodesSortingAlgorithmPolicy(getQueuePath()));
-=======
-      setMultiNodeSortingPolicyName(
           configuration.getMultiNodesSortingAlgorithmPolicy(getQueuePathObject()));
->>>>>>> dd72e8fb
 
       // Setup application related limits
       this.queueAppLifetimeSettings = new QueueAppLifetimeAndLimitSettings(configuration,
