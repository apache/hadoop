--- conflicted
+++ resolved
@@ -223,36 +223,15 @@
             context.getCapacityType())) {
           continue;
         }
-<<<<<<< HEAD
-      }
-    } finally {
-      currentChild.getWriteLock().unlock();
-    }
-  }
-
-  private void calculateResourceOnChild(ResourceUnitCapacityType capacityType) {
-    currentChild.getWriteLock().lock();
-    try {
-      for (String label : currentChild.getConfiguredNodeLabels()) {
-        if (!currentChild.getConfiguredCapacityVector(label).isResourceOfType(currentResourceName,
-            capacityType)) {
-          return;
-        }
 
         if (!overallRemainingResource.containsKey(label)) {
           continue;
         }
 
-        float usedResourceByChild = setChildResources(label);
-        float aggregatedUsedResource = usedResourceByCurrentCalculator.getOrDefault(label,
-            0f);
-        float resourceUsedByLabel = aggregatedUsedResource + usedResourceByChild;
-=======
         double usedResourceByChild = setChildResources(context, label);
         double aggregatedUsedResource = usedResourceByCurrentCalculatorPerLabel.getOrDefault(label,
             0d);
         double resourceUsedByLabel = aggregatedUsedResource + usedResourceByChild;
->>>>>>> 673a8c0e
 
         overallRemainingResourcePerLabel.get(label).decrement(context.getResourceName(), usedResourceByChild);
         usedResourceByCurrentCalculatorPerLabel.put(label, resourceUsedByLabel);
