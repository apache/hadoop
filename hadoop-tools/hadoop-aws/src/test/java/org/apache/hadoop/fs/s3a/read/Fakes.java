/*
 * Licensed to the Apache Software Foundation (ASF) under one
 * or more contributor license agreements. See the NOTICE file
 * distributed with this work for additional information
 * regarding copyright ownership. The ASF licenses this file
 * to you under the Apache License, Version 2.0 (the
 * "License"); you may not use this file except in compliance
 * with the License. You may obtain a copy of the License at
 *
 *   http://www.apache.org/licenses/LICENSE-2.0
 *
 * Unless required by applicable law or agreed to in writing,
 * software distributed under the License is distributed on an
 * "AS IS" BASIS, WITHOUT WARRANTIES OR CONDITIONS OF ANY
 * KIND, either express or implied. See the License for the
 * specific language governing permissions and limitations
 * under the License.
 */

package org.apache.hadoop.fs.s3a.read;

import java.io.ByteArrayInputStream;
import java.io.IOException;
import java.net.URI;
import java.nio.ByteBuffer;
import java.nio.file.Path;
import java.nio.file.Paths;
import java.util.Map;
import java.util.Random;
import java.util.concurrent.CompletableFuture;
import java.util.concurrent.ConcurrentHashMap;
import java.util.concurrent.ExecutorService;
import java.util.concurrent.TimeUnit;

import com.amazonaws.services.s3.model.GetObjectRequest;
import com.amazonaws.services.s3.model.ObjectMetadata;
import com.amazonaws.services.s3.model.S3Object;
import com.amazonaws.services.s3.model.S3ObjectInputStream;

import org.apache.hadoop.fs.FileSystem;
import org.apache.hadoop.fs.common.BlockCache;
import org.apache.hadoop.fs.common.BlockData;
import org.apache.hadoop.fs.common.SingleFilePerBlockCache;
import org.apache.hadoop.fs.common.Validate;
import org.apache.hadoop.fs.s3a.Invoker;
import org.apache.hadoop.fs.s3a.S3AEncryptionMethods;
import org.apache.hadoop.fs.s3a.S3AFileStatus;
import org.apache.hadoop.fs.s3a.S3AInputStream;
import org.apache.hadoop.fs.s3a.S3AReadOpContext;
import org.apache.hadoop.fs.s3a.S3ObjectAttributes;
import org.apache.hadoop.fs.s3a.impl.ChangeDetectionPolicy;
import org.apache.hadoop.fs.s3a.impl.ChangeTracker;
import org.apache.hadoop.fs.s3a.statistics.S3AInputStreamStatistics;
import org.apache.hadoop.fs.s3a.statistics.S3AStatisticsContext;
import org.apache.hadoop.fs.s3a.statistics.impl.CountingChangeTracker;
import org.apache.hadoop.fs.s3a.statistics.impl.EmptyS3AStatisticsContext;
import org.apache.hadoop.io.retry.RetryPolicies;
import org.apache.hadoop.io.retry.RetryPolicy;
import org.apache.hadoop.util.functional.CallableRaisingIOE;

/**
 * Provides 'fake' implementations of S3InputStream variants.
 *
 * These implementations avoid accessing the following real resources:
 * -- S3 store
 * -- local filesystem
 *
 * This arrangement allows thorough multi-threaded testing of those
 * implementations without accessing external resources. It also helps
 * avoid test flakiness introduced by external factors.
 */
public final class Fakes {

  private Fakes() {}

  public static final String E_TAG = "eTag";
  public static final String OWNER = "owner";
  public static final String VERSION_ID = "v1";
  public static final long MODIFICATION_TIME = 0L;
  public static final ChangeDetectionPolicy CHANGE_POLICY =
      ChangeDetectionPolicy.createPolicy(
          ChangeDetectionPolicy.Mode.None,
          ChangeDetectionPolicy.Source.None,
          false);

  public static S3AFileStatus createFileStatus(String key, long fileSize) {
    org.apache.hadoop.fs.Path path = new org.apache.hadoop.fs.Path(key);
    long blockSize = fileSize;
    return new S3AFileStatus(
        fileSize, MODIFICATION_TIME, path, blockSize, OWNER, E_TAG, VERSION_ID);
  }

  public static S3ObjectAttributes createObjectAttributes(
      String bucket,
      String key,
      long fileSize) {

    org.apache.hadoop.fs.Path path = new org.apache.hadoop.fs.Path(key);
    String encryptionKey = "";

    return new S3ObjectAttributes(
        bucket,
        path,
        key,
        S3AEncryptionMethods.NONE,
        encryptionKey,
        E_TAG,
        VERSION_ID,
        fileSize);
  }

  public static S3AReadOpContext createReadContext(
      ExecutorService threadPool,
      String key,
      int fileSize,
      int prefetchBlockSize,
      int prefetchBlockCount) {

    S3AFileStatus fileStatus = createFileStatus(key, fileSize);
    org.apache.hadoop.fs.Path path = new org.apache.hadoop.fs.Path(key);
    FileSystem.Statistics statistics = new FileSystem.Statistics("s3a");
    S3AStatisticsContext statisticsContext = new EmptyS3AStatisticsContext();
    RetryPolicy retryPolicy =
        RetryPolicies.retryUpToMaximumCountWithFixedSleep(3, 10, TimeUnit.MILLISECONDS);

    return new S3AReadOpContext(
        path,
        new Invoker(retryPolicy, Invoker.LOG_EVENT),
        statistics,
        statisticsContext,
        fileStatus,
        threadPool,
        prefetchBlockSize,
        prefetchBlockCount)
        .withChangeDetectionPolicy(
            ChangeDetectionPolicy.createPolicy(ChangeDetectionPolicy.Mode.None,
                ChangeDetectionPolicy.Source.ETag, false))
        .withInputPolicy(S3AInputPolicy.Normal);
  }

  public static URI createUri(String bucket, String key) {
    return URI.create(String.format("s3a://%s/%s", bucket, key));
  }

  public static ChangeTracker createChangeTracker(
      String bucket,
      String key,
      long fileSize) {

    return new ChangeTracker(
        createUri(bucket, key).toString(),
        CHANGE_POLICY,
        new CountingChangeTracker(),
        createObjectAttributes(bucket, key, fileSize));
  }

  public static S3ObjectInputStream createS3ObjectInputStream(byte[] buffer) {
    return new S3ObjectInputStream(new ByteArrayInputStream(buffer), null);
  }

  public static S3AInputStream.InputStreamCallbacks createInputStreamCallbacks(
      String bucket,
      String key) {

    S3Object object = new S3Object() {
        @Override
        public S3ObjectInputStream getObjectContent() {
          return createS3ObjectInputStream(new byte[8]);
        }

        @Override
        public ObjectMetadata getObjectMetadata() {
          ObjectMetadata metadata = new ObjectMetadata();
          metadata.setHeader("ETag", E_TAG);
          return metadata;
        }
      };

    return new S3AInputStream.InputStreamCallbacks() {
      @Override
      public S3Object getObject(GetObjectRequest request) {
        return object;
      }

      @Override
      public <T> CompletableFuture<T> submit(CallableRaisingIOE<T> operation) {
        return null;
      }

      @Override
      public GetObjectRequest newGetRequest(String key) {
        return new GetObjectRequest(bucket, key);
      }

      @Override
      public void close() {
      }
    };
  }


  public static S3InputStream createInputStream(
      Class<? extends S3InputStream> clazz,
      ExecutorService threadPool,
      String bucket,
      String key,
      int fileSize,
      int prefetchBlockSize,
      int prefetchBlockCount) {

    org.apache.hadoop.fs.Path path = new org.apache.hadoop.fs.Path(key);

    S3AFileStatus fileStatus = createFileStatus(key, fileSize);
    S3ObjectAttributes s3ObjectAttributes = createObjectAttributes(bucket, key, fileSize);
    S3AReadOpContext s3AReadOpContext = createReadContext(
        threadPool,
        key,
        fileSize,
        prefetchBlockSize,
        prefetchBlockCount);

    S3AInputStream.InputStreamCallbacks callbacks = createInputStreamCallbacks(bucket, key);
    S3AInputStreamStatistics stats =
        s3AReadOpContext.getS3AStatisticsContext().newInputStreamStatistics();

    if (clazz == TestS3InMemoryInputStream.class) {
      return new TestS3InMemoryInputStream(s3AReadOpContext, s3ObjectAttributes, callbacks, stats);
    } else if (clazz == TestS3CachingInputStream.class) {
      return new TestS3CachingInputStream(s3AReadOpContext, s3ObjectAttributes, callbacks, stats);
    }

    throw new RuntimeException("Unsupported class: " + clazz);
  }

  public static TestS3InMemoryInputStream createS3InMemoryInputStream(
      ExecutorService threadPool,
      String bucket,
      String key,
      int fileSize) {

    return (TestS3InMemoryInputStream) createInputStream(
        TestS3InMemoryInputStream.class, threadPool, bucket, key, fileSize, 1, 1);
  }

  public static TestS3CachingInputStream createS3CachingInputStream(
      ExecutorService threadPool,
      String bucket,
      String key,
      int fileSize,
      int prefetchBlockSize,
      int prefetchBlockCount) {

    return (TestS3CachingInputStream) createInputStream(
        TestS3CachingInputStream.class,
        threadPool,
        bucket,
        key,
        fileSize,
        prefetchBlockSize,
        prefetchBlockCount);
  }

  public static class TestS3InMemoryInputStream extends S3InMemoryInputStream {
    public TestS3InMemoryInputStream(
        S3AReadOpContext context,
        S3ObjectAttributes s3Attributes,
        S3AInputStream.InputStreamCallbacks client,
        S3AInputStreamStatistics streamStatistics) {
      super(context, s3Attributes, client, streamStatistics);
    }

    @Override
    protected S3File getS3File() {
      randomDelay(200);
      return new MockS3File((int) this.getS3ObjectAttributes().getLen(), false);
    }
  }

  public static class TestS3FilePerBlockCache extends SingleFilePerBlockCache {
    private final Map<Path, byte[]> files;
    private final int readDelay;
    private final int writeDelay;

    public TestS3FilePerBlockCache(int readDelay, int writeDelay) {
      super(new EmptyS3AStatisticsContext().newInputStreamStatistics());
      this.files = new ConcurrentHashMap<>();
      this.readDelay = readDelay;
      this.writeDelay = writeDelay;
    }

    @Override
    protected int readFile(Path path, ByteBuffer buffer) {
      byte[] source = this.files.get(path);
      randomDelay(this.readDelay);
      buffer.put(source);
      return source.length;
    }

    @Override
    protected void writeFile(Path path, ByteBuffer buffer) throws IOException {
      Validate.checkPositiveInteger(buffer.limit(), "buffer.limit()");
      byte[] dest = new byte[buffer.limit()];
      randomDelay(this.writeDelay);
      buffer.rewind();
      buffer.get(dest);
      this.files.put(path, dest);
    }

    private long fileCount = 0;

    @Override
    protected Path getCacheFilePath() throws IOException {
      fileCount++;
      return Paths.get(Long.toString(fileCount));
    }

    @Override
    public void close() throws IOException {
      this.files.clear();
    }
  }

  private static final Random RANDOM = new Random();

  private static void randomDelay(int delay) {
    try {
      Thread.sleep(RANDOM.nextInt(delay));
    } catch (InterruptedException e) {

    }
  }

  public static class TestS3CachingBlockManager extends S3CachingBlockManager {
    public TestS3CachingBlockManager(
        ExecutorService threadPool,
        S3Reader reader,
        BlockData blockData,
        int bufferPoolSize) {
<<<<<<< HEAD
      super(threadPool, reader, blockData, bufferPoolSize);
=======
      super(futurePool, reader, blockData, bufferPoolSize,
          new EmptyS3AStatisticsContext().newInputStreamStatistics());
>>>>>>> a964fbf4
    }

    @Override
    public int read(ByteBuffer buffer, long offset, int size) throws IOException {
      randomDelay(100);
      return this.getReader().read(buffer, offset, size);
    }

    @Override
    protected BlockCache createCache() {
      final int readDelayMs = 50;
      final int writeDelayMs = 200;
      return new TestS3FilePerBlockCache(readDelayMs, writeDelayMs);
    }
  }

  public static class TestS3CachingInputStream extends S3CachingInputStream {
    public TestS3CachingInputStream(
        S3AReadOpContext context,
        S3ObjectAttributes s3Attributes,
        S3AInputStream.InputStreamCallbacks client,
        S3AInputStreamStatistics streamStatistics) {
      super(context, s3Attributes, client, streamStatistics);
    }

    @Override
    protected S3File getS3File() {
      randomDelay(200);
      return new MockS3File((int) this.getS3ObjectAttributes().getLen(), false);
    }

    @Override
    protected S3CachingBlockManager createBlockManager(
        ExecutorService threadPool,
        S3Reader reader,
        BlockData blockData,
        int bufferPoolSize) {
      return new TestS3CachingBlockManager(threadPool, reader, blockData, bufferPoolSize);
    }
  }
}<|MERGE_RESOLUTION|>--- conflicted
+++ resolved
@@ -45,6 +45,7 @@
 import org.apache.hadoop.fs.s3a.Invoker;
 import org.apache.hadoop.fs.s3a.S3AEncryptionMethods;
 import org.apache.hadoop.fs.s3a.S3AFileStatus;
+import org.apache.hadoop.fs.s3a.S3AInputPolicy;
 import org.apache.hadoop.fs.s3a.S3AInputStream;
 import org.apache.hadoop.fs.s3a.S3AReadOpContext;
 import org.apache.hadoop.fs.s3a.S3ObjectAttributes;
@@ -336,12 +337,8 @@
         S3Reader reader,
         BlockData blockData,
         int bufferPoolSize) {
-<<<<<<< HEAD
-      super(threadPool, reader, blockData, bufferPoolSize);
-=======
-      super(futurePool, reader, blockData, bufferPoolSize,
+      super(threadPool, reader, blockData, bufferPoolSize,
           new EmptyS3AStatisticsContext().newInputStreamStatistics());
->>>>>>> a964fbf4
     }
 
     @Override
