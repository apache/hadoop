--- conflicted
+++ resolved
@@ -39,19 +39,6 @@
  */
 public class ITestS3ARequesterPays extends AbstractS3ATestBase {
 
-<<<<<<< HEAD
-=======
-  @Override
-  protected Configuration createConfiguration() {
-    Configuration conf = super.createConfiguration();
-    S3ATestUtils.removeBaseAndBucketOverrides(conf,
-        ALLOW_REQUESTER_PAYS,
-        ENDPOINT,
-        S3A_BUCKET_PROBE);
-    return conf;
-  }
-
->>>>>>> b4ff49a3
   @Test
   public void testRequesterPaysOptionSuccess() throws Throwable {
     describe("Test requester pays enabled case by reading last then first byte");
@@ -118,6 +105,7 @@
         requesterPaysBucketName,
         conf,
         ALLOW_REQUESTER_PAYS,
+        ENDPOINT,
         S3A_BUCKET_PROBE);
     conf.setBoolean(ALLOW_REQUESTER_PAYS, requesterPaysEnabled);
     // Enable bucket exists check, the first failure point people may encounter
