/*
 * Licensed to the Apache Software Foundation (ASF) under one
 * or more contributor license agreements.  See the NOTICE file
 * distributed with this work for additional information
 * regarding copyright ownership.  The ASF licenses this file
 * to you under the Apache License, Version 2.0 (the
 * "License"); you may not use this file except in compliance
 * with the License.  You may obtain a copy of the License at
 *
 *     http://www.apache.org/licenses/LICENSE-2.0
 *
 * Unless required by applicable law or agreed to in writing, software
 * distributed under the License is distributed on an "AS IS" BASIS,
 * WITHOUT WARRANTIES OR CONDITIONS OF ANY KIND, either express or implied.
 * See the License for the specific language governing permissions and
 * limitations under the License.
 */

package org.apache.hadoop.fs.s3a.s3guard;

import java.util.ArrayList;
import java.util.List;
import java.util.Random;
import java.util.concurrent.Callable;
import java.util.concurrent.ExecutorService;
import java.util.concurrent.Executors;
import java.util.concurrent.Future;
import java.util.concurrent.ThreadFactory;
import java.util.concurrent.ThreadPoolExecutor;
import java.util.concurrent.atomic.AtomicInteger;

import com.amazonaws.services.dynamodbv2.document.DynamoDB;
import com.amazonaws.services.dynamodbv2.document.Table;
import com.amazonaws.services.dynamodbv2.model.ResourceNotFoundException;
import org.junit.Assume;
import org.junit.Rule;
import org.junit.Test;
import org.junit.rules.Timeout;

import org.apache.commons.lang3.StringUtils;
import org.apache.hadoop.conf.Configuration;
import org.apache.hadoop.fs.contract.ContractTestUtils;
import org.apache.hadoop.fs.s3a.AWSCredentialProviderList;
import org.apache.hadoop.fs.s3a.AbstractS3ATestBase;
import org.apache.hadoop.fs.s3a.Constants;
import org.apache.hadoop.fs.s3a.S3AFileSystem;

import static org.apache.hadoop.fs.s3a.Constants.S3GUARD_DDB_REGION_KEY;
import static org.apache.hadoop.fs.s3a.Constants.S3GUARD_DDB_TABLE_CAPACITY_READ_KEY;
import static org.apache.hadoop.fs.s3a.Constants.S3GUARD_DDB_TABLE_CAPACITY_WRITE_KEY;

/**
 * Tests concurrent operations on S3Guard.
 */
public class ITestS3GuardConcurrentOps extends AbstractS3ATestBase {

  @Rule
  public final Timeout timeout = new Timeout(5 * 60 * 1000);

  protected Configuration createConfiguration() {
    Configuration conf =  super.createConfiguration();
    //patch the read/write capacity
<<<<<<< HEAD
    conf.set(S3GUARD_DDB_TABLE_CAPACITY_READ_KEY, "0");
    conf.set(S3GUARD_DDB_TABLE_CAPACITY_WRITE_KEY, "0");
=======
    conf.setInt(S3GUARD_DDB_TABLE_CAPACITY_READ_KEY, 0);
    conf.setInt(S3GUARD_DDB_TABLE_CAPACITY_WRITE_KEY, 0);
>>>>>>> 43e389b9
    return conf;
  }

  private void failIfTableExists(DynamoDB db, String tableName) {
    boolean tableExists = true;
    try {
      Table table = db.getTable(tableName);
      table.describe();
    } catch (ResourceNotFoundException e) {
      tableExists = false;
    }
    if (tableExists) {
      fail("Table already exists: " + tableName);
    }
  }

  private void deleteTable(DynamoDB db, String tableName) throws
      InterruptedException {
    try {
      Table table = db.getTable(tableName);
      table.waitForActive();
      table.delete();
      table.waitForDelete();
    } catch (ResourceNotFoundException e) {
      LOG.warn("Failed to delete {}, as it was not found", tableName, e);
    }
  }

  @Test
  public void testConcurrentTableCreations() throws Exception {
    S3AFileSystem fs = getFileSystem();
    final Configuration conf = fs.getConf();
    Assume.assumeTrue("Test only applies when DynamoDB is used for S3Guard",
        conf.get(Constants.S3_METADATA_STORE_IMPL).equals(
            Constants.S3GUARD_METASTORE_DYNAMO));

    AWSCredentialProviderList sharedCreds =
        fs.shareCredentials("testConcurrentTableCreations");
    // close that shared copy.
    sharedCreds.close();
    // this is the original reference count.
    int originalRefCount = sharedCreds.getRefCount();

    //now init the store; this should increment the ref count.
    DynamoDBMetadataStore ms = new DynamoDBMetadataStore();
    ms.initialize(fs, new S3Guard.TtlTimeProvider(conf));

    // the ref count should have gone up
    assertEquals("Credential Ref count unchanged after initializing metastore "
        + sharedCreds,
        originalRefCount + 1, sharedCreds.getRefCount());
    try {
      DynamoDB db = ms.getDynamoDB();

      String tableName =
          getTestTableName("testConcurrentTableCreations" +
              new Random().nextInt());
      conf.setBoolean(Constants.S3GUARD_DDB_TABLE_CREATE_KEY, true);
      conf.set(Constants.S3GUARD_DDB_TABLE_NAME_KEY, tableName);

      String region = conf.getTrimmed(S3GUARD_DDB_REGION_KEY);
      if (StringUtils.isEmpty(region)) {
        // no region set, so pick it up from the test bucket
        conf.set(S3GUARD_DDB_REGION_KEY, fs.getBucketLocation());
      }
      int concurrentOps = 16;
      int iterations = 4;

      failIfTableExists(db, tableName);

      for (int i = 0; i < iterations; i++) {
        ExecutorService executor = Executors.newFixedThreadPool(
            concurrentOps, new ThreadFactory() {
              private AtomicInteger count = new AtomicInteger(0);

              public Thread newThread(Runnable r) {
                return new Thread(r,
                    "testConcurrentTableCreations" + count.getAndIncrement());
              }
            });
        ((ThreadPoolExecutor) executor).prestartAllCoreThreads();
        Future<Exception>[] futures = new Future[concurrentOps];
        for (int f = 0; f < concurrentOps; f++) {
          final int index = f;
          futures[f] = executor.submit(new Callable<Exception>() {
            @Override
            public Exception call() throws Exception {

              ContractTestUtils.NanoTimer timer =
                  new ContractTestUtils.NanoTimer();

              Exception result = null;
              try (DynamoDBMetadataStore store = new DynamoDBMetadataStore()) {
                store.initialize(conf, new S3Guard.TtlTimeProvider(conf));
              } catch (Exception e) {
                LOG.error(e.getClass() + ": " + e.getMessage());
                result = e;
              }

              timer.end("Parallel DynamoDB client creation %d", index);
              LOG.info("Parallel DynamoDB client creation {} ran from {} to {}",
                  index, timer.getStartTime(), timer.getEndTime());
              return result;
            }
          });
        }
        List<Exception> exceptions = new ArrayList<>(concurrentOps);
        for (int f = 0; f < concurrentOps; f++) {
          Exception outcome = futures[f].get();
          if (outcome != null) {
            exceptions.add(outcome);
          }
        }
        deleteTable(db, tableName);
        int exceptionsThrown = exceptions.size();
        if (exceptionsThrown > 0) {
          // at least one exception was thrown. Fail the test & nest the first
          // exception caught
          throw new AssertionError(exceptionsThrown + "/" + concurrentOps +
              " threads threw exceptions while initializing on iteration " + i,
              exceptions.get(0));
        }
      }
    } finally {
      ms.close();
    }
    assertEquals("Credential Ref count unchanged after closing metastore: "
            + sharedCreds,
        originalRefCount, sharedCreds.getRefCount());
  }
}<|MERGE_RESOLUTION|>--- conflicted
+++ resolved
@@ -60,13 +60,8 @@
   protected Configuration createConfiguration() {
     Configuration conf =  super.createConfiguration();
     //patch the read/write capacity
-<<<<<<< HEAD
-    conf.set(S3GUARD_DDB_TABLE_CAPACITY_READ_KEY, "0");
-    conf.set(S3GUARD_DDB_TABLE_CAPACITY_WRITE_KEY, "0");
-=======
     conf.setInt(S3GUARD_DDB_TABLE_CAPACITY_READ_KEY, 0);
     conf.setInt(S3GUARD_DDB_TABLE_CAPACITY_WRITE_KEY, 0);
->>>>>>> 43e389b9
     return conf;
   }
 
