<!---
  Licensed under the Apache License, Version 2.0 (the "License");
  you may not use this file except in compliance with the License.
  You may obtain a copy of the License at

   http://www.apache.org/licenses/LICENSE-2.0

  Unless required by applicable law or agreed to in writing, software
  distributed under the License is distributed on an "AS IS" BASIS,
  WITHOUT WARRANTIES OR CONDITIONS OF ANY KIND, either express or implied.
  See the License for the specific language governing permissions and
  limitations under the License. See accompanying LICENSE file.
-->

# Hadoop Azure Support: ABFS  — Azure Data Lake Storage Gen2

<!-- MACRO{toc|fromDepth=1|toDepth=3} -->

## <a name="introduction"></a> Introduction

The `hadoop-azure` module provides support for the Azure Data Lake Storage Gen2
storage layer through the "abfs" connector

To make it part of Apache Hadoop's default classpath, make sure that
`HADOOP_OPTIONAL_TOOLS` environment variable has `hadoop-azure` in the list,
*on every machine in the cluster*

```bash
export HADOOP_OPTIONAL_TOOLS=hadoop-azure
```

You can set this locally in your `.profile`/`.bashrc`, but note it won't
propagate to jobs running in-cluster.


## <a name="features"></a> Features of the ABFS connector.

* Supports reading and writing data stored in an Azure Blob Storage account.
* *Fully Consistent* view of the storage across all clients.
* Can read data written through the `wasb:` connector.
* Presents a hierarchical file system view by implementing the standard Hadoop
  [`FileSystem`](../api/org/apache/hadoop/fs/FileSystem.html) interface.
* Supports configuration of multiple Azure Blob Storage accounts.
* Can act as a source or destination of data in Hadoop MapReduce, Apache Hive, Apache Spark.
* Tested at scale on both Linux and Windows by Microsoft themselves.
* Can be used as a replacement for HDFS on Hadoop clusters deployed in Azure infrastructure.

For details on ABFS, consult the following documents:

* [A closer look at Azure Data Lake Storage Gen2](https://azure.microsoft.com/en-gb/blog/a-closer-look-at-azure-data-lake-storage-gen2/);
MSDN Article from June 28, 2018.
* [Storage Tiers](https://docs.microsoft.com/en-us/azure/storage/blobs/storage-blob-storage-tiers)

## Getting started

### Concepts

The Azure Storage data model presents 3 core concepts:

* **Storage Account**: All access is done through a storage account.
* **Container**: A container is a grouping of multiple blobs.  A storage account
  may have multiple containers.  In Hadoop, an entire file system hierarchy is
  stored in a single container.
* **Blob**: A file of any type and size stored with the existing wasb connector

The ABFS connector connects to classic containers, or those created
with Hierarchical Namespaces.

## <a name="namespaces"></a> Hierarchical Namespaces (and WASB Compatibility)

A key aspect of ADLS Gen 2 is its support for
[hierachical namespaces](https://docs.microsoft.com/en-us/azure/storage/blobs/data-lake-storage-namespace)
These are effectively directories and offer high performance rename and delete operations
—something which makes a significant improvement in performance in query engines
writing data to, including MapReduce, Spark, Hive, as well as DistCp.

This feature is only available if the container was created with "namespace"
support.

You enable namespace support when creating a new Storage Account,
by checking the "Hierarchical Namespace" option in the Portal UI, or, when
creating through the command line, using the option `--hierarchical-namespace true`

_You cannot enable Hierarchical Namespaces on an existing storage account_

Containers in a storage account with Hierarchical Namespaces are
not (currently) readable through the `wasb:` connector.

Some of the `az storage` command line commands fail too, for example:

```bash
$ az storage container list --account-name abfswales1
Blob API is not yet supported for hierarchical namespace accounts. ErrorCode: BlobApiNotYetSupportedForHierarchicalNamespaceAccounts
```

### <a name="creating"></a> Creating an Azure Storage Account

The best documentation on getting started with Azure Datalake Gen2 with the
abfs connector is [Using Azure Data Lake Storage Gen2 with Azure HDInsight clusters](https://docs.microsoft.com/en-us/azure/storage/blobs/data-lake-storage-use-hdi-cluster)

It includes instructions to create it from [the Azure command line tool](https://docs.microsoft.com/en-us/cli/azure/install-azure-cli?view=azure-cli-latest),
which can be installed on Windows, MacOS (via Homebrew) and Linux (apt or yum).

The [az storage](https://docs.microsoft.com/en-us/cli/azure/storage?view=azure-cli-latest) subcommand
handles all storage commands, [`az storage account create`](https://docs.microsoft.com/en-us/cli/azure/storage/account?view=azure-cli-latest#az-storage-account-create)
does the creation.

Until the ADLS gen2 API support is finalized, you need to add an extension
to the ADLS command.
```bash
az extension add --name storage-preview
```

Check that all is well by verifying that the usage command includes `--hierarchical-namespace`:
```
$  az storage account
usage: az storage account create [-h] [--verbose] [--debug]
     [--output {json,jsonc,table,tsv,yaml,none}]
     [--query JMESPATH] --resource-group
     RESOURCE_GROUP_NAME --name ACCOUNT_NAME
     [--sku {Standard_LRS,Standard_GRS,Standard_RAGRS,Standard_ZRS,Premium_LRS,Premium_ZRS}]
     [--location LOCATION]
     [--kind {Storage,StorageV2,BlobStorage,FileStorage,BlockBlobStorage}]
     [--tags [TAGS [TAGS ...]]]
     [--custom-domain CUSTOM_DOMAIN]
     [--encryption-services {blob,file,table,queue} [{blob,file,table,queue} ...]]
     [--access-tier {Hot,Cool}]
     [--https-only [{true,false}]]
     [--file-aad [{true,false}]]
     [--hierarchical-namespace [{true,false}]]
     [--bypass {None,Logging,Metrics,AzureServices} [{None,Logging,Metrics,AzureServices} ...]]
     [--default-action {Allow,Deny}]
     [--assign-identity]
     [--subscription _SUBSCRIPTION]
```

You can list locations from `az account list-locations`, which lists the
name to refer to in the `--location` argument:
```
$ az account list-locations -o table

DisplayName          Latitude    Longitude    Name
-------------------  ----------  -----------  ------------------
East Asia            22.267      114.188      eastasia
Southeast Asia       1.283       103.833      southeastasia
Central US           41.5908     -93.6208     centralus
East US              37.3719     -79.8164     eastus
East US 2            36.6681     -78.3889     eastus2
West US              37.783      -122.417     westus
North Central US     41.8819     -87.6278     northcentralus
South Central US     29.4167     -98.5        southcentralus
North Europe         53.3478     -6.2597      northeurope
West Europe          52.3667     4.9          westeurope
Japan West           34.6939     135.5022     japanwest
Japan East           35.68       139.77       japaneast
Brazil South         -23.55      -46.633      brazilsouth
Australia East       -33.86      151.2094     australiaeast
Australia Southeast  -37.8136    144.9631     australiasoutheast
South India          12.9822     80.1636      southindia
Central India        18.5822     73.9197      centralindia
West India           19.088      72.868       westindia
Canada Central       43.653      -79.383      canadacentral
Canada East          46.817      -71.217      canadaeast
UK South             50.941      -0.799       uksouth
UK West              53.427      -3.084       ukwest
West Central US      40.890      -110.234     westcentralus
West US 2            47.233      -119.852     westus2
Korea Central        37.5665     126.9780     koreacentral
Korea South          35.1796     129.0756     koreasouth
France Central       46.3772     2.3730       francecentral
France South         43.8345     2.1972       francesouth
Australia Central    -35.3075    149.1244     australiacentral
Australia Central 2  -35.3075    149.1244     australiacentral2
```

Once a location has been chosen, create the account
```bash

az storage account create --verbose \
    --name abfswales1 \
    --resource-group devteam2 \
    --kind StorageV2 \
    --hierarchical-namespace true \
    --location ukwest \
    --sku Standard_LRS \
    --https-only true \
    --encryption-services blob \
    --access-tier Hot \
    --tags owner=engineering \
    --assign-identity \
    --output jsonc
```

The output of the command is a JSON file, whose `primaryEndpoints` command
includes the name of the store endpoint:
```json
{
  "primaryEndpoints": {
    "blob": "https://abfswales1.blob.core.windows.net/",
    "dfs": "https://abfswales1.dfs.core.windows.net/",
    "file": "https://abfswales1.file.core.windows.net/",
    "queue": "https://abfswales1.queue.core.windows.net/",
    "table": "https://abfswales1.table.core.windows.net/",
    "web": "https://abfswales1.z35.web.core.windows.net/"
  }
}
```

The `abfswales1.dfs.core.windows.net` account is the name by which the
storage account will be referred to.

Now ask for the connection string to the store, which contains the account key
```bash
az storage account  show-connection-string --name abfswales1
{
  "connectionString": "DefaultEndpointsProtocol=https;EndpointSuffix=core.windows.net;AccountName=abfswales1;AccountKey=ZGlkIHlvdSByZWFsbHkgdGhpbmsgSSB3YXMgZ29pbmcgdG8gcHV0IGEga2V5IGluIGhlcmU/IA=="
}
```

You then need to add the access key to your `core-site.xml`, JCEKs file or
use your cluster management tool to set it the option `fs.azure.account.key.STORAGE-ACCOUNT`
to this value.
```XML
<property>
  <name>fs.azure.account.key.abfswales1.dfs.core.windows.net</name>
  <value>ZGlkIHlvdSByZWFsbHkgdGhpbmsgSSB3YXMgZ29pbmcgdG8gcHV0IGEga2V5IGluIGhlcmU/IA==</value>
</property>
```

#### Creation through the Azure Portal

Creation through the portal is covered in [Quickstart: Create an Azure Data Lake Storage Gen2 storage account](https://docs.microsoft.com/en-us/azure/storage/blobs/data-lake-storage-quickstart-create-account)

Key Steps

1. Create a new Storage Account in a location which suits you.
1. "Basics" Tab: select "StorageV2".
1. "Advanced" Tab: enable "Hierarchical Namespace".

You have now created your storage account. Next, get the key for authentication
for using the default "Shared Key" authentication.

1. Go to the Azure Portal.
1. Select "Storage Accounts"
1. Select the newly created storage account.
1. In the list of settings, locate "Access Keys" and select that.
1. Copy one of the access keys to the clipboard, add to the XML option,
set in cluster management tools, Hadoop JCEKS file or KMS store.

### <a name="new_container"></a> Creating a new container

An Azure storage account can have multiple containers, each with the container
name as the userinfo field of the URI used to reference it.

For example, the container "container1" in the storage account just created
will have the URL `abfs://container1@abfswales1.dfs.core.windows.net/`


You can create a new container through the ABFS connector, by setting the option
 `fs.azure.createRemoteFileSystemDuringInitialization` to `true`. Though the
  same is not supported when AuthType is SAS.

If the container does not exist, an attempt to list it with `hadoop fs -ls`
will fail

```
$ hadoop fs -ls abfs://container1@abfswales1.dfs.core.windows.net/

ls: `abfs://container1@abfswales1.dfs.core.windows.net/': No such file or directory
```

Enable remote FS creation and the second attempt succeeds, creating the container as it does so:

```
$ hadoop fs -D fs.azure.createRemoteFileSystemDuringInitialization=true \
 -ls abfs://container1@abfswales1.dfs.core.windows.net/
```

This is useful for creating accounts on the command line, especially before
the `az storage` command supports hierarchical namespaces completely.


### Listing and examining containers of a Storage Account.

You can use the [Azure Storage Explorer](https://azure.microsoft.com/en-us/features/storage-explorer/)

## <a name="configuring"></a> Configuring ABFS

Any configuration can be specified generally (or as the default when accessing all accounts)
or can be tied to a specific account.
For example, an OAuth identity can be configured for use regardless of which
account is accessed with the property `fs.azure.account.oauth2.client.id`
or you can configure an identity to be used only for a specific storage account with
`fs.azure.account.oauth2.client.id.<account_name>.dfs.core.windows.net`.

This is shown in the Authentication section.

## <a name="authentication"></a> Authentication

Authentication for ABFS is ultimately granted by [Azure Active Directory](https://docs.microsoft.com/en-us/azure/active-directory/develop/authentication-scenarios).

The concepts covered there are beyond the scope of this document to cover;
developers are expected to have read and understood the concepts therein
to take advantage of the different authentication mechanisms.

What is covered here, briefly, is how to configure the ABFS client to authenticate
in different deployment situations.

The ABFS client can be deployed in different ways, with its authentication needs
driven by them.

1. With the storage account's authentication secret in the configuration:
"Shared Key".
1. Using OAuth 2.0 tokens of one form or another.
1. Deployed in-Azure with the Azure VMs providing OAuth 2.0 tokens to the application,
 "Managed Instance".
1. Using Shared Access Signature (SAS) tokens provided by a custom implementation of the SASTokenProvider interface.

What can be changed is what secrets/credentials are used to authenticate the caller.

The authentication mechanism is set in `fs.azure.account.auth.type` (or the
account specific variant). The possible values are SharedKey, OAuth, Custom
and SAS. For the various OAuth options use the config `fs.azure.account
.oauth.provider.type`. Following are the implementations supported
ClientCredsTokenProvider, UserPasswordTokenProvider, MsiTokenProvider and
RefreshTokenBasedTokenProvider. An IllegalArgumentException is thrown if
the specified provider type is not one of the supported.

All secrets can be stored in JCEKS files. These are encrypted and password
protected —use them or a compatible Hadoop Key Management Store wherever
possible

### <a name="aad-token-fetch-retry-logic"></a> AAD Token fetch retries

The exponential retry policy used for the AAD token fetch retries can be tuned
with the following configurations.
* `fs.azure.oauth.token.fetch.retry.max.retries`: Sets the maximum number of
 retries. Default value is 5.
* `fs.azure.oauth.token.fetch.retry.min.backoff.interval`: Minimum back-off
  interval. Added to the retry interval computed from delta backoff. By
   default this is set as 0. Set the interval in milli seconds.
* `fs.azure.oauth.token.fetch.retry.max.backoff.interval`: Maximum back-off
interval. Default value is 60000 (sixty seconds). Set the interval in milli
seconds.
* `fs.azure.oauth.token.fetch.retry.delta.backoff`: Back-off interval between
retries. Multiples of this timespan are used for subsequent retry attempts
 . The default value is 2.

### <a name="shared-key-auth"></a> Default: Shared Key

This is the simplest authentication mechanism of account + password.

The account name is inferred from the URL;
the password, "key", retrieved from the XML/JCECKs configuration files.

```xml
<property>
  <name>fs.azure.account.auth.type.abfswales1.dfs.core.windows.net</name>
  <value>SharedKey</value>
  <description>
  </description>
</property>
<property>
  <name>fs.azure.account.key.abfswales1.dfs.core.windows.net</name>
  <value>ZGlkIHlvdSByZWFsbHkgdGhpbmsgSSB3YXMgZ29pbmcgdG8gcHV0IGEga2V5IGluIGhlcmU/IA==</value>
  <description>
  The secret password. Never share these.
  </description>
</property>
```

*Note*: The source of the account key can be changed through a custom key provider;
one exists to execute a shell script to retrieve it.

A custom key provider class can be provided with the config
`fs.azure.account.keyprovider`. If a key provider class is specified the same
will be used to get account key. Otherwise the Simple key provider will be used
which will use the key specified for the config `fs.azure.account.key`.

To retrieve using shell script, specify the path to the script for the config
`fs.azure.shellkeyprovider.script`. ShellDecryptionKeyProvider class use the
script specified to retrieve the key.

### <a name="oauth-client-credentials"></a> OAuth 2.0 Client Credentials

OAuth 2.0 credentials of (client id, client secret, endpoint) are provided in the configuration/JCEKS file.

The specifics of this process is covered
in [hadoop-azure-datalake](../hadoop-azure-datalake/index.html#Configuring_Credentials_and_FileSystem);
the key names are slightly different here.

```xml
<property>
  <name>fs.azure.account.auth.type</name>
  <value>OAuth</value>
  <description>
  Use OAuth authentication
  </description>
</property>
<property>
  <name>fs.azure.account.oauth.provider.type</name>
  <value>org.apache.hadoop.fs.azurebfs.oauth2.ClientCredsTokenProvider</value>
  <description>
  Use client credentials
  </description>
</property>
<property>
  <name>fs.azure.account.oauth2.client.endpoint</name>
  <value></value>
  <description>
  URL of OAuth endpoint
  </description>
</property>
<property>
  <name>fs.azure.account.oauth2.client.id</name>
  <value></value>
  <description>
  Client ID
  </description>
</property>
<property>
  <name>fs.azure.account.oauth2.client.secret</name>
  <value></value>
  <description>
  Secret
  </description>
</property>
```

### <a name="oauth-user-and-passwd"></a> OAuth 2.0: Username and Password

An OAuth 2.0 endpoint, username and password are provided in the configuration/JCEKS file.

```xml
<property>
  <name>fs.azure.account.auth.type</name>
  <value>OAuth</value>
  <description>
  Use OAuth authentication
  </description>
</property>
<property>
  <name>fs.azure.account.oauth.provider.type</name>
  <value>org.apache.hadoop.fs.azurebfs.oauth2.UserPasswordTokenProvider</value>
  <description>
  Use user and password
  </description>
</property>
<property>
  <name>fs.azure.account.oauth2.client.endpoint</name>
  <value></value>
  <description>
  URL of OAuth 2.0 endpoint
  </description>
</property>
<property>
  <name>fs.azure.account.oauth2.user.name</name>
  <value></value>
  <description>
  username
  </description>
</property>
<property>
  <name>fs.azure.account.oauth2.user.password</name>
  <value></value>
  <description>
  password for account
  </description>
</property>
```

### <a name="oauth-refresh-token"></a> OAuth 2.0: Refresh Token

With an existing Oauth 2.0 token, make a request of the Active Directory endpoint
`https://login.microsoftonline.com/Common/oauth2/token` for this token to be refreshed.

```xml
<property>
  <name>fs.azure.account.auth.type</name>
  <value>OAuth</value>
  <description>
  Use OAuth 2.0 authentication
  </description>
</property>
<property>
  <name>fs.azure.account.oauth.provider.type</name>
  <value>org.apache.hadoop.fs.azurebfs.oauth2.RefreshTokenBasedTokenProvider</value>
  <description>
  Use the Refresh Token Provider
  </description>
</property>
<property>
  <name>fs.azure.account.oauth2.refresh.token</name>
  <value></value>
  <description>
  Refresh token
  </description>
</property>
<property>
  <name>fs.azure.account.oauth2.refresh.endpoint</name>
  <value></value>
  <description>
  Refresh token endpoint
  </description>
</property>
<property>
  <name>fs.azure.account.oauth2.client.id</name>
  <value></value>
  <description>
  Optional Client ID
  </description>
</property>
```

### <a name="managed-identity"></a> Azure Managed Identity

[Azure Managed Identities](https://docs.microsoft.com/en-us/azure/active-directory/managed-identities-azure-resources/overview), formerly "Managed Service Identities".

OAuth 2.0 tokens are issued by a special endpoint only accessible
from the executing VM (`http://169.254.169.254/metadata/identity/oauth2/token`).
The issued credentials can be used to authenticate.

The Azure Portal/CLI is used to create the service identity.

```xml
<property>
  <name>fs.azure.account.auth.type</name>
  <value>OAuth</value>
  <description>
  Use OAuth authentication
  </description>
</property>
<property>
  <name>fs.azure.account.oauth.provider.type</name>
  <value>org.apache.hadoop.fs.azurebfs.oauth2.MsiTokenProvider</value>
  <description>
  Use MSI for issuing OAuth tokens
  </description>
</property>
<property>
  <name>fs.azure.account.oauth2.msi.tenant</name>
  <value></value>
  <description>
  Optional MSI Tenant ID
  </description>
</property>
<property>
  <name>fs.azure.account.oauth2.msi.endpoint</name>
  <value></value>
  <description>
   MSI endpoint
  </description>
</property>
<property>
  <name>fs.azure.account.oauth2.client.id</name>
  <value></value>
  <description>
  Optional Client ID
  </description>
</property>
```

### Custom OAuth 2.0 Token Provider

A Custom OAuth 2.0 token provider supplies the ABFS connector with an OAuth 2.0
token when its `getAccessToken()` method is invoked.

```xml
<property>
  <name>fs.azure.account.auth.type</name>
  <value>Custom</value>
  <description>
  Custom Authentication
  </description>
</property>
<property>
  <name>fs.azure.account.oauth.provider.type</name>
  <value></value>
  <description>
  classname of Custom Authentication Provider
  </description>
</property>
```

The declared class must implement `org.apache.hadoop.fs.azurebfs.extensions.CustomTokenProviderAdaptee`
and optionally `org.apache.hadoop.fs.azurebfs.extensions.BoundDTExtension`.

The declared class also holds responsibility to implement retry logic while fetching access tokens.

### <a name="delegationtokensupportconfigoptions"></a> Delegation Token Provider

A delegation token provider supplies the ABFS connector with delegation tokens,
helps renew and cancel the tokens by implementing the
CustomDelegationTokenManager interface.

```xml
<property>
  <name>fs.azure.enable.delegation.token</name>
  <value>true</value>
  <description>Make this true to use delegation token provider</description>
</property>
<property>
  <name>fs.azure.delegation.token.provider.type</name>
  <value>{fully-qualified-class-name-for-implementation-of-CustomDelegationTokenManager-interface}</value>
</property>
```
In case delegation token is enabled, and the config `fs.azure.delegation.token
.provider.type` is not provided then an IlleagalArgumentException is thrown.

### Shared Access Signature (SAS) Token Provider

A Shared Access Signature (SAS) token provider supplies the ABFS connector with SAS
tokens by implementing the SASTokenProvider interface.

```xml
<property>
  <name>fs.azure.account.auth.type</name>
  <value>SAS</value>
</property>
<property>
  <name>fs.azure.sas.token.provider.type</name>
  <value>{fully-qualified-class-name-for-implementation-of-SASTokenProvider-interface}</value>
</property>
```

The declared class must implement `org.apache.hadoop.fs.azurebfs.extensions.SASTokenProvider`.

## <a name="technical"></a> Technical notes

### <a name="proxy"></a> Proxy setup

The connector uses the JVM proxy settings to control its proxy setup.

See The [Oracle Java documentation](https://docs.oracle.com/javase/8/docs/technotes/guides/net/proxies.html) for the options to set.

As the connector uses HTTPS by default, the `https.proxyHost` and `https.proxyPort`
options are those which must be configured.

In MapReduce jobs, including distcp, the proxy options must be set in both the
`mapreduce.map.java.opts` and `mapreduce.reduce.java.opts`.

```bash
# this variable is only here to avoid typing the same values twice.
# It's name is not important.
export DISTCP_PROXY_OPTS="-Dhttps.proxyHost=web-proxy.example.com -Dhttps.proxyPort=80"

hadoop distcp \
  -D mapreduce.map.java.opts="$DISTCP_PROXY_OPTS" \
  -D mapreduce.reduce.java.opts="$DISTCP_PROXY_OPTS" \
  -update -skipcrccheck -numListstatusThreads 40 \
  hdfs://namenode:8020/users/alice abfs://backups@account.dfs.core.windows.net/users/alice
```

Without these settings, even though access to ADLS may work from the command line,
`distcp` access can fail with network errors.

### <a name="security"></a> Security

As with other object stores, login secrets are valuable pieces of information.
Organizations should have a process for safely sharing them.

### <a name="limitations"></a> Limitations of the ABFS connector

* File last access time is not tracked.
* Extended attributes are not supported.
* File Checksums are not supported.
* The `Syncable` interfaces `hsync()` and `hflush()` operations are supported if
`fs.azure.enable.flush` is set to true (default=true). With the Wasb connector,
this limited the number of times either call could be made to 50,000
[HADOOP-15478](https://issues.apache.org/jira/browse/HADOOP-15478).
If abfs has the a similar limit, then excessive use of sync/flush may
cause problems.

### <a name="consistency"></a> Consistency and Concurrency

As with all Azure storage services, the Azure Datalake Gen 2 store offers
a fully consistent view of the store, with complete
Create, Read, Update, and Delete consistency for data and metadata.

### <a name="performance"></a> Performance and Scalability

For containers with hierarchical namespaces,
the scalability numbers are, in Big-O-notation, as follows:

| Operation | Scalability |
|-----------|-------------|
| File Rename | `O(1)` |
| File Delete | `O(1)` |
| Directory Rename:| `O(1)` |
| Directory Delete | `O(1)` |

For non-namespace stores, the scalability becomes:

| Operation | Scalability |
|-----------|-------------|
| File Rename | `O(1)` |
| File Delete | `O(1)` |
| Directory Rename:| `O(files)` |
| Directory Delete | `O(files)` |

That is: the more files there are, the slower directory operations get.


Further reading: [Azure Storage Scalability Targets](https://docs.microsoft.com/en-us/azure/storage/common/storage-scalability-targets?toc=%2fazure%2fstorage%2fqueues%2ftoc.json)

### <a name="extensibility"></a> Extensibility

The ABFS connector supports a number of limited-private/unstable extension
points for third-parties to integrate their authentication and authorization
services into the ABFS client.

* `CustomDelegationTokenManager` : adds ability to issue Hadoop Delegation Tokens.
* `SASTokenProvider`: allows for custom provision of Azure Storage Shared Access Signature (SAS) tokens.
* `CustomTokenProviderAdaptee`: allows for custom provision of
Azure OAuth tokens.
* `KeyProvider`.

Consult the source in `org.apache.hadoop.fs.azurebfs.extensions`
and all associated tests to see how to make use of these extension points.

_Warning_ These extension points are unstable.

## <a href="options"></a> Other configuration options

Consult the javadocs for `org.apache.hadoop.fs.azurebfs.constants.ConfigurationKeys`,
`org.apache.hadoop.fs.azurebfs.constants.FileSystemConfigurations` and
`org.apache.hadoop.fs.azurebfs.AbfsConfiguration` for the full list
of configuration options and their default values.

### <a name="clientcorrelationoptions"></a> Client Correlation Options

#### <a name="clientcorrelationid"></a> 1. Client CorrelationId Option

Config `fs.azure.client.correlationid` provides an option to correlate client
requests using this client-provided identifier. This Id will be visible in Azure
Storage Analytics logs in the `request-id-header` field.
Reference: [Storage Analytics log format](https://docs.microsoft.com/en-us/rest/api/storageservices/storage-analytics-log-format)

This config accepts a string which can be maximum of 72 characters and should
contain alphanumeric characters and/or hyphens only. Defaults to empty string if
input is invalid.

#### <a name="tracingcontextformat"></a> 1. Correlation IDs Display Options

Config `fs.azure.tracingcontext.format` provides an option to select the format
of IDs included in the `request-id-header`. This config accepts a String value
corresponding to the following enum options.
  `SINGLE_ID_FORMAT` : clientRequestId
  `ALL_ID_FORMAT` : all IDs (default)
  `TWO_ID_FORMAT` : clientCorrelationId:clientRequestId

### <a name="flushconfigoptions"></a> Flush Options

#### <a name="abfsflushconfigoptions"></a> 1. Azure Blob File System Flush Options
Config `fs.azure.enable.flush` provides an option to render ABFS flush APIs -
 HFlush() and HSync() to be no-op. By default, this
config will be set to true.

Both the APIs will ensure that data is persisted.

#### <a name="outputstreamflushconfigoptions"></a> 2. OutputStream Flush Options
Config `fs.azure.disable.outputstream.flush` provides an option to render
OutputStream Flush() API to be a no-op in AbfsOutputStream. By default, this
config will be set to true.

Hflush() being the only documented API that can provide persistent data
transfer, Flush() also attempting to persist buffered data will lead to
performance issues.

<<<<<<< HEAD
### <a name="100continueconfigoptions"></a> Hundred Continue Options

`fs.azure.account.expect.header.enabled`: This configuration parameter is used
to specify whether you wish to send a expect 100 continue header with each
append request or not. It is configured to true by default.
=======

### <a name="accountlevelthrottlingoptions"></a> Account level throttling Options

`fs.azure.account.operation.idle.timeout`: This value specifies the time after which the timer for the analyzer (read or
write) should be paused until no new request is made again. The default value for the same is 60 seconds.
>>>>>>> 60e0fe87

### <a name="hnscheckconfigoptions"></a> HNS Check Options
Config `fs.azure.account.hns.enabled` provides an option to specify whether
 the storage account is HNS enabled or not. In case the config is not provided,
  a server call is made to check the same.

### <a name="flushconfigoptions"></a> Access Options
Config `fs.azure.enable.check.access` needs to be set true to enable
 the AzureBlobFileSystem.access().

### <a name="idempotency"></a> Operation Idempotency

Requests failing due to server timeouts and network failures will be retried.
PUT/POST operations are idempotent and need no specific handling
except for Rename and Delete operations.

Rename idempotency checks are made by ensuring the LastModifiedTime on destination
is recent if source path is found to be non-existent on retry.

Delete is considered to be idempotent by default if the target does not exist on
retry.

### <a name="featureconfigoptions"></a> Primary User Group Options
The group name which is part of FileStatus and AclStatus will be set the same as
the username if the following config is set to true
`fs.azure.skipUserGroupMetadataDuringInitialization`.

### <a name="ioconfigoptions"></a> IO Options
The following configs are related to read and write operations.

`fs.azure.io.retry.max.retries`: Sets the number of retries for IO operations.
Currently this is used only for the server call retry logic. Used within
`AbfsClient` class as part of the ExponentialRetryPolicy. The value should be
greater than or equal to 0.

`fs.azure.io.retry.min.backoff.interval`: Sets the minimum backoff interval for
retries of IO operations. Currently this is used only for the server call retry
logic. Used within `AbfsClient` class as part of the ExponentialRetryPolicy. This
value indicates the smallest interval (in milliseconds) to wait before retrying
an IO operation. The default value is 3000 (3 seconds).

`fs.azure.io.retry.max.backoff.interval`: Sets the maximum backoff interval for
retries of IO operations. Currently this is used only for the server call retry
logic. Used within `AbfsClient` class as part of the ExponentialRetryPolicy. This
value indicates the largest interval (in milliseconds) to wait before retrying
an IO operation. The default value is 30000 (30 seconds).

`fs.azure.io.retry.backoff.interval`: Sets the default backoff interval for
retries of IO operations. Currently this is used only for the server call retry
logic. Used within `AbfsClient` class as part of the ExponentialRetryPolicy. This
value is used to compute a random delta between 80% and 120% of the specified
value. This random delta is then multiplied by an exponent of the current IO
retry number (i.e., the default is multiplied by `2^(retryNum - 1)`) and then
contstrained within the range of [`fs.azure.io.retry.min.backoff.interval`,
`fs.azure.io.retry.max.backoff.interval`] to determine the amount of time to
wait before the next IO retry attempt. The default value is 3000 (3 seconds).

`fs.azure.write.request.size`: To set the write buffer size. Specify the value
in bytes. The value should be between 16384 to 104857600 both inclusive (16 KB
to 100 MB). The default value will be 8388608 (8 MB).

`fs.azure.read.request.size`: To set the read buffer size.Specify the value in
bytes. The value should be between 16384 to 104857600 both inclusive (16 KB to
100 MB). The default value will be 4194304 (4 MB).

`fs.azure.read.alwaysReadBufferSize`: Read request size configured by
`fs.azure.read.request.size` will be honoured only when the reads done are in
sequential pattern. When the read pattern is detected to be random, read size
will be same as the buffer length provided by the calling process.
This config when set to true will force random reads to also read in same
request sizes as sequential reads. This is a means to have same read patterns
as of ADLS Gen1, as it does not differentiate read patterns and always reads by
the configured read request size. The default value for this config will be
false, where reads for the provided buffer length is done when random read
pattern is detected.

`fs.azure.readaheadqueue.depth`: Sets the readahead queue depth in
AbfsInputStream. In case the set value is negative the read ahead queue depth
will be set as Runtime.getRuntime().availableProcessors(). By default the value
will be 2. To disable readaheads, set this value to 0. If your workload is
 doing only random reads (non-sequential) or you are seeing throttling, you
  may try setting this value to 0.

`fs.azure.read.readahead.blocksize`: To set the read buffer size for the read
aheads. Specify the value in bytes. The value should be between 16384 to
104857600 both inclusive (16 KB to 100 MB). The default value will be
4194304 (4 MB).

`fs.azure.buffered.pread.disable`: By default the positional read API will do a
seek and read on input stream. This read will fill the buffer cache in
AbfsInputStream and update the cursor positions. If this optimization is true
it will skip usage of buffer and do a lock free REST call for reading from blob.
This optimization is very much helpful for HBase kind of short random read over
a shared AbfsInputStream instance.
Note: This is not a config which can be set at cluster level. It can be used as
an option on FutureDataInputStreamBuilder.
See FileSystem#openFile(Path path)

To run under limited memory situations configure the following. Especially
when there are too many writes from the same process. 

`fs.azure.write.max.concurrent.requests`: To set the maximum concurrent
 write requests from an AbfsOutputStream instance  to server at any point of
 time. Effectively this will be the threadpool size within the
 AbfsOutputStream instance. Set the value in between 1 to 8 both inclusive.

`fs.azure.write.max.requests.to.queue`: To set the maximum write requests
 that can be queued. Memory consumption of AbfsOutputStream instance can be
 tuned with this config considering each queued request holds a buffer. Set
 the value 3 or 4 times the value set for s.azure.write.max.concurrent.requests.

`fs.azure.analysis.period`: The time after which sleep duration is recomputed after analyzing metrics. The default value
for the same is 10 seconds.

### <a name="securityconfigoptions"></a> Security Options
`fs.azure.always.use.https`: Enforces to use HTTPS instead of HTTP when the flag
is made true. Irrespective of the flag, `AbfsClient` will use HTTPS if the secure
scheme (ABFSS) is used or OAuth is used for authentication. By default this will
be set to true.

`fs.azure.ssl.channel.mode`: Initializing DelegatingSSLSocketFactory with the
specified SSL channel mode. Value should be of the enum
DelegatingSSLSocketFactory.SSLChannelMode. The default value will be
DelegatingSSLSocketFactory.SSLChannelMode.Default.

### <a name="serverconfigoptions"></a> Server Options
When the config `fs.azure.io.read.tolerate.concurrent.append` is made true, the
If-Match header sent to the server for read calls will be set as * otherwise the
same will be set with ETag. This is basically a mechanism in place to handle the
reads with optimistic concurrency.
Please refer the following links for further information.
1. https://docs.microsoft.com/en-us/rest/api/storageservices/datalakestoragegen2/path/read
2. https://azure.microsoft.com/de-de/blog/managing-concurrency-in-microsoft-azure-storage-2/

listStatus API fetches the FileStatus information from server in a page by page
manner. The config `fs.azure.list.max.results` used to set the maxResults URI
 param which sets the pagesize(maximum results per call). The value should
 be >  0. By default this will be 5000. Server has a maximum value for this
 parameter as 5000. So even if the config is above 5000 the response will only
contain 5000 entries. Please refer the following link for further information.
https://docs.microsoft.com/en-us/rest/api/storageservices/datalakestoragegen2/path/list

### <a name="throttlingconfigoptions"></a> Throttling Options
ABFS driver has the capability to throttle read and write operations to achieve
maximum throughput by minimizing errors. The errors occur when the account
ingress or egress limits are exceeded and, the server-side throttles requests.
Server-side throttling causes the retry policy to be used, but the retry policy
sleeps for long periods of time causing the total ingress or egress throughput
to be as much as 35% lower than optimal. The retry policy is also after the
fact, in that it applies after a request fails. On the other hand, the
client-side throttling implemented here happens before requests are made and
sleeps just enough to minimize errors, allowing optimal ingress and/or egress
throughput. By default the throttling mechanism is enabled in the driver. The
same can be disabled by setting the config `fs.azure.enable.autothrottling`
to false.

### <a name="renameconfigoptions"></a> Rename Options
`fs.azure.atomic.rename.key`: Directories for atomic rename support can be
specified comma separated in this config. The driver prints the following
warning log if the source of the rename belongs to one of the configured
directories. "The atomic rename feature is not supported by the ABFS scheme
; however, rename, create and delete operations are atomic if Namespace is
enabled for your Azure Storage account."
The directories can be specified as comma separated values. By default the value
is "/hbase"

### <a name="infiniteleaseoptions"></a> Infinite Lease Options
`fs.azure.infinite-lease.directories`: Directories for infinite lease support
can be specified comma separated in this config. By default, multiple
clients will be able to write to the same file simultaneously. When writing
to files contained within the directories specified in this config, the
client will obtain a lease on the file that will prevent any other clients
from writing to the file. When the output stream is closed, the lease will be
released. To revoke a client's write access for a file, the
AzureBlobFilesystem breakLease method may be called. If the client dies
before the file can be closed and the lease released, breakLease will need to
be called before another client will be able to write to the file.

`fs.azure.lease.threads`: This is the size of the thread pool that will be
used for lease operations for infinite lease directories. By default the value
is 0, so it must be set to at least 1 to support infinite lease directories.

### <a name="perfoptions"></a> Perf Options

#### <a name="abfstracklatencyoptions"></a> 1. HTTP Request Tracking Options
If you set `fs.azure.abfs.latency.track` to `true`, the module starts tracking the
performance metrics of ABFS HTTP traffic. To obtain these numbers on your machine
or cluster, you will also need to enable debug logging for the `AbfsPerfTracker`
class in your `log4j` config. A typical perf log line appears like:

```
h=KARMA t=2019-10-25T20:21:14.518Z a=abfstest01.dfs.core.windows.net
c=abfs-testcontainer-84828169-6488-4a62-a875-1e674275a29f cr=delete ce=deletePath
r=Succeeded l=32 ls=32 lc=1 s=200 e= ci=95121dae-70a8-4187-b067-614091034558
ri=97effdcf-201f-0097-2d71-8bae00000000 ct=0 st=0 rt=0 bs=0 br=0 m=DELETE
u=https%3A%2F%2Fabfstest01.dfs.core.windows.net%2Ftestcontainer%2Ftest%3Ftimeout%3D90%26recursive%3Dtrue
```

The fields have the following definitions:

`h`: host name
`t`: time when this request was logged
`a`: Azure storage account name
`c`: container name
`cr`: name of the caller method
`ce`: name of the callee method
`r`: result (Succeeded/Failed)
`l`: latency (time spent in callee)
`ls`: latency sum (aggregate time spent in caller; logged when there are multiple
callees; logged with the last callee)
`lc`: latency count (number of callees; logged when there are multiple callees;
logged with the last callee)
`s`: HTTP Status code
`e`: Error code
`ci`: client request ID
`ri`: server request ID
`ct`: connection time in milliseconds
`st`: sending time in milliseconds
`rt`: receiving time in milliseconds
`bs`: bytes sent
`br`: bytes received
`m`: HTTP method (GET, PUT etc)
`u`: Encoded HTTP URL

Note that these performance numbers are also sent back to the ADLS Gen 2 API endpoints
in the `x-ms-abfs-client-latency` HTTP headers in subsequent requests. Azure uses these
settings to track their end-to-end latency.

## <a name="troubleshooting"></a> Troubleshooting

The problems associated with the connector usually come down to, in order

1. Classpath.
1. Network setup (proxy etc.).
1. Authentication and Authorization.
1. Anything else.

If you log `org.apache.hadoop.fs.azurebfs.services` at `DEBUG` then you will
see more details about any request which is failing.

One useful tool for debugging connectivity is the [cloudstore storediag utility](https://github.com/steveloughran/cloudstore/releases).

This validates the classpath, the settings, then tries to work with the filesystem.

```bash
bin/hadoop jar cloudstore-0.1-SNAPSHOT.jar storediag abfs://container@account.dfs.core.windows.net/
```

1. If the `storediag` command cannot work with an abfs store, nothing else is likely to.
1. If the `storediag` store does successfully work, that does not guarantee that the classpath
or configuration on the rest of the cluster is also going to work, especially
in distributed applications. But it is at least a start.

### `ClassNotFoundException: org.apache.hadoop.fs.azurebfs.AzureBlobFileSystem`

The `hadoop-azure` JAR is not on the classpah.

```
java.lang.RuntimeException: java.lang.ClassNotFoundException:
    Class org.apache.hadoop.fs.azurebfs.AzureBlobFileSystem not found
  at org.apache.hadoop.conf.Configuration.getClass(Configuration.java:2625)
  at org.apache.hadoop.fs.FileSystem.getFileSystemClass(FileSystem.java:3290)
  at org.apache.hadoop.fs.FileSystem.createFileSystem(FileSystem.java:3322)
  at org.apache.hadoop.fs.FileSystem.access$200(FileSystem.java:136)
  at org.apache.hadoop.fs.FileSystem$Cache.getInternal(FileSystem.java:3373)
  at org.apache.hadoop.fs.FileSystem$Cache.get(FileSystem.java:3341)
  at org.apache.hadoop.fs.FileSystem.get(FileSystem.java:491)
  at org.apache.hadoop.fs.Path.getFileSystem(Path.java:361)
Caused by: java.lang.ClassNotFoundException:
    Class org.apache.hadoop.fs.azurebfs.AzureBlobFileSystem not found
  at org.apache.hadoop.conf.Configuration.getClassByName(Configuration.java:2529)
  at org.apache.hadoop.conf.Configuration.getClass(Configuration.java:2623)
  ... 16 more
```

Tip: if this is happening on the command line, you can turn on debug logging
of the hadoop scripts:

```bash
export HADOOP_SHELL_SCRIPT_DEBUG=true
```

If this is happening on an application running within the cluster, it means
the cluster (somehow) needs to be configured so that the `hadoop-azure`
module and dependencies are on the classpath of deployed applications.

### `ClassNotFoundException: com.microsoft.azure.storage.StorageErrorCode`

The `azure-storage` JAR is not on the classpath.

### `Server failed to authenticate the request`

The request wasn't authenticated while using the default shared-key
authentication mechanism.

```
Operation failed: "Server failed to authenticate the request.
 Make sure the value of Authorization header is formed correctly including the signature.",
 403, HEAD, https://account.dfs.core.windows.net/container2?resource=filesystem&timeout=90
  at org.apache.hadoop.fs.azurebfs.services.AbfsRestOperation.execute(AbfsRestOperation.java:135)
  at org.apache.hadoop.fs.azurebfs.services.AbfsClient.getFilesystemProperties(AbfsClient.java:209)
  at org.apache.hadoop.fs.azurebfs.AzureBlobFileSystemStore.getFilesystemProperties(AzureBlobFileSystemStore.java:259)
  at org.apache.hadoop.fs.azurebfs.AzureBlobFileSystem.fileSystemExists(AzureBlobFileSystem.java:859)
  at org.apache.hadoop.fs.azurebfs.AzureBlobFileSystem.initialize(AzureBlobFileSystem.java:110)
```

Causes include:

* Your credentials are incorrect.
* Your shared secret has expired. in Azure, this happens automatically
* Your shared secret has been revoked.
* host/VM clock drift means that your client's clock is out of sync with the
Azure servers —the call is being rejected as it is either out of date (considered a replay)
or from the future. Fix: Check your clocks, etc.

### `Configuration property _something_.dfs.core.windows.net not found`

There's no `fs.azure.account.key.` entry in your cluster configuration declaring the
access key for the specific account, or you are using the wrong URL

```
$ hadoop fs -ls abfs://container@abfswales2.dfs.core.windows.net/

ls: Configuration property abfswales2.dfs.core.windows.net not found.
```

* Make sure that the URL is correct
* Add the missing account key.


### `No such file or directory when trying to list a container`

There is no container of the given name. Either it has been mistyped
or the container needs to be created.

```
$ hadoop fs -ls abfs://container@abfswales1.dfs.core.windows.net/

ls: `abfs://container@abfswales1.dfs.core.windows.net/': No such file or directory
```

* Make sure that the URL is correct
* Create the container if needed

### "HTTP connection to https://login.microsoftonline.com/_something_ failed for getting token from AzureAD. Http response: 200 OK"

+ it has a content-type `text/html`, `text/plain`, `application/xml`

The OAuth authentication page didn't fail with an HTTP error code, but it didn't return JSON either

```
$ bin/hadoop fs -ls abfs://container@abfswales1.dfs.core.windows.net/

 ...

ls: HTTP Error 200;
  url='https://login.microsoftonline.com/02a07549-0a5f-4c91-9d76-53d172a638a2/oauth2/authorize'
  AADToken: HTTP connection to
  https://login.microsoftonline.com/02a07549-0a5f-4c91-9d76-53d172a638a2/oauth2/authorize
  failed for getting token from AzureAD.
  Unexpected response.
  Check configuration, URLs and proxy settings.
  proxies=none;
  requestId='dd9d526c-8b3d-4b3f-a193-0cf021938600';
  contentType='text/html; charset=utf-8';
```

Likely causes are configuration and networking:

1. Authentication is failing, the caller is being served up the Azure Active Directory
signon page for humans, even though it is a machine calling.
1. The URL is wrong —it is pointing at a web page unrelated to OAuth2.0
1. There's a proxy server in the way trying to return helpful instructions.

### `java.io.IOException: The ownership on the staging directory /tmp/hadoop-yarn/staging/user1/.staging is not as expected. It is owned by <principal_id>. The directory must be owned by the submitter user1 or user1`

When using [Azure Managed Identities](https://docs.microsoft.com/en-us/azure/active-directory/managed-identities-azure-resources/overview), the files/directories in ADLS Gen2 by default will be owned by the service principal object id i.e. principal ID & submitting jobs as the local OS user 'user1' results in the above exception.

The fix is to mimic the ownership to the local OS user, by adding the below properties to`core-site.xml`.

```xml
<property>
  <name>fs.azure.identity.transformer.service.principal.id</name>
  <value>service principal object id</value>
  <description>
  An Azure Active Directory object ID (oid) used as the replacement for names contained
  in the list specified by “fs.azure.identity.transformer.service.principal.substitution.list”.
  Notice that instead of setting oid, you can also set $superuser here.
  </description>
</property>
<property>
  <name>fs.azure.identity.transformer.service.principal.substitution.list</name>
  <value>user1</value>
  <description>
  A comma separated list of names to be replaced with the service principal ID specified by
  “fs.azure.identity.transformer.service.principal.id”.  This substitution occurs
  when setOwner, setAcl, modifyAclEntries, or removeAclEntries are invoked with identities
  contained in the substitution list. Notice that when in non-secure cluster, asterisk symbol *
  can be used to match all user/group.
  </description>
</property>
```

Once the above properties are configured, `hdfs dfs -ls abfs://container1@abfswales1.dfs.core.windows.net/` shows the ADLS Gen2 files/directories are now owned by 'user1'.

## <a name="testing"></a> Testing ABFS

See the relevant section in [Testing Azure](testing_azure.html).<|MERGE_RESOLUTION|>--- conflicted
+++ resolved
@@ -767,19 +767,14 @@
 transfer, Flush() also attempting to persist buffered data will lead to
 performance issues.
 
-<<<<<<< HEAD
 ### <a name="100continueconfigoptions"></a> Hundred Continue Options
-
 `fs.azure.account.expect.header.enabled`: This configuration parameter is used
 to specify whether you wish to send a expect 100 continue header with each
 append request or not. It is configured to true by default.
-=======
 
 ### <a name="accountlevelthrottlingoptions"></a> Account level throttling Options
-
 `fs.azure.account.operation.idle.timeout`: This value specifies the time after which the timer for the analyzer (read or
 write) should be paused until no new request is made again. The default value for the same is 60 seconds.
->>>>>>> 60e0fe87
 
 ### <a name="hnscheckconfigoptions"></a> HNS Check Options
 Config `fs.azure.account.hns.enabled` provides an option to specify whether
