/**
 * Licensed to the Apache Software Foundation (ASF) under one
 * or more contributor license agreements.  See the NOTICE file
 * distributed with this work for additional information
 * regarding copyright ownership.  The ASF licenses this file
 * to you under the Apache License, Version 2.0 (the
 * "License"); you may not use this file except in compliance
 * with the License.  You may obtain a copy of the License at
 *
 *     http://www.apache.org/licenses/LICENSE-2.0
 *
 * Unless required by applicable law or agreed to in writing, software
 * distributed under the License is distributed on an "AS IS" BASIS,
 * WITHOUT WARRANTIES OR CONDITIONS OF ANY KIND, either express or implied.
 * See the License for the specific language governing permissions and
 * limitations under the License.
 */

package org.apache.hadoop.fs.azurebfs;

import java.io.IOException;
import java.net.URI;
import java.util.Hashtable;
import java.util.Map;
import java.util.UUID;
import java.util.concurrent.Callable;

import org.apache.hadoop.fs.azurebfs.services.AbfsClient;
import org.apache.hadoop.fs.azurebfs.services.PrefixMode;
import org.junit.After;
import org.junit.Assert;
import org.junit.Before;
import org.slf4j.Logger;
import org.slf4j.LoggerFactory;

import org.apache.hadoop.conf.Configuration;
import org.apache.hadoop.fs.CommonConfigurationKeysPublic;
import org.apache.hadoop.fs.FileSystem;
import org.apache.hadoop.fs.Path;
import org.apache.hadoop.fs.azurebfs.constants.FSOperationType;
import org.apache.hadoop.fs.azurebfs.contracts.exceptions.AzureBlobFileSystemException;
import org.apache.hadoop.fs.azurebfs.security.AbfsDelegationTokenManager;
import org.apache.hadoop.fs.azurebfs.services.AbfsOutputStream;
import org.apache.hadoop.fs.azurebfs.services.AuthType;
import org.apache.hadoop.fs.azure.AzureNativeFileSystemStore;
import org.apache.hadoop.fs.azure.NativeAzureFileSystem;
import org.apache.hadoop.fs.azure.metrics.AzureFileSystemInstrumentation;
import org.apache.hadoop.fs.azurebfs.constants.FileSystemUriSchemes;
import org.apache.hadoop.fs.azurebfs.constants.AbfsHttpConstants;
import org.apache.hadoop.fs.azurebfs.contracts.exceptions.AbfsRestOperationException;
import org.apache.hadoop.fs.azurebfs.utils.TracingContext;
import org.apache.hadoop.fs.azurebfs.utils.TracingHeaderFormat;
import org.apache.hadoop.fs.azurebfs.utils.UriUtils;
import org.apache.hadoop.fs.contract.ContractTestUtils;
import org.apache.hadoop.fs.permission.FsPermission;
import org.apache.hadoop.io.IOUtils;

import static org.apache.hadoop.fs.azure.AzureBlobStorageTestAccount.WASB_ACCOUNT_NAME_DOMAIN_SUFFIX;
import static org.apache.hadoop.fs.azurebfs.constants.ConfigurationKeys.*;
import static org.apache.hadoop.fs.azurebfs.contracts.services.AzureServiceErrorCode.FILE_SYSTEM_NOT_FOUND;
import static org.apache.hadoop.fs.azurebfs.constants.TestConfigurationKeys.*;
import static org.apache.hadoop.test.LambdaTestUtils.intercept;
import static org.junit.Assume.assumeTrue;

/**
 * Base for AzureBlobFileSystem Integration tests.
 *
 * <I>Important: This is for integration tests only.</I>
 */
public abstract class AbstractAbfsIntegrationTest extends
        AbstractAbfsTestWithTimeout {

  private static final Logger LOG =
      LoggerFactory.getLogger(AbstractAbfsIntegrationTest.class);

  private boolean isIPAddress;
  private NativeAzureFileSystem wasb;
  private AzureBlobFileSystem abfs;
  private String abfsScheme;

  private Configuration rawConfig;
  private AbfsConfiguration abfsConfig;
  private String fileSystemName;
  private String accountName;
  private String testUrl;
  private AuthType authType;
  private boolean useConfiguredFileSystem = false;
  private boolean usingFilesystemForSASTests = false;

  protected AbstractAbfsIntegrationTest() throws Exception {
    fileSystemName = TEST_CONTAINER_PREFIX + UUID.randomUUID().toString();
    rawConfig = new Configuration();
    rawConfig.addResource(TEST_CONFIGURATION_FILE_NAME);

    this.accountName = rawConfig.get(FS_AZURE_ACCOUNT_NAME);
    if (accountName == null) {
      // check if accountName is set using different config key
      accountName = rawConfig.get(FS_AZURE_ABFS_ACCOUNT_NAME);
    }
    assumeTrue("Not set: " + FS_AZURE_ABFS_ACCOUNT_NAME,
            accountName != null && !accountName.isEmpty());

    abfsConfig = new AbfsConfiguration(rawConfig, accountName);

    authType = abfsConfig.getEnum(FS_AZURE_ACCOUNT_AUTH_TYPE_PROPERTY_NAME, AuthType.SharedKey);
    abfsScheme = authType == AuthType.SharedKey ? FileSystemUriSchemes.ABFS_SCHEME
            : FileSystemUriSchemes.ABFS_SECURE_SCHEME;

    if (authType == AuthType.SharedKey) {
      assumeTrue("Not set: " + FS_AZURE_ACCOUNT_KEY,
          abfsConfig.get(FS_AZURE_ACCOUNT_KEY) != null);
      // Update credentials
    } else {
      assumeTrue("Not set: " + FS_AZURE_ACCOUNT_TOKEN_PROVIDER_TYPE_PROPERTY_NAME,
          abfsConfig.get(FS_AZURE_ACCOUNT_TOKEN_PROVIDER_TYPE_PROPERTY_NAME) != null);
    }

    final String abfsUrl = this.getFileSystemName() + "@" + this.getAccountName();
    URI defaultUri = null;

    try {
      defaultUri = new URI(abfsScheme, abfsUrl, null, null, null);
    } catch (Exception ex) {
      throw new AssertionError(ex);
    }

    this.testUrl = defaultUri.toString();
    abfsConfig.set(CommonConfigurationKeysPublic.FS_DEFAULT_NAME_KEY, defaultUri.toString());
    abfsConfig.setBoolean(AZURE_CREATE_REMOTE_FILESYSTEM_DURING_INITIALIZATION, true);
    if (abfsConfig.get(FS_AZURE_TEST_APPENDBLOB_ENABLED) == "true") {
      String appendblobDirs = this.testUrl + "," + abfsConfig.get(FS_AZURE_CONTRACT_TEST_URI);
      rawConfig.set(FS_AZURE_APPEND_BLOB_KEY, appendblobDirs);
    }
    // For testing purposes, an IP address and port may be provided to override
    // the host specified in the FileSystem URI.  Also note that the format of
    // the Azure Storage Service URI changes from
    // http[s]://[account][domain-suffix]/[filesystem] to
    // http[s]://[ip]:[port]/[account]/[filesystem].
    String endPoint = abfsConfig.get(AZURE_ABFS_ENDPOINT);
    if (endPoint != null && endPoint.contains(":") && endPoint.split(":").length == 2) {
      this.isIPAddress = true;
    } else {
      this.isIPAddress = false;
    }
  }

  protected boolean getIsNamespaceEnabled(AzureBlobFileSystem fs)
      throws IOException {
    return fs.getIsNamespaceEnabled(getTestTracingContext(fs, false));
  }

  public TracingContext getTestTracingContext(AzureBlobFileSystem fs,
      boolean needsPrimaryReqId) {
    String correlationId, fsId;
    TracingHeaderFormat format;
    if (fs == null) {
      correlationId = "test-corr-id";
      fsId = "test-filesystem-id";
      format = TracingHeaderFormat.ALL_ID_FORMAT;
    } else {
      AbfsConfiguration abfsConf = fs.getAbfsStore().getAbfsConfiguration();
      correlationId = abfsConf.getClientCorrelationId();
      fsId = fs.getFileSystemId();
      format = abfsConf.getTracingHeaderFormat();
    }
    return new TracingContext(correlationId, fsId,
        FSOperationType.TEST_OP, needsPrimaryReqId, format, null);
  }


  @Before
  public void setup() throws Exception {
    //Create filesystem first to make sure getWasbFileSystem() can return an existing filesystem.
    createFileSystem();

    // Only live account without namespace support can run ABFS&WASB
    // compatibility tests
    if (!isIPAddress && (abfsConfig.getAuthType(accountName) != AuthType.SAS)
        && !abfs.getIsNamespaceEnabled(getTestTracingContext(
            getFileSystem(), false))) {
      final URI wasbUri = new URI(
          abfsUrlToWasbUrl(getTestUrl(), abfsConfig.isHttpsAlwaysUsed()));
      final AzureNativeFileSystemStore azureNativeFileSystemStore =
          new AzureNativeFileSystemStore();

      // update configuration with wasb credentials
      String accountNameWithoutDomain = accountName.split("\\.")[0];
      String wasbAccountName = accountNameWithoutDomain + WASB_ACCOUNT_NAME_DOMAIN_SUFFIX;
      String keyProperty = FS_AZURE_ACCOUNT_KEY + "." + wasbAccountName;
      if (rawConfig.get(keyProperty) == null) {
        rawConfig.set(keyProperty, getAccountKey());
      }

      azureNativeFileSystemStore.initialize(
          wasbUri,
          rawConfig,
          new AzureFileSystemInstrumentation(rawConfig));

      wasb = new NativeAzureFileSystem(azureNativeFileSystemStore);
      wasb.initialize(wasbUri, rawConfig);
    }
  }

  @After
  public void teardown() throws Exception {
    try {
      IOUtils.closeStream(wasb);
      wasb = null;

      if (abfs == null) {
        return;
      }
      TracingContext tracingContext = getTestTracingContext(getFileSystem(), false);

      if (usingFilesystemForSASTests) {
        abfsConfig.set(FS_AZURE_ACCOUNT_AUTH_TYPE_PROPERTY_NAME, AuthType.SharedKey.name());
        AzureBlobFileSystem tempFs = (AzureBlobFileSystem) FileSystem.newInstance(rawConfig);
        tempFs.getAbfsStore().deleteFilesystem(tracingContext);
      }
      else if (!useConfiguredFileSystem) {
        // Delete all uniquely created filesystem from the account
        final AzureBlobFileSystemStore abfsStore = abfs.getAbfsStore();
        abfsStore.deleteFilesystem(tracingContext);

        AbfsRestOperationException ex = intercept(AbfsRestOperationException.class,
            new Callable<Hashtable<String, String>>() {
              @Override
              public Hashtable<String, String> call() throws Exception {
                return abfsStore.getFilesystemProperties(tracingContext);
              }
            });
        if (FILE_SYSTEM_NOT_FOUND.getStatusCode() != ex.getStatusCode()) {
          LOG.warn("Deleted test filesystem may still exist: {}", abfs, ex);
        }
      }
    } catch (Exception e) {
      LOG.warn("During cleanup: {}", e, e);
    } finally {
      IOUtils.closeStream(abfs);
      abfs = null;
    }
  }


  public void loadConfiguredFileSystem() throws Exception {
      // disable auto-creation of filesystem
      abfsConfig.setBoolean(AZURE_CREATE_REMOTE_FILESYSTEM_DURING_INITIALIZATION,
          false);

      // AbstractAbfsIntegrationTest always uses a new instance of FileSystem,
      // need to disable that and force filesystem provided in test configs.
      String[] authorityParts =
          (new URI(rawConfig.get(FS_AZURE_CONTRACT_TEST_URI))).getRawAuthority().split(
        AbfsHttpConstants.AZURE_DISTRIBUTED_FILE_SYSTEM_AUTHORITY_DELIMITER, 2);
      this.fileSystemName = authorityParts[0];

      // Reset URL with configured filesystem
      final String abfsUrl = this.getFileSystemName() + "@" + this.getAccountName();
      URI defaultUri = null;

      defaultUri = new URI(abfsScheme, abfsUrl, null, null, null);

      this.testUrl = defaultUri.toString();
      abfsConfig.set(CommonConfigurationKeysPublic.FS_DEFAULT_NAME_KEY,
          defaultUri.toString());

    useConfiguredFileSystem = true;
  }

  protected void createFilesystemForSASTests() throws Exception {
    // The SAS tests do not have permission to create a filesystem
    // so first create temporary instance of the filesystem using SharedKey
    // then re-use the filesystem it creates with SAS auth instead of SharedKey.
    AzureBlobFileSystem tempFs = (AzureBlobFileSystem) FileSystem.newInstance(rawConfig);
    Assert.assertTrue(tempFs.exists(new Path("/")));
    abfsConfig.set(FS_AZURE_ACCOUNT_AUTH_TYPE_PROPERTY_NAME, AuthType.SAS.name());
    usingFilesystemForSASTests = true;
  }

  public AzureBlobFileSystem getFileSystem() throws IOException {
    return abfs;
  }

  public AzureBlobFileSystem getFileSystem(Configuration configuration) throws Exception{
    final AzureBlobFileSystem fs = (AzureBlobFileSystem) FileSystem.get(configuration);
    return fs;
  }

  public AzureBlobFileSystem getFileSystem(String abfsUri) throws Exception {
    abfsConfig.set(CommonConfigurationKeysPublic.FS_DEFAULT_NAME_KEY, abfsUri);
    final AzureBlobFileSystem fs = (AzureBlobFileSystem) FileSystem.get(rawConfig);
    return fs;
  }

  /**
   * Creates the filesystem; updates the {@link #abfs} field.
   * @return the created filesystem.
   * @throws IOException failure during create/init.
   */
  public AzureBlobFileSystem createFileSystem() throws IOException {
    if (abfs == null) {
      abfs = (AzureBlobFileSystem) FileSystem.newInstance(rawConfig);
    }
    return abfs;
  }


  protected NativeAzureFileSystem getWasbFileSystem() {
    return wasb;
  }

  protected String getHostName() {
    // READ FROM ENDPOINT, THIS IS CALLED ONLY WHEN TESTING AGAINST DEV-FABRIC
    String endPoint = abfsConfig.get(AZURE_ABFS_ENDPOINT);
    return endPoint.split(":")[0];
  }

  protected void setTestUrl(String testUrl) {
    this.testUrl = testUrl;
  }

  protected String getTestUrl() {
    return testUrl;
  }

  protected void setFileSystemName(String fileSystemName) {
    this.fileSystemName = fileSystemName;
  }

  protected String getMethodName() {
    return methodName.getMethodName();
  }

  protected String getFileSystemName() {
    return fileSystemName;
  }

  protected String getAccountName() {
    return this.accountName;
  }

  protected String getAccountKey() {
    return abfsConfig.get(FS_AZURE_ACCOUNT_KEY);
  }

  public AbfsConfiguration getConfiguration() {
    return abfsConfig;
  }

  public Configuration getRawConfiguration() {
    return abfsConfig.getRawConfiguration();
  }

  public AuthType getAuthType() {
    return this.authType;
  }

  public String getAbfsScheme() {
    return this.abfsScheme;
  }

  protected boolean isIPAddress() {
    return isIPAddress;
  }

  /**
   * Write a buffer to a file.
   * @param path path
   * @param buffer buffer
   * @throws IOException failure
   */
  protected void write(Path path, byte[] buffer) throws IOException {
    ContractTestUtils.writeDataset(getFileSystem(), path, buffer, buffer.length,
        CommonConfigurationKeysPublic.IO_FILE_BUFFER_SIZE_DEFAULT, false);
  }

  /**
   * Touch a file in the test store. Will overwrite any existing file.
   * @param path path
   * @throws IOException failure.
   */
  protected void touch(Path path) throws IOException {
    ContractTestUtils.touch(getFileSystem(), path);
  }

  protected static String wasbUrlToAbfsUrl(final String wasbUrl) {
    return convertTestUrls(
        wasbUrl, FileSystemUriSchemes.WASB_SCHEME, FileSystemUriSchemes.WASB_SECURE_SCHEME, FileSystemUriSchemes.WASB_DNS_PREFIX,
        FileSystemUriSchemes.ABFS_SCHEME, FileSystemUriSchemes.ABFS_SECURE_SCHEME, FileSystemUriSchemes.ABFS_DNS_PREFIX, false);
  }

  protected static String abfsUrlToWasbUrl(final String abfsUrl, final boolean isAlwaysHttpsUsed) {
    return convertTestUrls(
        abfsUrl, FileSystemUriSchemes.ABFS_SCHEME, FileSystemUriSchemes.ABFS_SECURE_SCHEME, FileSystemUriSchemes.ABFS_DNS_PREFIX,
        FileSystemUriSchemes.WASB_SCHEME, FileSystemUriSchemes.WASB_SECURE_SCHEME, FileSystemUriSchemes.WASB_DNS_PREFIX, isAlwaysHttpsUsed);
  }

  private static String convertTestUrls(
      final String url,
      final String fromNonSecureScheme,
      final String fromSecureScheme,
      final String fromDnsPrefix,
      final String toNonSecureScheme,
      final String toSecureScheme,
      final String toDnsPrefix,
      final boolean isAlwaysHttpsUsed) {
    String data = null;
    if (url.startsWith(fromNonSecureScheme + "://") && isAlwaysHttpsUsed) {
      data = url.replace(fromNonSecureScheme + "://", toSecureScheme + "://");
    } else if (url.startsWith(fromNonSecureScheme + "://")) {
      data = url.replace(fromNonSecureScheme + "://", toNonSecureScheme + "://");
    } else if (url.startsWith(fromSecureScheme + "://")) {
      data = url.replace(fromSecureScheme + "://", toSecureScheme + "://");
    }

    if (data != null) {
      data = data.replace("." + fromDnsPrefix + ".",
          "." + toDnsPrefix + ".");
    }
    return data;
  }

  public Path getTestPath() {
    Path path = new Path(UriUtils.generateUniqueTestPath());
    return path;
  }

  public AzureBlobFileSystemStore getAbfsStore(final AzureBlobFileSystem fs) {
    return fs.getAbfsStore();
  }

  public PrefixMode getPrefixMode(final AzureBlobFileSystem fs) {
    return fs.getAbfsStore().getAbfsConfiguration().getPrefixMode();
  }

  public AbfsClient getClient(final AzureBlobFileSystem fs) {
    return fs.getAbfsStore().getClient();
  }

<<<<<<< HEAD
=======
  public boolean isNamespaceEnabled(final AzureBlobFileSystem fs) throws AzureBlobFileSystemException {
    return fs.getAbfsStore().getIsNamespaceEnabled(getTestTracingContext(fs, true));
  }

>>>>>>> 3891d27e
  public Path makeQualified(Path path) throws java.io.IOException {
    return getFileSystem().makeQualified(path);
  }

  /**
   * Create a path under the test path provided by
   * {@link #getTestPath()}.
   * @param filepath path string in
   * @return a path qualified by the test filesystem
   * @throws IOException IO problems
   */
  protected Path path(String filepath) throws IOException {
    return getFileSystem().makeQualified(
        new Path(getTestPath(), filepath));
  }

  /**
   * Get any Delegation Token manager created by the filesystem.
   * @return the DT manager or null.
   * @throws IOException failure
   */
  protected AbfsDelegationTokenManager getDelegationTokenManager()
      throws IOException {
    return getFileSystem().getDelegationTokenManager();
  }

  /**
   * Generic create File and enabling AbfsOutputStream Flush.
   *
   * @param fs   AzureBlobFileSystem that is initialised in the test.
   * @param path Path of the file to be created.
   * @return AbfsOutputStream for writing.
   * @throws AzureBlobFileSystemException
   */
  protected AbfsOutputStream createAbfsOutputStreamWithFlushEnabled(
      AzureBlobFileSystem fs,
      Path path) throws IOException {
    AzureBlobFileSystemStore abfss = fs.getAbfsStore();
    abfss.getAbfsConfiguration().setDisableOutputStreamFlush(false);

    return (AbfsOutputStream) abfss.createFile(path, fs.getFsStatistics(),
        true, FsPermission.getDefault(), FsPermission.getUMask(fs.getConf()),
        getTestTracingContext(fs, false), null);
  }

  /**
   * Custom assertion for AbfsStatistics which have statistics, expected
   * value and map of statistics and value as its parameters.
   * @param statistic the AbfsStatistics which needs to be asserted.
   * @param expectedValue the expected value of the statistics.
   * @param metricMap map of (String, Long) with statistics name as key and
   *                  statistics value as map value.
   */
  protected long assertAbfsStatistics(AbfsStatistic statistic,
      long expectedValue, Map<String, Long> metricMap) {
    assertEquals("Mismatch in " + statistic.getStatName(), expectedValue,
        (long) metricMap.get(statistic.getStatName()));
    return expectedValue;
  }
}<|MERGE_RESOLUTION|>--- conflicted
+++ resolved
@@ -437,13 +437,10 @@
     return fs.getAbfsStore().getClient();
   }
 
-<<<<<<< HEAD
-=======
   public boolean isNamespaceEnabled(final AzureBlobFileSystem fs) throws AzureBlobFileSystemException {
     return fs.getAbfsStore().getIsNamespaceEnabled(getTestTracingContext(fs, true));
   }
 
->>>>>>> 3891d27e
   public Path makeQualified(Path path) throws java.io.IOException {
     return getFileSystem().makeQualified(path);
   }
