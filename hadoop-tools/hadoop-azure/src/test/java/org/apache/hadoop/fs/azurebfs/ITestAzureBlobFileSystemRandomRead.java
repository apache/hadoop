--- conflicted
+++ resolved
@@ -114,13 +114,8 @@
   @Test
   public void testRandomRead() throws Exception {
     Assume.assumeFalse("This test does not support namespace enabled account",
-<<<<<<< HEAD
-            this.getFileSystem().getIsNamespaceEnabled());
+        getIsNamespaceEnabled(getFileSystem()));
     Path testPath = getUniquePath(TEST_FILE_PREFIX + "_testRandomRead");
-=======
-        getIsNamespaceEnabled(getFileSystem()));
-    Path testPath = new Path(TEST_FILE_PREFIX + "_testRandomRead");
->>>>>>> da575a53
     assumeHugeFileExists(testPath);
 
     try (
@@ -451,13 +446,8 @@
   @Ignore("HADOOP-16915")
   public void testRandomReadPerformance() throws Exception {
     Assume.assumeFalse("This test does not support namespace enabled account",
-<<<<<<< HEAD
-            this.getFileSystem().getIsNamespaceEnabled());
+        getIsNamespaceEnabled(getFileSystem()));
     Path testPath = getUniquePath(TEST_FILE_PREFIX + "_testRandomReadPerformance");
-=======
-        getIsNamespaceEnabled(getFileSystem()));
-    Path testPath = new Path(TEST_FILE_PREFIX + "_testRandomReadPerformance");
->>>>>>> da575a53
     assumeHugeFileExists(testPath);
 
     final AzureBlobFileSystem abFs = this.getFileSystem();
