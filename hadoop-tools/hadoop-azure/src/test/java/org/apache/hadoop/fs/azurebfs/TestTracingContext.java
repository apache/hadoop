--- conflicted
+++ resolved
@@ -100,17 +100,14 @@
               TracingHeaderFormat.ALL_ID_FORMAT, null);
       boolean isNamespaceEnabled = fs.getIsNamespaceEnabled(tracingContext);
       String path = getRelativePath(new Path("/testDir"));
-      String permission = isNamespaceEnabled
-              ? getOctalNotation(FsPermission.getDirDefault())
-              : null;
-      String umask = isNamespaceEnabled
-              ? getOctalNotation(FsPermission.getUMask(fs.getConf()))
-              : null;
+      AzureBlobFileSystemStore.Permissions permissions
+          = new AzureBlobFileSystemStore.Permissions(isNamespaceEnabled,
+          FsPermission.getDefault(), FsPermission.getUMask(fs.getConf()));
 
       //request should not fail for invalid clientCorrelationID
       AbfsRestOperation op = fs.getAbfsClient()
-              .createPath(path, false, true, permission, umask, false, null,
-                      tracingContext);
+          .createPath(path, false, true, permissions, false, null, null,
+              tracingContext);
 
       int statusCode = op.getResult().getStatusCode();
       Assertions.assertThat(statusCode).describedAs("Request should not fail")
@@ -123,31 +120,6 @@
               .isEqualTo(op.getLastTracingContext().getHeader());
 
     }
-<<<<<<< HEAD
-    TracingContext tracingContext = new TracingContext(clientCorrelationId,
-        fs.getFileSystemId(), FSOperationType.TEST_OP,
-        TracingHeaderFormat.ALL_ID_FORMAT, null);
-    boolean isNamespaceEnabled = fs.getIsNamespaceEnabled(tracingContext);
-    String path = getRelativePath(new Path("/testDir"));
-    AzureBlobFileSystemStore.Permissions permissions = new AzureBlobFileSystemStore.Permissions(isNamespaceEnabled,
-        FsPermission.getDefault(), FsPermission.getUMask(fs.getConf()));
-
-    //request should not fail for invalid clientCorrelationID
-    AbfsRestOperation op = fs.getAbfsClient()
-        .createPath(path, false, true, permissions, false, null, null,
-            tracingContext);
-
-    int statusCode = op.getResult().getStatusCode();
-    Assertions.assertThat(statusCode).describedAs("Request should not fail")
-        .isEqualTo(HTTP_CREATED);
-
-    String requestHeader = op.getResult().getClientRequestId().replace("[", "")
-        .replace("]", "");
-    Assertions.assertThat(requestHeader)
-        .describedAs("Client Request Header should match TracingContext")
-        .isEqualTo(tracingContext.getHeader());
-=======
->>>>>>> 000a39ba
   }
 
   @Ignore
