--- conflicted
+++ resolved
@@ -89,13 +89,10 @@
   int bufferOffset;
   static boolean testMockSoEnabled;
 
-<<<<<<< HEAD
-=======
   public static void setTestMock(boolean testMockSoEnabled) {
     MockFastpathConnection.testMockSoEnabled = testMockSoEnabled;
   }
 
->>>>>>> 10f0571c
   public MockFastpathConnection() throws FastpathConnectionException {
     super(true);
   }
