--- conflicted
+++ resolved
@@ -32,15 +32,11 @@
 import org.apache.hadoop.fs.FSDataInputStream;
 import org.apache.hadoop.fs.FSDataOutputStream;
 import org.apache.hadoop.fs.Path;
-<<<<<<< HEAD
-import org.apache.hadoop.fs.azurebfs.services.AbfsInputStream;
-import org.apache.hadoop.fs.azurebfs.services.MockAbfsInputStream;
-=======
 import org.apache.hadoop.fs.azurebfs.constants.FSOperationType;
 import org.apache.hadoop.fs.azurebfs.services.AbfsInputStream;
 import org.apache.hadoop.fs.azurebfs.services.AbfsOutputStream;
+import org.apache.hadoop.fs.azurebfs.services.MockAbfsInputStream;
 import org.apache.hadoop.fs.azurebfs.utils.TracingHeaderValidator;
->>>>>>> 35570e41
 
 import static org.apache.hadoop.test.LambdaTestUtils.intercept;
 import static org.apache.hadoop.fs.azurebfs.constants.FileSystemConfigurations.APPENDBLOB_MAX_WRITE_BUFFER_SIZE;
@@ -103,7 +99,6 @@
     }
 
     final byte[] readBuffer = new byte[2 * bufferSize];
-<<<<<<< HEAD
     int result = -1;
     boolean errCaseForUnsuppFastpathBuffSize =  ((bufferSize > 16 * ONE_MB) &&
         (fs.getAbfsStore().getAbfsConfiguration().isFastpathEnabled() ||
@@ -111,6 +106,11 @@
     try (FSDataInputStream inputStream = isMockFastpathTest
         ? openMockAbfsInputStream(fs, fs.open(testPath))
         : fs.open(testPath)) {
+      ((AbfsInputStream) inputStream.getWrappedStream()).registerListener(
+          new TracingHeaderValidator(abfsConfiguration.getClientCorrelationId(),
+              fs.getFileSystemId(), FSOperationType.READ, true, 0,
+              ((AbfsInputStream) inputStream.getWrappedStream())
+                  .getStreamID()));
       inputStream.seek(bufferSize);
       if (errCaseForUnsuppFastpathBuffSize) {
         intercept(UnsupportedOperationException.class,
@@ -128,26 +128,6 @@
     if (!errCaseForUnsuppFastpathBuffSize) {
       assertNotEquals("data read in final read()", -1, result);
       assertArrayEquals(readBuffer, b);
-=======
-    int result;
-    try (FSDataInputStream inputStream = fs.open(TEST_PATH)) {
-      ((AbfsInputStream) inputStream.getWrappedStream()).registerListener(
-          new TracingHeaderValidator(abfsConfiguration.getClientCorrelationId(),
-              fs.getFileSystemId(), FSOperationType.READ, true, 0,
-              ((AbfsInputStream) inputStream.getWrappedStream())
-                  .getStreamID()));
-      inputStream.seek(bufferSize);
-      result = inputStream.read(readBuffer, bufferSize, bufferSize);
-      assertNotEquals(-1, result);
-
-      //to test tracingHeader for case with bypassReadAhead == true
-      inputStream.seek(0);
-      byte[] temp = new byte[5];
-      int t = inputStream.read(temp, 0, 1);
-
-      inputStream.seek(0);
-      result = inputStream.read(readBuffer, 0, bufferSize);
->>>>>>> 35570e41
     }
     if (isMockFastpathTest) {
     MockFastpathConnection.unregisterAppend(testPath.getName());}
@@ -155,6 +135,7 @@
 
   @Test
   public void testReadAheadRequestID() throws java.io.IOException {
+    Path testPath = new Path(TEST_PATH + UUID.randomUUID().toString());
     final AzureBlobFileSystem fs = getFileSystem();
     final AbfsConfiguration abfsConfiguration = fs.getAbfsStore().getAbfsConfiguration();
     int bufferSize = MIN_BUFFER_SIZE;
@@ -162,7 +143,7 @@
 
     final byte[] b = new byte[bufferSize * 10];
     new Random().nextBytes(b);
-    try (FSDataOutputStream stream = fs.create(TEST_PATH)) {
+    try (FSDataOutputStream stream = fs.create(testPath)) {
       ((AbfsOutputStream) stream.getWrappedStream()).registerListener(
           new TracingHeaderValidator(abfsConfiguration.getClientCorrelationId(),
               fs.getFileSystemId(), FSOperationType.WRITE, false, 0,
@@ -176,7 +157,7 @@
     fs.registerListener(
         new TracingHeaderValidator(abfsConfiguration.getClientCorrelationId(),
             fs.getFileSystemId(), FSOperationType.OPEN, false, 0));
-    try (FSDataInputStream inputStream = fs.open(TEST_PATH)) {
+    try (FSDataInputStream inputStream = fs.open(testPath)) {
       ((AbfsInputStream) inputStream.getWrappedStream()).registerListener(
           new TracingHeaderValidator(abfsConfiguration.getClientCorrelationId(),
               fs.getFileSystemId(), FSOperationType.READ, false, 0,
