/**
 * Licensed to the Apache Software Foundation (ASF) under one
 * or more contributor license agreements.  See the NOTICE file
 * distributed with this work for additional information
 * regarding copyright ownership.  The ASF licenses this file
 * to you under the Apache License, Version 2.0 (the
 * "License"); you may not use this file except in compliance
 * with the License.  You may obtain a copy of the License at
 *
 *     http://www.apache.org/licenses/LICENSE-2.0
 *
 * Unless required by applicable law or agreed to in writing, software
 * distributed under the License is distributed on an "AS IS" BASIS,
 * WITHOUT WARRANTIES OR CONDITIONS OF ANY KIND, either express or implied.
 * See the License for the specific language governing permissions and
 * limitations under the License.
 */
package org.apache.hadoop.fs.azurebfs;

import java.io.Closeable;
import java.io.File;
import java.io.IOException;
import java.io.OutputStream;
import java.lang.reflect.InvocationTargetException;
import java.io.UnsupportedEncodingException;
import java.net.HttpURLConnection;
import java.net.MalformedURLException;
import java.net.URI;
import java.net.URISyntaxException;
import java.net.URL;
import java.nio.ByteBuffer;
import java.nio.CharBuffer;
import java.nio.charset.CharacterCodingException;
import java.nio.charset.Charset;
import java.nio.charset.CharsetDecoder;
import java.nio.charset.CharsetEncoder;
import java.nio.charset.StandardCharsets;
import java.text.SimpleDateFormat;
import java.time.Instant;
import java.util.ArrayList;
import java.util.Arrays;
import java.util.Collections;
import java.util.Date;
import java.util.HashMap;
import java.util.HashSet;
import java.util.Hashtable;
import java.util.List;
import java.util.Locale;
import java.util.Map;
import java.util.Optional;
import java.util.Set;
import java.util.WeakHashMap;
import java.util.concurrent.ExecutionException;
import java.util.concurrent.ExecutorService;
<<<<<<< HEAD
import java.util.concurrent.SynchronousQueue;
import java.util.concurrent.ThreadPoolExecutor;
=======
>>>>>>> 46b02788
import java.util.concurrent.TimeUnit;

import org.apache.hadoop.classification.VisibleForTesting;
import org.apache.hadoop.util.Preconditions;
import org.apache.hadoop.thirdparty.com.google.common.base.Strings;
import org.apache.hadoop.thirdparty.com.google.common.util.concurrent.Futures;
import org.apache.hadoop.thirdparty.com.google.common.util.concurrent.ListenableFuture;
import org.slf4j.Logger;
import org.slf4j.LoggerFactory;

import org.apache.hadoop.classification.InterfaceAudience;
import org.apache.hadoop.classification.InterfaceStability;
import org.apache.hadoop.conf.Configuration;
import org.apache.hadoop.fs.EtagSource;
import org.apache.hadoop.fs.FileStatus;
import org.apache.hadoop.fs.FileSystem;
import org.apache.hadoop.fs.Path;
import org.apache.hadoop.fs.azurebfs.constants.AbfsHttpConstants;
import org.apache.hadoop.fs.azurebfs.constants.FileSystemUriSchemes;
import org.apache.hadoop.fs.azurebfs.constants.FileSystemConfigurations;
import org.apache.hadoop.fs.azurebfs.constants.HttpHeaderConfigurations;
import org.apache.hadoop.fs.azurebfs.contracts.exceptions.AbfsRestOperationException;
import org.apache.hadoop.fs.azurebfs.contracts.exceptions.AzureBlobFileSystemException;
import org.apache.hadoop.fs.azurebfs.contracts.exceptions.ConcurrentWriteOperationDetectedException;
import org.apache.hadoop.fs.azurebfs.contracts.exceptions.FileSystemOperationUnhandledException;
import org.apache.hadoop.fs.azurebfs.contracts.exceptions.InvalidAbfsRestOperationException;
import org.apache.hadoop.fs.azurebfs.contracts.exceptions.InvalidFileSystemPropertyException;
import org.apache.hadoop.fs.azurebfs.contracts.exceptions.InvalidUriAuthorityException;
import org.apache.hadoop.fs.azurebfs.contracts.exceptions.InvalidUriException;
import org.apache.hadoop.fs.azurebfs.contracts.services.AzureServiceErrorCode;
import org.apache.hadoop.fs.azurebfs.contracts.services.ListResultEntrySchema;
import org.apache.hadoop.fs.azurebfs.contracts.services.ListResultSchema;
import org.apache.hadoop.fs.azurebfs.contracts.exceptions.TrileanConversionException;
import org.apache.hadoop.fs.azurebfs.enums.Trilean;
import org.apache.hadoop.fs.azurebfs.extensions.SASTokenProvider;
import org.apache.hadoop.fs.azurebfs.extensions.ExtensionHelper;
import org.apache.hadoop.fs.azurebfs.oauth2.AccessTokenProvider;
import org.apache.hadoop.fs.azurebfs.oauth2.AzureADAuthenticator;
import org.apache.hadoop.fs.azurebfs.oauth2.IdentityTransformer;
import org.apache.hadoop.fs.azurebfs.oauth2.IdentityTransformerInterface;
import org.apache.hadoop.fs.azurebfs.services.AbfsAclHelper;
import org.apache.hadoop.fs.azurebfs.services.AbfsClient;
import org.apache.hadoop.fs.azurebfs.services.AbfsClientContext;
import org.apache.hadoop.fs.azurebfs.services.AbfsClientContextBuilder;
import org.apache.hadoop.fs.azurebfs.services.AbfsCounters;
import org.apache.hadoop.fs.azurebfs.services.AbfsHttpOperation;
import org.apache.hadoop.fs.azurebfs.services.AbfsInputStream;
import org.apache.hadoop.fs.azurebfs.services.AbfsInputStreamContext;
import org.apache.hadoop.fs.azurebfs.services.AbfsInputStreamStatisticsImpl;
import org.apache.hadoop.fs.azurebfs.services.AbfsOutputStream;
import org.apache.hadoop.fs.azurebfs.services.AbfsOutputStreamContext;
import org.apache.hadoop.fs.azurebfs.services.AbfsOutputStreamStatisticsImpl;
import org.apache.hadoop.fs.azurebfs.services.AbfsPermission;
import org.apache.hadoop.fs.azurebfs.services.AbfsRestOperation;
import org.apache.hadoop.fs.azurebfs.services.AuthType;
import org.apache.hadoop.fs.azurebfs.services.ExponentialRetryPolicy;
import org.apache.hadoop.fs.azurebfs.services.AbfsLease;
import org.apache.hadoop.fs.azurebfs.services.SharedKeyCredentials;
import org.apache.hadoop.fs.azurebfs.services.AbfsPerfTracker;
import org.apache.hadoop.fs.azurebfs.services.AbfsPerfInfo;
import org.apache.hadoop.fs.azurebfs.services.ListingSupport;
import org.apache.hadoop.fs.azurebfs.utils.Base64;
import org.apache.hadoop.fs.azurebfs.utils.CRC64;
import org.apache.hadoop.fs.azurebfs.utils.DateTimeUtils;
import org.apache.hadoop.fs.azurebfs.utils.TracingContext;
import org.apache.hadoop.fs.azurebfs.utils.UriUtils;
import org.apache.hadoop.fs.impl.OpenFileParameters;
import org.apache.hadoop.fs.permission.AclEntry;
import org.apache.hadoop.fs.permission.AclStatus;
import org.apache.hadoop.fs.permission.FsAction;
import org.apache.hadoop.fs.permission.FsPermission;
import org.apache.hadoop.fs.store.DataBlocks;
import org.apache.hadoop.io.IOUtils;
import org.apache.hadoop.security.UserGroupInformation;
import org.apache.hadoop.util.BlockingThreadPoolExecutorService;
import org.apache.hadoop.util.SemaphoredDelegatingExecutor;
import org.apache.hadoop.util.concurrent.HadoopExecutors;
import org.apache.http.client.utils.URIBuilder;

import static org.apache.hadoop.fs.azurebfs.constants.AbfsHttpConstants.CHAR_EQUALS;
import static org.apache.hadoop.fs.azurebfs.constants.AbfsHttpConstants.CHAR_FORWARD_SLASH;
import static org.apache.hadoop.fs.azurebfs.constants.AbfsHttpConstants.CHAR_HYPHEN;
import static org.apache.hadoop.fs.azurebfs.constants.AbfsHttpConstants.CHAR_PLUS;
import static org.apache.hadoop.fs.azurebfs.constants.AbfsHttpConstants.CHAR_STAR;
import static org.apache.hadoop.fs.azurebfs.constants.AbfsHttpConstants.CHAR_UNDERSCORE;
import static org.apache.hadoop.fs.azurebfs.constants.AbfsHttpConstants.DIRECTORY;
import static org.apache.hadoop.fs.azurebfs.constants.AbfsHttpConstants.FILE;
import static org.apache.hadoop.fs.azurebfs.constants.AbfsHttpConstants.ROOT_PATH;
import static org.apache.hadoop.fs.azurebfs.constants.AbfsHttpConstants.SINGLE_WHITE_SPACE;
import static org.apache.hadoop.fs.azurebfs.constants.AbfsHttpConstants.TOKEN_VERSION;
import static org.apache.hadoop.fs.azurebfs.constants.ConfigurationKeys.AZURE_ABFS_ENDPOINT;
import static org.apache.hadoop.fs.azurebfs.constants.ConfigurationKeys.FS_AZURE_BUFFERED_PREAD_DISABLE;
import static org.apache.hadoop.fs.azurebfs.constants.ConfigurationKeys.FS_AZURE_IDENTITY_TRANSFORM_CLASS;

/**
 * Provides the bridging logic between Hadoop's abstract filesystem and Azure Storage.
 */
@InterfaceAudience.Public
@InterfaceStability.Evolving
public class AzureBlobFileSystemStore implements Closeable, ListingSupport {
  private static final Logger LOG = LoggerFactory.getLogger(AzureBlobFileSystemStore.class);

  private AbfsClient client;
  private URI uri;
  private String userName;
  private String primaryUserGroup;
  private static final String TOKEN_DATE_PATTERN = "yyyy-MM-dd'T'HH:mm:ss.SSSSSSS'Z'";
  private static final String XMS_PROPERTIES_ENCODING = "ISO-8859-1";
  private static final int GET_SET_AGGREGATE_COUNT = 2;

  private final Map<AbfsLease, Object> leaseRefs;

  private final AbfsConfiguration abfsConfiguration;
  private final Set<String> azureAtomicRenameDirSet;
  private Set<String> azureInfiniteLeaseDirSet;
  private Trilean isNamespaceEnabled;
  private final AuthType authType;
  private final UserGroupInformation userGroupInformation;
  private final IdentityTransformerInterface identityTransformer;
  private final AbfsPerfTracker abfsPerfTracker;
  private final AbfsCounters abfsCounters;
  private final ThreadPoolExecutor contentSummaryExecutorService;

  /**
   * The set of directories where we should store files as append blobs.
   */
  private Set<String> appendBlobDirSet;

  /** BlockFactory being used by this instance.*/
  private DataBlocks.BlockFactory blockFactory;
  /** Number of active data blocks per AbfsOutputStream */
  private int blockOutputActiveBlocks;
  /** Bounded ThreadPool for this instance. */
  private ExecutorService boundedThreadPool;

  /**
   * FileSystem Store for {@link AzureBlobFileSystem} for Abfs operations.
   * Built using the {@link AzureBlobFileSystemStoreBuilder} with parameters
   * required.
   * @param abfsStoreBuilder Builder for AzureBlobFileSystemStore.
   * @throws IOException Throw IOE in case of failure during constructing.
   */
  public AzureBlobFileSystemStore(
      AzureBlobFileSystemStoreBuilder abfsStoreBuilder) throws IOException {
    this.uri = abfsStoreBuilder.uri;
    String[] authorityParts = authorityParts(uri);
    final String fileSystemName = authorityParts[0];
    final String accountName = authorityParts[1];

    leaseRefs = Collections.synchronizedMap(new WeakHashMap<>());

    try {
      this.abfsConfiguration = new AbfsConfiguration(abfsStoreBuilder.configuration, accountName);
    } catch (IllegalAccessException exception) {
      throw new FileSystemOperationUnhandledException(exception);
    }

    LOG.trace("AbfsConfiguration init complete");

    this.isNamespaceEnabled = abfsConfiguration.getIsNamespaceEnabledAccount();

    this.userGroupInformation = UserGroupInformation.getCurrentUser();
    this.userName = userGroupInformation.getShortUserName();
    LOG.trace("UGI init complete");
    if (!abfsConfiguration.getSkipUserGroupMetadataDuringInitialization()) {
      try {
        this.primaryUserGroup = userGroupInformation.getPrimaryGroupName();
      } catch (IOException ex) {
        LOG.error("Failed to get primary group for {}, using user name as primary group name", userName);
        this.primaryUserGroup = userName;
      }
    } else {
      //Provide a default group name
      this.primaryUserGroup = userName;
    }
    LOG.trace("primaryUserGroup is {}", this.primaryUserGroup);

    this.azureAtomicRenameDirSet = new HashSet<>(Arrays.asList(
        abfsConfiguration.getAzureAtomicRenameDirs().split(AbfsHttpConstants.COMMA)));
    updateInfiniteLeaseDirs();
    this.authType = abfsConfiguration.getAuthType(accountName);
    boolean usingOauth = (authType == AuthType.OAuth);
    boolean useHttps = (usingOauth || abfsConfiguration.isHttpsAlwaysUsed()) ? true : abfsStoreBuilder.isSecureScheme;
    this.abfsPerfTracker = new AbfsPerfTracker(fileSystemName, accountName, this.abfsConfiguration);
    this.abfsCounters = abfsStoreBuilder.abfsCounters;
    initializeClient(uri, fileSystemName, accountName, useHttps);
    final Class<? extends IdentityTransformerInterface> identityTransformerClass =
        abfsStoreBuilder.configuration.getClass(FS_AZURE_IDENTITY_TRANSFORM_CLASS, IdentityTransformer.class,
            IdentityTransformerInterface.class);
    try {
      this.identityTransformer =
          identityTransformerClass.getConstructor(Configuration.class).newInstance(abfsStoreBuilder.configuration);
    } catch (IllegalAccessException | InstantiationException | IllegalArgumentException | InvocationTargetException | NoSuchMethodException e) {
      throw new IOException(e);
    }
    LOG.trace("IdentityTransformer init complete");

    // Extract the directories that should contain append blobs
    String appendBlobDirs = abfsConfiguration.getAppendBlobDirs();
    if (appendBlobDirs.trim().isEmpty()) {
      this.appendBlobDirSet = new HashSet<String>();
    } else {
      this.appendBlobDirSet = new HashSet<>(Arrays.asList(
          abfsConfiguration.getAppendBlobDirs().split(AbfsHttpConstants.COMMA)));
    }
<<<<<<< HEAD
    contentSummaryExecutorService = new ThreadPoolExecutor(0,
        4 * AbfsConfiguration.getAvailableProcessorCount(), 60,
        TimeUnit.SECONDS, new SynchronousQueue<>());
    contentSummaryExecutorService.setRejectedExecutionHandler(
        (runnable, threadPoolExecutor) -> {
          try {
            contentSummaryExecutorService.getQueue().put(runnable);
          } catch (InterruptedException e) {
            LOG.debug("Could not submit GetContentSummary task to thread pool");
          }
        });
=======
    this.blockFactory = abfsStoreBuilder.blockFactory;
    this.blockOutputActiveBlocks = abfsStoreBuilder.blockOutputActiveBlocks;
    this.boundedThreadPool = BlockingThreadPoolExecutorService.newInstance(
        abfsConfiguration.getWriteMaxConcurrentRequestCount(),
        abfsConfiguration.getMaxWriteRequestsToQueue(),
        10L, TimeUnit.SECONDS,
        "abfs-bounded");
>>>>>>> 46b02788
  }

  /**
   * Checks if the given key in Azure Storage should be stored as a page
   * blob instead of block blob.
   */
  public boolean isAppendBlobKey(String key) {
    return isKeyForDirectorySet(key, appendBlobDirSet);
  }

  /**
   * @return local user name.
   * */
  public String getUser() {
    return this.userName;
  }

  /**
  * @return primary group that user belongs to.
  * */
  public String getPrimaryGroup() {
    return this.primaryUserGroup;
  }

  @Override
  public void close() throws IOException {
    List<ListenableFuture<?>> futures = new ArrayList<>();
    for (AbfsLease lease : leaseRefs.keySet()) {
      if (lease == null) {
        continue;
      }
      ListenableFuture<?> future = client.submit(() -> lease.free());
      futures.add(future);
    }
    try {
      Futures.allAsList(futures).get();
      // shutdown the threadPool and set it to null.
      HadoopExecutors.shutdown(boundedThreadPool, LOG,
          30, TimeUnit.SECONDS);
      boundedThreadPool = null;
    } catch (InterruptedException e) {
      LOG.error("Interrupted freeing leases", e);
      Thread.currentThread().interrupt();
    } catch (ExecutionException e) {
      LOG.error("Error freeing leases", e);
    } finally {
      IOUtils.cleanupWithLogger(LOG, client);
    }
  }

  byte[] encodeAttribute(String value) throws UnsupportedEncodingException {
    return value.getBytes(XMS_PROPERTIES_ENCODING);
  }

  String decodeAttribute(byte[] value) throws UnsupportedEncodingException {
    return new String(value, XMS_PROPERTIES_ENCODING);
  }

  private String[] authorityParts(URI uri) throws InvalidUriAuthorityException, InvalidUriException {
    final String authority = uri.getRawAuthority();
    if (null == authority) {
      throw new InvalidUriAuthorityException(uri.toString());
    }

    if (!authority.contains(AbfsHttpConstants.AZURE_DISTRIBUTED_FILE_SYSTEM_AUTHORITY_DELIMITER)) {
      throw new InvalidUriAuthorityException(uri.toString());
    }

    final String[] authorityParts = authority.split(AbfsHttpConstants.AZURE_DISTRIBUTED_FILE_SYSTEM_AUTHORITY_DELIMITER, 2);

    if (authorityParts.length < 2 || authorityParts[0] != null
        && authorityParts[0].isEmpty()) {
      final String errMsg = String
              .format("'%s' has a malformed authority, expected container name. "
                      + "Authority takes the form "
                      + FileSystemUriSchemes.ABFS_SCHEME + "://[<container name>@]<account name>",
                      uri.toString());
      throw new InvalidUriException(errMsg);
    }
    return authorityParts;
  }

  public boolean getIsNamespaceEnabled(TracingContext tracingContext)
      throws AzureBlobFileSystemException {
    try {
      return this.isNamespaceEnabled.toBoolean();
    } catch (TrileanConversionException e) {
      LOG.debug("isNamespaceEnabled is UNKNOWN; fall back and determine through"
          + " getAcl server call", e);
    }

    LOG.debug("Get root ACL status");
    try (AbfsPerfInfo perfInfo = startTracking("getIsNamespaceEnabled",
        "getAclStatus")) {
      AbfsRestOperation op = client
          .getAclStatus(AbfsHttpConstants.ROOT_PATH, tracingContext);
      perfInfo.registerResult(op.getResult());
      isNamespaceEnabled = Trilean.getTrilean(true);
      perfInfo.registerSuccess(true);
    } catch (AbfsRestOperationException ex) {
      // Get ACL status is a HEAD request, its response doesn't contain
      // errorCode
      // So can only rely on its status code to determine its account type.
      if (HttpURLConnection.HTTP_BAD_REQUEST != ex.getStatusCode()) {
        throw ex;
      }

      isNamespaceEnabled = Trilean.getTrilean(false);
    }

    return isNamespaceEnabled.toBoolean();
  }

  @VisibleForTesting
  URIBuilder getURIBuilder(final String hostName, boolean isSecure) {
    String scheme = isSecure ? FileSystemUriSchemes.HTTPS_SCHEME : FileSystemUriSchemes.HTTP_SCHEME;

    final URIBuilder uriBuilder = new URIBuilder();
    uriBuilder.setScheme(scheme);

    // For testing purposes, an IP address and port may be provided to override
    // the host specified in the FileSystem URI.  Also note that the format of
    // the Azure Storage Service URI changes from
    // http[s]://[account][domain-suffix]/[filesystem] to
    // http[s]://[ip]:[port]/[account]/[filesystem].
    String endPoint = abfsConfiguration.get(AZURE_ABFS_ENDPOINT);
    if (endPoint == null || !endPoint.contains(AbfsHttpConstants.COLON)) {
      uriBuilder.setHost(hostName);
      return uriBuilder;
    }

    // Split ip and port
    String[] data = endPoint.split(AbfsHttpConstants.COLON);
    if (data.length != 2) {
      throw new RuntimeException(String.format("ABFS endpoint is not set correctly : %s, "
              + "Do not specify scheme when using {IP}:{PORT}", endPoint));
    }
    uriBuilder.setHost(data[0].trim());
    uriBuilder.setPort(Integer.parseInt(data[1].trim()));
    uriBuilder.setPath("/" + UriUtils.extractAccountNameFromHostName(hostName));

    return uriBuilder;
  }

  public AbfsConfiguration getAbfsConfiguration() {
    return this.abfsConfiguration;
  }

  public Hashtable<String, String> getFilesystemProperties(
      TracingContext tracingContext) throws AzureBlobFileSystemException {
    try (AbfsPerfInfo perfInfo = startTracking("getFilesystemProperties",
            "getFilesystemProperties")) {
      LOG.debug("getFilesystemProperties for filesystem: {}",
              client.getFileSystem());

      final Hashtable<String, String> parsedXmsProperties;

      final AbfsRestOperation op = client
          .getFilesystemProperties(tracingContext);
      perfInfo.registerResult(op.getResult());

      final String xMsProperties = op.getResult().getResponseHeader(HttpHeaderConfigurations.X_MS_PROPERTIES);

      parsedXmsProperties = parseCommaSeparatedXmsProperties(xMsProperties);
      perfInfo.registerSuccess(true);

      return parsedXmsProperties;
    }
  }

  public void setFilesystemProperties(
      final Hashtable<String, String> properties, TracingContext tracingContext)
      throws AzureBlobFileSystemException {
    if (properties == null || properties.isEmpty()) {
      LOG.trace("setFilesystemProperties no properties present");
      return;
    }

    LOG.debug("setFilesystemProperties for filesystem: {} with properties: {}",
            client.getFileSystem(),
            properties);

    try (AbfsPerfInfo perfInfo = startTracking("setFilesystemProperties",
            "setFilesystemProperties")) {
      final String commaSeparatedProperties;
      try {
        commaSeparatedProperties = convertXmsPropertiesToCommaSeparatedString(properties);
      } catch (CharacterCodingException ex) {
        throw new InvalidAbfsRestOperationException(ex);
      }

      final AbfsRestOperation op = client
          .setFilesystemProperties(commaSeparatedProperties, tracingContext);
      perfInfo.registerResult(op.getResult()).registerSuccess(true);
    }
  }

  public Hashtable<String, String> getPathStatus(final Path path,
      TracingContext tracingContext) throws AzureBlobFileSystemException {
    try (AbfsPerfInfo perfInfo = startTracking("getPathStatus", "getPathStatus")){
      LOG.debug("getPathStatus for filesystem: {} path: {}",
              client.getFileSystem(),
              path);

      final Hashtable<String, String> parsedXmsProperties;
      final AbfsRestOperation op = client
          .getPathStatus(getRelativePath(path), true, tracingContext);
      perfInfo.registerResult(op.getResult());

      final String xMsProperties = op.getResult().getResponseHeader(HttpHeaderConfigurations.X_MS_PROPERTIES);

      parsedXmsProperties = parseCommaSeparatedXmsProperties(xMsProperties);

      perfInfo.registerSuccess(true);

      return parsedXmsProperties;
    }
  }

  public void setPathProperties(final Path path,
      final Hashtable<String, String> properties, TracingContext tracingContext)
      throws AzureBlobFileSystemException {
    try (AbfsPerfInfo perfInfo = startTracking("setPathProperties", "setPathProperties")){
      LOG.debug("setFilesystemProperties for filesystem: {} path: {} with properties: {}",
              client.getFileSystem(),
              path,
              properties);

      final String commaSeparatedProperties;
      try {
        commaSeparatedProperties = convertXmsPropertiesToCommaSeparatedString(properties);
      } catch (CharacterCodingException ex) {
        throw new InvalidAbfsRestOperationException(ex);
      }
      final AbfsRestOperation op = client
          .setPathProperties(getRelativePath(path), commaSeparatedProperties,
              tracingContext);
      perfInfo.registerResult(op.getResult()).registerSuccess(true);
    }
  }

  public void createFilesystem(TracingContext tracingContext)
      throws AzureBlobFileSystemException {
    try (AbfsPerfInfo perfInfo = startTracking("createFilesystem", "createFilesystem")){
      LOG.debug("createFilesystem for filesystem: {}",
              client.getFileSystem());

      final AbfsRestOperation op = client.createFilesystem(tracingContext);
      perfInfo.registerResult(op.getResult()).registerSuccess(true);
    }
  }

  public void deleteFilesystem(TracingContext tracingContext)
      throws AzureBlobFileSystemException {
    try (AbfsPerfInfo perfInfo = startTracking("deleteFilesystem", "deleteFilesystem")) {
      LOG.debug("deleteFilesystem for filesystem: {}",
              client.getFileSystem());

      final AbfsRestOperation op = client.deleteFilesystem(tracingContext);
      perfInfo.registerResult(op.getResult()).registerSuccess(true);
    }
  }

  public OutputStream createFile(final Path path,
      final FileSystem.Statistics statistics, final boolean overwrite,
      final FsPermission permission, final FsPermission umask,
      TracingContext tracingContext) throws IOException {
    try (AbfsPerfInfo perfInfo = startTracking("createFile", "createPath")) {
      boolean isNamespaceEnabled = getIsNamespaceEnabled(tracingContext);
      LOG.debug("createFile filesystem: {} path: {} overwrite: {} permission: {} umask: {} isNamespaceEnabled: {}",
              client.getFileSystem(),
              path,
              overwrite,
              permission,
              umask,
              isNamespaceEnabled);

      String relativePath = getRelativePath(path);
      boolean isAppendBlob = false;
      if (isAppendBlobKey(path.toString())) {
        isAppendBlob = true;
      }

      // if "fs.azure.enable.conditional.create.overwrite" is enabled and
      // is a create request with overwrite=true, create will follow different
      // flow.
      boolean triggerConditionalCreateOverwrite = false;
      if (overwrite
          && abfsConfiguration.isConditionalCreateOverwriteEnabled()) {
        triggerConditionalCreateOverwrite = true;
      }

      AbfsRestOperation op;
      if (triggerConditionalCreateOverwrite) {
        op = conditionalCreateOverwriteFile(relativePath,
            statistics,
            isNamespaceEnabled ? getOctalNotation(permission) : null,
            isNamespaceEnabled ? getOctalNotation(umask) : null,
            isAppendBlob,
            tracingContext
        );

      } else {
        op = client.createPath(relativePath, true,
            overwrite,
            isNamespaceEnabled ? getOctalNotation(permission) : null,
            isNamespaceEnabled ? getOctalNotation(umask) : null,
            isAppendBlob,
            null,
            tracingContext);

      }
      perfInfo.registerResult(op.getResult()).registerSuccess(true);

      AbfsLease lease = maybeCreateLease(relativePath, tracingContext);

      return new AbfsOutputStream(
          populateAbfsOutputStreamContext(
              isAppendBlob,
              lease,
              client,
              statistics,
              relativePath,
              0,
              tracingContext));
    }
  }

  /**
   * Conditional create overwrite flow ensures that create overwrites is done
   * only if there is match for eTag of existing file.
   * @param relativePath
   * @param statistics
   * @param permission
   * @param umask
   * @param isAppendBlob
   * @return
   * @throws AzureBlobFileSystemException
   */
  private AbfsRestOperation conditionalCreateOverwriteFile(final String relativePath,
      final FileSystem.Statistics statistics,
      final String permission,
      final String umask,
      final boolean isAppendBlob,
      TracingContext tracingContext) throws AzureBlobFileSystemException {
    AbfsRestOperation op;

    try {
      // Trigger a create with overwrite=false first so that eTag fetch can be
      // avoided for cases when no pre-existing file is present (major portion
      // of create file traffic falls into the case of no pre-existing file).
      op = client.createPath(relativePath, true, false, permission, umask,
          isAppendBlob, null, tracingContext);

    } catch (AbfsRestOperationException e) {
      if (e.getStatusCode() == HttpURLConnection.HTTP_CONFLICT) {
        // File pre-exists, fetch eTag
        try {
          op = client.getPathStatus(relativePath, false, tracingContext);
        } catch (AbfsRestOperationException ex) {
          if (ex.getStatusCode() == HttpURLConnection.HTTP_NOT_FOUND) {
            // Is a parallel access case, as file which was found to be
            // present went missing by this request.
            throw new ConcurrentWriteOperationDetectedException(
                "Parallel access to the create path detected. Failing request "
                    + "to honor single writer semantics");
          } else {
            throw ex;
          }
        }

        String eTag = op.getResult()
            .getResponseHeader(HttpHeaderConfigurations.ETAG);

        try {
          // overwrite only if eTag matches with the file properties fetched befpre
          op = client.createPath(relativePath, true, true, permission, umask,
              isAppendBlob, eTag, tracingContext);
        } catch (AbfsRestOperationException ex) {
          if (ex.getStatusCode() == HttpURLConnection.HTTP_PRECON_FAILED) {
            // Is a parallel access case, as file with eTag was just queried
            // and precondition failure can happen only when another file with
            // different etag got created.
            throw new ConcurrentWriteOperationDetectedException(
                "Parallel access to the create path detected. Failing request "
                    + "to honor single writer semantics");
          } else {
            throw ex;
          }
        }
      } else {
        throw e;
      }
    }

    return op;
  }

  /**
   * Method to populate AbfsOutputStreamContext with different parameters to
   * be used to construct {@link AbfsOutputStream}.
   *
   * @param isAppendBlob   is Append blob support enabled?
   * @param lease          instance of AbfsLease for this AbfsOutputStream.
   * @param client         AbfsClient.
   * @param statistics     FileSystem statistics.
   * @param path           Path for AbfsOutputStream.
   * @param position       Position or offset of the file being opened, set to 0
   *                       when creating a new file, but needs to be set for APPEND
   *                       calls on the same file.
   * @param tracingContext instance of TracingContext for this AbfsOutputStream.
   * @return AbfsOutputStreamContext instance with the desired parameters.
   */
  private AbfsOutputStreamContext populateAbfsOutputStreamContext(
      boolean isAppendBlob,
      AbfsLease lease,
      AbfsClient client,
      FileSystem.Statistics statistics,
      String path,
      long position,
      TracingContext tracingContext) {
    int bufferSize = abfsConfiguration.getWriteBufferSize();
    if (isAppendBlob && bufferSize > FileSystemConfigurations.APPENDBLOB_MAX_WRITE_BUFFER_SIZE) {
      bufferSize = FileSystemConfigurations.APPENDBLOB_MAX_WRITE_BUFFER_SIZE;
    }
    return new AbfsOutputStreamContext(abfsConfiguration.getSasTokenRenewPeriodForStreamsInSeconds())
            .withWriteBufferSize(bufferSize)
            .enableFlush(abfsConfiguration.isFlushEnabled())
            .enableSmallWriteOptimization(abfsConfiguration.isSmallWriteOptimizationEnabled())
            .disableOutputStreamFlush(abfsConfiguration.isOutputStreamFlushDisabled())
            .withStreamStatistics(new AbfsOutputStreamStatisticsImpl())
            .withAppendBlob(isAppendBlob)
            .withWriteMaxConcurrentRequestCount(abfsConfiguration.getWriteMaxConcurrentRequestCount())
            .withMaxWriteRequestsToQueue(abfsConfiguration.getMaxWriteRequestsToQueue())
            .withLease(lease)
            .withBlockFactory(blockFactory)
            .withBlockOutputActiveBlocks(blockOutputActiveBlocks)
            .withClient(client)
            .withPosition(position)
            .withFsStatistics(statistics)
            .withPath(path)
            .withExecutorService(new SemaphoredDelegatingExecutor(boundedThreadPool,
                blockOutputActiveBlocks, true))
            .withTracingContext(tracingContext)
            .build();
  }

  public void createDirectory(final Path path, final FsPermission permission,
      final FsPermission umask, TracingContext tracingContext)
      throws AzureBlobFileSystemException {
    try (AbfsPerfInfo perfInfo = startTracking("createDirectory", "createPath")) {
      boolean isNamespaceEnabled = getIsNamespaceEnabled(tracingContext);
      LOG.debug("createDirectory filesystem: {} path: {} permission: {} umask: {} isNamespaceEnabled: {}",
              client.getFileSystem(),
              path,
              permission,
              umask,
              isNamespaceEnabled);

      boolean overwrite =
          !isNamespaceEnabled || abfsConfiguration.isEnabledMkdirOverwrite();
      final AbfsRestOperation op = client.createPath(getRelativePath(path),
          false, overwrite,
              isNamespaceEnabled ? getOctalNotation(permission) : null,
              isNamespaceEnabled ? getOctalNotation(umask) : null, false, null,
              tracingContext);
      perfInfo.registerResult(op.getResult()).registerSuccess(true);
    }
  }

  public AbfsInputStream openFileForRead(final Path path,
      final FileSystem.Statistics statistics, TracingContext tracingContext)
      throws IOException {
    return openFileForRead(path, Optional.empty(), statistics,
        tracingContext);
  }

  public AbfsInputStream openFileForRead(Path path,
      final Optional<OpenFileParameters> parameters,
      final FileSystem.Statistics statistics, TracingContext tracingContext)
      throws IOException {
    try (AbfsPerfInfo perfInfo = startTracking("openFileForRead",
        "getPathStatus")) {
      LOG.debug("openFileForRead filesystem: {} path: {}",
          client.getFileSystem(), path);

      FileStatus fileStatus = parameters.map(OpenFileParameters::getStatus)
          .orElse(null);
      String relativePath = getRelativePath(path);
      String resourceType, eTag;
      long contentLength;
      if (fileStatus instanceof VersionedFileStatus) {
        path = path.makeQualified(this.uri, path);
        Preconditions.checkArgument(fileStatus.getPath().equals(path),
            String.format(
                "Filestatus path [%s] does not match with given path [%s]",
                fileStatus.getPath(), path));
        resourceType = fileStatus.isFile() ? FILE : DIRECTORY;
        contentLength = fileStatus.getLen();
        eTag = ((VersionedFileStatus) fileStatus).getVersion();
      } else {
        if (fileStatus != null) {
          LOG.warn(
              "Fallback to getPathStatus REST call as provided filestatus "
                  + "is not of type VersionedFileStatus");
        }
        AbfsHttpOperation op = client.getPathStatus(relativePath, false,
            tracingContext).getResult();
        resourceType = op.getResponseHeader(
            HttpHeaderConfigurations.X_MS_RESOURCE_TYPE);
        contentLength = Long.parseLong(
            op.getResponseHeader(HttpHeaderConfigurations.CONTENT_LENGTH));
        eTag = op.getResponseHeader(HttpHeaderConfigurations.ETAG);
      }

      if (parseIsDirectory(resourceType)) {
        throw new AbfsRestOperationException(
            AzureServiceErrorCode.PATH_NOT_FOUND.getStatusCode(),
            AzureServiceErrorCode.PATH_NOT_FOUND.getErrorCode(),
            "openFileForRead must be used with files and not directories",
            null);
      }

      perfInfo.registerSuccess(true);

      // Add statistics for InputStream
      return new AbfsInputStream(client, statistics, relativePath,
          contentLength, populateAbfsInputStreamContext(
          parameters.map(OpenFileParameters::getOptions)),
          eTag, tracingContext);
    }
  }

  private AbfsInputStreamContext populateAbfsInputStreamContext(
      Optional<Configuration> options) {
    boolean bufferedPreadDisabled = options
        .map(c -> c.getBoolean(FS_AZURE_BUFFERED_PREAD_DISABLE, false))
        .orElse(false);
    return new AbfsInputStreamContext(abfsConfiguration.getSasTokenRenewPeriodForStreamsInSeconds())
            .withReadBufferSize(abfsConfiguration.getReadBufferSize())
            .withReadAheadQueueDepth(abfsConfiguration.getReadAheadQueueDepth())
            .withTolerateOobAppends(abfsConfiguration.getTolerateOobAppends())
            .withReadSmallFilesCompletely(abfsConfiguration.readSmallFilesCompletely())
            .withOptimizeFooterRead(abfsConfiguration.optimizeFooterRead())
            .withReadAheadRange(abfsConfiguration.getReadAheadRange())
            .withStreamStatistics(new AbfsInputStreamStatisticsImpl())
            .withShouldReadBufferSizeAlways(
                abfsConfiguration.shouldReadBufferSizeAlways())
            .withReadAheadBlockSize(abfsConfiguration.getReadAheadBlockSize())
            .withBufferedPreadDisabled(bufferedPreadDisabled)
            .build();
  }

  public OutputStream openFileForWrite(final Path path,
      final FileSystem.Statistics statistics, final boolean overwrite,
      TracingContext tracingContext) throws IOException {
    try (AbfsPerfInfo perfInfo = startTracking("openFileForWrite", "getPathStatus")) {
      LOG.debug("openFileForWrite filesystem: {} path: {} overwrite: {}",
              client.getFileSystem(),
              path,
              overwrite);

      String relativePath = getRelativePath(path);

      final AbfsRestOperation op = client
          .getPathStatus(relativePath, false, tracingContext);
      perfInfo.registerResult(op.getResult());

      final String resourceType = op.getResult().getResponseHeader(HttpHeaderConfigurations.X_MS_RESOURCE_TYPE);
      final Long contentLength = Long.valueOf(op.getResult().getResponseHeader(HttpHeaderConfigurations.CONTENT_LENGTH));

      if (parseIsDirectory(resourceType)) {
        throw new AbfsRestOperationException(
                AzureServiceErrorCode.PATH_NOT_FOUND.getStatusCode(),
                AzureServiceErrorCode.PATH_NOT_FOUND.getErrorCode(),
                "openFileForRead must be used with files and not directories",
                null);
      }

      final long offset = overwrite ? 0 : contentLength;

      perfInfo.registerSuccess(true);

      boolean isAppendBlob = false;
      if (isAppendBlobKey(path.toString())) {
        isAppendBlob = true;
      }

      AbfsLease lease = maybeCreateLease(relativePath, tracingContext);

      return new AbfsOutputStream(
          populateAbfsOutputStreamContext(
              isAppendBlob,
              lease,
              client,
              statistics,
              relativePath,
              offset,
              tracingContext));
    }
  }

  /**
   * Break any current lease on an ABFS file.
   *
   * @param path file name
   * @param tracingContext TracingContext instance to track correlation IDs
   * @throws AzureBlobFileSystemException on any exception while breaking the lease
   */
  public void breakLease(final Path path, final TracingContext tracingContext) throws AzureBlobFileSystemException {
    LOG.debug("lease path: {}", path);

    client.breakLease(getRelativePath(path), tracingContext);
  }

  public void rename(final Path source, final Path destination, TracingContext tracingContext) throws
          AzureBlobFileSystemException {
    final Instant startAggregate = abfsPerfTracker.getLatencyInstant();
    long countAggregate = 0;
    boolean shouldContinue;

    if (isAtomicRenameKey(source.getName())) {
      LOG.warn("The atomic rename feature is not supported by the ABFS scheme; however rename,"
              +" create and delete operations are atomic if Namespace is enabled for your Azure Storage account.");
    }

    LOG.debug("renameAsync filesystem: {} source: {} destination: {}",
            client.getFileSystem(),
            source,
            destination);

    String continuation = null;

    String sourceRelativePath = getRelativePath(source);
    String destinationRelativePath = getRelativePath(destination);

    do {
      try (AbfsPerfInfo perfInfo = startTracking("rename", "renamePath")) {
        AbfsRestOperation op = client
            .renamePath(sourceRelativePath, destinationRelativePath,
                continuation, tracingContext);
        perfInfo.registerResult(op.getResult());
        continuation = op.getResult().getResponseHeader(HttpHeaderConfigurations.X_MS_CONTINUATION);
        perfInfo.registerSuccess(true);
        countAggregate++;
        shouldContinue = continuation != null && !continuation.isEmpty();

        if (!shouldContinue) {
          perfInfo.registerAggregates(startAggregate, countAggregate);
        }
      }
    } while (shouldContinue);
  }

  public void delete(final Path path, final boolean recursive,
      TracingContext tracingContext) throws AzureBlobFileSystemException {
    final Instant startAggregate = abfsPerfTracker.getLatencyInstant();
    long countAggregate = 0;
    boolean shouldContinue = true;

    LOG.debug("delete filesystem: {} path: {} recursive: {}",
            client.getFileSystem(),
            path,
            String.valueOf(recursive));

    String continuation = null;

    String relativePath = getRelativePath(path);

    do {
      try (AbfsPerfInfo perfInfo = startTracking("delete", "deletePath")) {
        AbfsRestOperation op = client
            .deletePath(relativePath, recursive, continuation, tracingContext);
        perfInfo.registerResult(op.getResult());
        continuation = op.getResult().getResponseHeader(HttpHeaderConfigurations.X_MS_CONTINUATION);
        perfInfo.registerSuccess(true);
        countAggregate++;
        shouldContinue = continuation != null && !continuation.isEmpty();

        if (!shouldContinue) {
          perfInfo.registerAggregates(startAggregate, countAggregate);
        }
      }
    } while (shouldContinue);
  }

  public FileStatus getFileStatus(final Path path,
      TracingContext tracingContext) throws IOException {
    try (AbfsPerfInfo perfInfo = startTracking("getFileStatus", "undetermined")) {
      boolean isNamespaceEnabled = getIsNamespaceEnabled(tracingContext);
      LOG.debug("getFileStatus filesystem: {} path: {} isNamespaceEnabled: {}",
              client.getFileSystem(),
              path,
              isNamespaceEnabled);

      final AbfsRestOperation op;
      if (path.isRoot()) {
        if (isNamespaceEnabled) {
          perfInfo.registerCallee("getAclStatus");
          op = client.getAclStatus(getRelativePath(path), tracingContext);
        } else {
          perfInfo.registerCallee("getFilesystemProperties");
          op = client.getFilesystemProperties(tracingContext);
        }
      } else {
        perfInfo.registerCallee("getPathStatus");
        op = client.getPathStatus(getRelativePath(path), false, tracingContext);
      }

      perfInfo.registerResult(op.getResult());
      final long blockSize = abfsConfiguration.getAzureBlockSize();
      final AbfsHttpOperation result = op.getResult();

      String eTag = extractEtagHeader(result);
      final String lastModified = result.getResponseHeader(HttpHeaderConfigurations.LAST_MODIFIED);
      final String permissions = result.getResponseHeader((HttpHeaderConfigurations.X_MS_PERMISSIONS));
      final boolean hasAcl = AbfsPermission.isExtendedAcl(permissions);
      final long contentLength;
      final boolean resourceIsDir;

      if (path.isRoot()) {
        contentLength = 0;
        resourceIsDir = true;
      } else {
        contentLength = parseContentLength(result.getResponseHeader(HttpHeaderConfigurations.CONTENT_LENGTH));
        resourceIsDir = parseIsDirectory(result.getResponseHeader(HttpHeaderConfigurations.X_MS_RESOURCE_TYPE));
      }

      final String transformedOwner = identityTransformer.transformIdentityForGetRequest(
              result.getResponseHeader(HttpHeaderConfigurations.X_MS_OWNER),
              true,
              userName);

      final String transformedGroup = identityTransformer.transformIdentityForGetRequest(
              result.getResponseHeader(HttpHeaderConfigurations.X_MS_GROUP),
              false,
              primaryUserGroup);

      perfInfo.registerSuccess(true);

      return new VersionedFileStatus(
              transformedOwner,
              transformedGroup,
              permissions == null ? new AbfsPermission(FsAction.ALL, FsAction.ALL, FsAction.ALL)
                      : AbfsPermission.valueOf(permissions),
              hasAcl,
              contentLength,
              resourceIsDir,
              1,
              blockSize,
              DateTimeUtils.parseLastModifiedTime(lastModified),
              path,
              eTag);
    }
  }

  /**
   * @param path The list path.
   * @param tracingContext Tracks identifiers for request header
   * @return the entries in the path.
   * */
  @Override
  public FileStatus[] listStatus(final Path path, TracingContext tracingContext) throws IOException {
    return listStatus(path, null, tracingContext);
  }

  /**
   * @param path Path the list path.
   * @param startFrom the entry name that list results should start with.
   *                  For example, if folder "/folder" contains four files: "afile", "bfile", "hfile", "ifile".
   *                  Then listStatus(Path("/folder"), "hfile") will return "/folder/hfile" and "folder/ifile"
   *                  Notice that if startFrom is a non-existent entry name, then the list response contains
   *                  all entries after this non-existent entry in lexical order:
   *                  listStatus(Path("/folder"), "cfile") will return "/folder/hfile" and "/folder/ifile".
   * @param tracingContext Tracks identifiers for request header
   * @return the entries in the path start from  "startFrom" in lexical order.
   * */
  @InterfaceStability.Unstable
  @Override
  public FileStatus[] listStatus(final Path path, final String startFrom, TracingContext tracingContext) throws IOException {
    List<FileStatus> fileStatuses = new ArrayList<>();
    listStatus(path, startFrom, fileStatuses, true, null, tracingContext);
    return fileStatuses.toArray(new FileStatus[fileStatuses.size()]);
  }

  @Override
  public String listStatus(final Path path, final String startFrom,
      List<FileStatus> fileStatuses, final boolean fetchAll,
      String continuation, TracingContext tracingContext) throws IOException {
    final Instant startAggregate = abfsPerfTracker.getLatencyInstant();
    long countAggregate = 0;
    boolean shouldContinue = true;

    LOG.debug("listStatus filesystem: {} path: {}, startFrom: {}",
            client.getFileSystem(),
            path,
            startFrom);

    final String relativePath = getRelativePath(path);

    if (continuation == null || continuation.isEmpty()) {
      // generate continuation token if a valid startFrom is provided.
      if (startFrom != null && !startFrom.isEmpty()) {
        continuation = getIsNamespaceEnabled(tracingContext)
            ? generateContinuationTokenForXns(startFrom)
            : generateContinuationTokenForNonXns(relativePath, startFrom);
      }
    }

    do {
      try (AbfsPerfInfo perfInfo = startTracking("listStatus", "listPath")) {
        AbfsRestOperation op = client.listPath(relativePath, false,
            abfsConfiguration.getListMaxResults(), continuation,
            tracingContext);
        perfInfo.registerResult(op.getResult());
        continuation = op.getResult().getResponseHeader(HttpHeaderConfigurations.X_MS_CONTINUATION);
        ListResultSchema retrievedSchema = op.getResult().getListResultSchema();
        if (retrievedSchema == null) {
          throw new AbfsRestOperationException(
                  AzureServiceErrorCode.PATH_NOT_FOUND.getStatusCode(),
                  AzureServiceErrorCode.PATH_NOT_FOUND.getErrorCode(),
                  "listStatusAsync path not found",
                  null, op.getResult());
        }

        long blockSize = abfsConfiguration.getAzureBlockSize();

        for (ListResultEntrySchema entry : retrievedSchema.paths()) {
          final String owner = identityTransformer.transformIdentityForGetRequest(entry.owner(), true, userName);
          final String group = identityTransformer.transformIdentityForGetRequest(entry.group(), false, primaryUserGroup);
          final FsPermission fsPermission = entry.permissions() == null
                  ? new AbfsPermission(FsAction.ALL, FsAction.ALL, FsAction.ALL)
                  : AbfsPermission.valueOf(entry.permissions());
          final boolean hasAcl = AbfsPermission.isExtendedAcl(entry.permissions());

          long lastModifiedMillis = 0;
          long contentLength = entry.contentLength() == null ? 0 : entry.contentLength();
          boolean isDirectory = entry.isDirectory() == null ? false : entry.isDirectory();
          if (entry.lastModified() != null && !entry.lastModified().isEmpty()) {
            lastModifiedMillis = DateTimeUtils.parseLastModifiedTime(
                entry.lastModified());
          }

          Path entryPath = new Path(File.separator + entry.name());
          entryPath = entryPath.makeQualified(this.uri, entryPath);

          fileStatuses.add(
                  new VersionedFileStatus(
                          owner,
                          group,
                          fsPermission,
                          hasAcl,
                          contentLength,
                          isDirectory,
                          1,
                          blockSize,
                          lastModifiedMillis,
                          entryPath,
                          entry.eTag()));
        }

        perfInfo.registerSuccess(true);
        countAggregate++;
        shouldContinue =
            fetchAll && continuation != null && !continuation.isEmpty();

        if (!shouldContinue) {
          perfInfo.registerAggregates(startAggregate, countAggregate);
        }
      }
    } while (shouldContinue);

    return continuation;
  }

  // generate continuation token for xns account
  private String generateContinuationTokenForXns(final String firstEntryName) {
    Preconditions.checkArgument(!Strings.isNullOrEmpty(firstEntryName)
            && !firstEntryName.startsWith(AbfsHttpConstants.ROOT_PATH),
            "startFrom must be a dir/file name and it can not be a full path");

    StringBuilder sb = new StringBuilder();
    sb.append(firstEntryName).append("#$").append("0");

    CRC64 crc64 = new CRC64();
    StringBuilder token = new StringBuilder();
    token.append(crc64.compute(sb.toString().getBytes(StandardCharsets.UTF_8)))
            .append(SINGLE_WHITE_SPACE)
            .append("0")
            .append(SINGLE_WHITE_SPACE)
            .append(firstEntryName);

    return Base64.encode(token.toString().getBytes(StandardCharsets.UTF_8));
  }

  // generate continuation token for non-xns account
  private String generateContinuationTokenForNonXns(String path, final String firstEntryName) {
    Preconditions.checkArgument(!Strings.isNullOrEmpty(firstEntryName)
            && !firstEntryName.startsWith(AbfsHttpConstants.ROOT_PATH),
            "startFrom must be a dir/file name and it can not be a full path");

    // Notice: non-xns continuation token requires full path (first "/" is not included) for startFrom
    path = AbfsClient.getDirectoryQueryParameter(path);
    final String startFrom = (path.isEmpty() || path.equals(ROOT_PATH))
            ? firstEntryName
            : path + ROOT_PATH + firstEntryName;

    SimpleDateFormat simpleDateFormat = new SimpleDateFormat(TOKEN_DATE_PATTERN, Locale.US);
    String date = simpleDateFormat.format(new Date());
    String token = String.format("%06d!%s!%06d!%s!%06d!%s!",
            path.length(), path, startFrom.length(), startFrom, date.length(), date);
    String base64EncodedToken = Base64.encode(token.getBytes(StandardCharsets.UTF_8));

    StringBuilder encodedTokenBuilder = new StringBuilder(base64EncodedToken.length() + 5);
    encodedTokenBuilder.append(String.format("%s!%d!", TOKEN_VERSION, base64EncodedToken.length()));

    for (int i = 0; i < base64EncodedToken.length(); i++) {
      char current = base64EncodedToken.charAt(i);
      if (CHAR_FORWARD_SLASH == current) {
        current = CHAR_UNDERSCORE;
      } else if (CHAR_PLUS == current) {
        current = CHAR_STAR;
      } else if (CHAR_EQUALS == current) {
        current = CHAR_HYPHEN;
      }
      encodedTokenBuilder.append(current);
    }

    return encodedTokenBuilder.toString();
  }

  public void setOwner(final Path path, final String owner, final String group,
      TracingContext tracingContext) throws AzureBlobFileSystemException {
    if (!getIsNamespaceEnabled(tracingContext)) {
      throw new UnsupportedOperationException(
          "This operation is only valid for storage accounts with the hierarchical namespace enabled.");
    }

    try (AbfsPerfInfo perfInfo = startTracking("setOwner", "setOwner")) {

      LOG.debug(
              "setOwner filesystem: {} path: {} owner: {} group: {}",
              client.getFileSystem(),
              path,
              owner,
              group);

      final String transformedOwner = identityTransformer.transformUserOrGroupForSetRequest(owner);
      final String transformedGroup = identityTransformer.transformUserOrGroupForSetRequest(group);

      final AbfsRestOperation op = client.setOwner(getRelativePath(path),
              transformedOwner,
              transformedGroup,
              tracingContext);

      perfInfo.registerResult(op.getResult()).registerSuccess(true);
    }
  }

  public void setPermission(final Path path, final FsPermission permission,
      TracingContext tracingContext) throws AzureBlobFileSystemException {
    if (!getIsNamespaceEnabled(tracingContext)) {
      throw new UnsupportedOperationException(
          "This operation is only valid for storage accounts with the hierarchical namespace enabled.");
    }

    try (AbfsPerfInfo perfInfo = startTracking("setPermission", "setPermission")) {

      LOG.debug(
              "setPermission filesystem: {} path: {} permission: {}",
              client.getFileSystem(),
              path,
              permission);

      final AbfsRestOperation op = client.setPermission(getRelativePath(path),
          String.format(AbfsHttpConstants.PERMISSION_FORMAT,
              permission.toOctal()), tracingContext);

      perfInfo.registerResult(op.getResult()).registerSuccess(true);
    }
  }

  public void modifyAclEntries(final Path path, final List<AclEntry> aclSpec,
      TracingContext tracingContext) throws AzureBlobFileSystemException {
    if (!getIsNamespaceEnabled(tracingContext)) {
      throw new UnsupportedOperationException(
          "This operation is only valid for storage accounts with the hierarchical namespace enabled.");
    }

    try (AbfsPerfInfo perfInfoGet = startTracking("modifyAclEntries", "getAclStatus")) {

      LOG.debug(
              "modifyAclEntries filesystem: {} path: {} aclSpec: {}",
              client.getFileSystem(),
              path,
              AclEntry.aclSpecToString(aclSpec));

      identityTransformer.transformAclEntriesForSetRequest(aclSpec);
      final Map<String, String> modifyAclEntries = AbfsAclHelper.deserializeAclSpec(AclEntry.aclSpecToString(aclSpec));
      boolean useUpn = AbfsAclHelper.isUpnFormatAclEntries(modifyAclEntries);

      String relativePath = getRelativePath(path);

      final AbfsRestOperation op = client
          .getAclStatus(relativePath, useUpn, tracingContext);
      perfInfoGet.registerResult(op.getResult());
      final String eTag = op.getResult().getResponseHeader(HttpHeaderConfigurations.ETAG);

      final Map<String, String> aclEntries = AbfsAclHelper.deserializeAclSpec(op.getResult().getResponseHeader(HttpHeaderConfigurations.X_MS_ACL));

      AbfsAclHelper.modifyAclEntriesInternal(aclEntries, modifyAclEntries);

      perfInfoGet.registerSuccess(true).finishTracking();

      try (AbfsPerfInfo perfInfoSet = startTracking("modifyAclEntries", "setAcl")) {
        final AbfsRestOperation setAclOp = client
            .setAcl(relativePath, AbfsAclHelper.serializeAclSpec(aclEntries),
                eTag, tracingContext);
        perfInfoSet.registerResult(setAclOp.getResult())
                .registerSuccess(true)
                .registerAggregates(perfInfoGet.getTrackingStart(), GET_SET_AGGREGATE_COUNT);
      }
    }
  }

  public void removeAclEntries(final Path path, final List<AclEntry> aclSpec,
      TracingContext tracingContext) throws AzureBlobFileSystemException {
    if (!getIsNamespaceEnabled(tracingContext)) {
      throw new UnsupportedOperationException(
          "This operation is only valid for storage accounts with the hierarchical namespace enabled.");
    }

    try (AbfsPerfInfo perfInfoGet = startTracking("removeAclEntries", "getAclStatus")) {

      LOG.debug(
              "removeAclEntries filesystem: {} path: {} aclSpec: {}",
              client.getFileSystem(),
              path,
              AclEntry.aclSpecToString(aclSpec));

      identityTransformer.transformAclEntriesForSetRequest(aclSpec);
      final Map<String, String> removeAclEntries = AbfsAclHelper.deserializeAclSpec(AclEntry.aclSpecToString(aclSpec));
      boolean isUpnFormat = AbfsAclHelper.isUpnFormatAclEntries(removeAclEntries);

      String relativePath = getRelativePath(path);

      final AbfsRestOperation op = client
          .getAclStatus(relativePath, isUpnFormat, tracingContext);
      perfInfoGet.registerResult(op.getResult());
      final String eTag = op.getResult().getResponseHeader(HttpHeaderConfigurations.ETAG);

      final Map<String, String> aclEntries = AbfsAclHelper.deserializeAclSpec(op.getResult().getResponseHeader(HttpHeaderConfigurations.X_MS_ACL));

      AbfsAclHelper.removeAclEntriesInternal(aclEntries, removeAclEntries);

      perfInfoGet.registerSuccess(true).finishTracking();

      try (AbfsPerfInfo perfInfoSet = startTracking("removeAclEntries", "setAcl")) {
        final AbfsRestOperation setAclOp = client
            .setAcl(relativePath, AbfsAclHelper.serializeAclSpec(aclEntries),
                eTag, tracingContext);
        perfInfoSet.registerResult(setAclOp.getResult())
                .registerSuccess(true)
                .registerAggregates(perfInfoGet.getTrackingStart(), GET_SET_AGGREGATE_COUNT);
      }
    }
  }

  public void removeDefaultAcl(final Path path, TracingContext tracingContext)
      throws AzureBlobFileSystemException {
    if (!getIsNamespaceEnabled(tracingContext)) {
      throw new UnsupportedOperationException(
          "This operation is only valid for storage accounts with the hierarchical namespace enabled.");
    }

    try (AbfsPerfInfo perfInfoGet = startTracking("removeDefaultAcl", "getAclStatus")) {

      LOG.debug(
              "removeDefaultAcl filesystem: {} path: {}",
              client.getFileSystem(),
              path);

      String relativePath = getRelativePath(path);

      final AbfsRestOperation op = client
          .getAclStatus(relativePath, tracingContext);
      perfInfoGet.registerResult(op.getResult());
      final String eTag = op.getResult().getResponseHeader(HttpHeaderConfigurations.ETAG);
      final Map<String, String> aclEntries = AbfsAclHelper.deserializeAclSpec(op.getResult().getResponseHeader(HttpHeaderConfigurations.X_MS_ACL));
      final Map<String, String> defaultAclEntries = new HashMap<>();

      for (Map.Entry<String, String> aclEntry : aclEntries.entrySet()) {
        if (aclEntry.getKey().startsWith("default:")) {
          defaultAclEntries.put(aclEntry.getKey(), aclEntry.getValue());
        }
      }

      aclEntries.keySet().removeAll(defaultAclEntries.keySet());

      perfInfoGet.registerSuccess(true).finishTracking();

      try (AbfsPerfInfo perfInfoSet = startTracking("removeDefaultAcl", "setAcl")) {
        final AbfsRestOperation setAclOp = client
            .setAcl(relativePath, AbfsAclHelper.serializeAclSpec(aclEntries),
                eTag, tracingContext);
        perfInfoSet.registerResult(setAclOp.getResult())
                .registerSuccess(true)
                .registerAggregates(perfInfoGet.getTrackingStart(), GET_SET_AGGREGATE_COUNT);
      }
    }
  }

  public void removeAcl(final Path path, TracingContext tracingContext)
      throws AzureBlobFileSystemException {
    if (!getIsNamespaceEnabled(tracingContext)) {
      throw new UnsupportedOperationException(
          "This operation is only valid for storage accounts with the hierarchical namespace enabled.");
    }

    try (AbfsPerfInfo perfInfoGet = startTracking("removeAcl", "getAclStatus")){

      LOG.debug(
              "removeAcl filesystem: {} path: {}",
              client.getFileSystem(),
              path);

      String relativePath = getRelativePath(path);

      final AbfsRestOperation op = client
          .getAclStatus(relativePath, tracingContext);
      perfInfoGet.registerResult(op.getResult());
      final String eTag = op.getResult().getResponseHeader(HttpHeaderConfigurations.ETAG);

      final Map<String, String> aclEntries = AbfsAclHelper.deserializeAclSpec(op.getResult().getResponseHeader(HttpHeaderConfigurations.X_MS_ACL));
      final Map<String, String> newAclEntries = new HashMap<>();

      newAclEntries.put(AbfsHttpConstants.ACCESS_USER, aclEntries.get(AbfsHttpConstants.ACCESS_USER));
      newAclEntries.put(AbfsHttpConstants.ACCESS_GROUP, aclEntries.get(AbfsHttpConstants.ACCESS_GROUP));
      newAclEntries.put(AbfsHttpConstants.ACCESS_OTHER, aclEntries.get(AbfsHttpConstants.ACCESS_OTHER));

      perfInfoGet.registerSuccess(true).finishTracking();

      try (AbfsPerfInfo perfInfoSet = startTracking("removeAcl", "setAcl")) {
        final AbfsRestOperation setAclOp = client
            .setAcl(relativePath, AbfsAclHelper.serializeAclSpec(newAclEntries),
                eTag, tracingContext);
        perfInfoSet.registerResult(setAclOp.getResult())
                .registerSuccess(true)
                .registerAggregates(perfInfoGet.getTrackingStart(), GET_SET_AGGREGATE_COUNT);
      }
    }
  }

  public void setAcl(final Path path, final List<AclEntry> aclSpec,
      TracingContext tracingContext) throws AzureBlobFileSystemException {
    if (!getIsNamespaceEnabled(tracingContext)) {
      throw new UnsupportedOperationException(
          "This operation is only valid for storage accounts with the hierarchical namespace enabled.");
    }

    try (AbfsPerfInfo perfInfoGet = startTracking("setAcl", "getAclStatus")) {

      LOG.debug(
              "setAcl filesystem: {} path: {} aclspec: {}",
              client.getFileSystem(),
              path,
              AclEntry.aclSpecToString(aclSpec));

      identityTransformer.transformAclEntriesForSetRequest(aclSpec);
      final Map<String, String> aclEntries = AbfsAclHelper.deserializeAclSpec(AclEntry.aclSpecToString(aclSpec));
      final boolean isUpnFormat = AbfsAclHelper.isUpnFormatAclEntries(aclEntries);

      String relativePath = getRelativePath(path);

      final AbfsRestOperation op = client
          .getAclStatus(relativePath, isUpnFormat, tracingContext);
      perfInfoGet.registerResult(op.getResult());
      final String eTag = op.getResult().getResponseHeader(HttpHeaderConfigurations.ETAG);

      final Map<String, String> getAclEntries = AbfsAclHelper.deserializeAclSpec(op.getResult().getResponseHeader(HttpHeaderConfigurations.X_MS_ACL));

      AbfsAclHelper.setAclEntriesInternal(aclEntries, getAclEntries);

      perfInfoGet.registerSuccess(true).finishTracking();

      try (AbfsPerfInfo perfInfoSet = startTracking("setAcl", "setAcl")) {
        final AbfsRestOperation setAclOp =
                client.setAcl(relativePath,
                AbfsAclHelper.serializeAclSpec(aclEntries), eTag, tracingContext);
        perfInfoSet.registerResult(setAclOp.getResult())
                .registerSuccess(true)
                .registerAggregates(perfInfoGet.getTrackingStart(), GET_SET_AGGREGATE_COUNT);
      }
    }
  }

  public AclStatus getAclStatus(final Path path, TracingContext tracingContext)
      throws IOException {
    if (!getIsNamespaceEnabled(tracingContext)) {
      throw new UnsupportedOperationException(
          "This operation is only valid for storage accounts with the hierarchical namespace enabled.");
    }

    try (AbfsPerfInfo perfInfo = startTracking("getAclStatus", "getAclStatus")) {

      LOG.debug(
              "getAclStatus filesystem: {} path: {}",
              client.getFileSystem(),
              path);

      AbfsRestOperation op = client
          .getAclStatus(getRelativePath(path), tracingContext);
      AbfsHttpOperation result = op.getResult();
      perfInfo.registerResult(result);

      final String transformedOwner = identityTransformer.transformIdentityForGetRequest(
              result.getResponseHeader(HttpHeaderConfigurations.X_MS_OWNER),
              true,
              userName);
      final String transformedGroup = identityTransformer.transformIdentityForGetRequest(
              result.getResponseHeader(HttpHeaderConfigurations.X_MS_GROUP),
              false,
              primaryUserGroup);

      final String permissions = result.getResponseHeader(HttpHeaderConfigurations.X_MS_PERMISSIONS);
      final String aclSpecString = op.getResult().getResponseHeader(HttpHeaderConfigurations.X_MS_ACL);

      final List<AclEntry> aclEntries = AclEntry.parseAclSpec(AbfsAclHelper.processAclString(aclSpecString), true);
      identityTransformer.transformAclEntriesForGetRequest(aclEntries, userName, primaryUserGroup);
      final FsPermission fsPermission = permissions == null ? new AbfsPermission(FsAction.ALL, FsAction.ALL, FsAction.ALL)
              : AbfsPermission.valueOf(permissions);

      final AclStatus.Builder aclStatusBuilder = new AclStatus.Builder();
      aclStatusBuilder.owner(transformedOwner);
      aclStatusBuilder.group(transformedGroup);

      aclStatusBuilder.setPermission(fsPermission);
      aclStatusBuilder.stickyBit(fsPermission.getStickyBit());
      aclStatusBuilder.addEntries(aclEntries);
      perfInfo.registerSuccess(true);
      return aclStatusBuilder.build();
    }
  }

  public void access(final Path path, final FsAction mode,
      TracingContext tracingContext) throws AzureBlobFileSystemException {
    LOG.debug("access for filesystem: {}, path: {}, mode: {}",
        this.client.getFileSystem(), path, mode);
    if (!this.abfsConfiguration.isCheckAccessEnabled()
        || !getIsNamespaceEnabled(tracingContext)) {
      LOG.debug("Returning; either check access is not enabled or the account"
          + " used is not namespace enabled");
      return;
    }
    try (AbfsPerfInfo perfInfo = startTracking("access", "checkAccess")) {
      final AbfsRestOperation op = this.client
          .checkAccess(getRelativePath(path), mode.SYMBOL, tracingContext);
      perfInfo.registerResult(op.getResult()).registerSuccess(true);
    }
  }

  public boolean isAtomicRenameKey(String key) {
    return isKeyForDirectorySet(key, azureAtomicRenameDirSet);
  }

  public boolean isInfiniteLeaseKey(String key) {
    if (azureInfiniteLeaseDirSet.isEmpty()) {
      return false;
    }
    return isKeyForDirectorySet(key, azureInfiniteLeaseDirSet);
  }

  /**
   * A on-off operation to initialize AbfsClient for AzureBlobFileSystem
   * Operations.
   *
   * @param uri            Uniform resource identifier for Abfs.
   * @param fileSystemName Name of the fileSystem being used.
   * @param accountName    Name of the account being used to access Azure
   *                       data store.
   * @param isSecure       Tells if https is being used or http.
   * @throws IOException
   */
  private void initializeClient(URI uri, String fileSystemName,
      String accountName, boolean isSecure)
      throws IOException {
    if (this.client != null) {
      return;
    }

    final URIBuilder uriBuilder = getURIBuilder(accountName, isSecure);

    final String url = uriBuilder.toString() + AbfsHttpConstants.FORWARD_SLASH + fileSystemName;

    URL baseUrl;
    try {
      baseUrl = new URL(url);
    } catch (MalformedURLException e) {
      throw new InvalidUriException(uri.toString());
    }

    SharedKeyCredentials creds = null;
    AccessTokenProvider tokenProvider = null;
    SASTokenProvider sasTokenProvider = null;

    if (authType == AuthType.OAuth) {
      AzureADAuthenticator.init(abfsConfiguration);
    }

    if (authType == AuthType.SharedKey) {
      LOG.trace("Fetching SharedKey credentials");
      int dotIndex = accountName.indexOf(AbfsHttpConstants.DOT);
      if (dotIndex <= 0) {
        throw new InvalidUriException(
                uri.toString() + " - account name is not fully qualified.");
      }
      creds = new SharedKeyCredentials(accountName.substring(0, dotIndex),
            abfsConfiguration.getStorageAccountKey());
    } else if (authType == AuthType.SAS) {
      LOG.trace("Fetching SAS token provider");
      sasTokenProvider = abfsConfiguration.getSASTokenProvider();
    } else {
      LOG.trace("Fetching token provider");
      tokenProvider = abfsConfiguration.getTokenProvider();
      ExtensionHelper.bind(tokenProvider, uri,
            abfsConfiguration.getRawConfiguration());
    }

    LOG.trace("Initializing AbfsClient for {}", baseUrl);
    if (tokenProvider != null) {
      this.client = new AbfsClient(baseUrl, creds, abfsConfiguration,
          tokenProvider,
          populateAbfsClientContext());
    } else {
      this.client = new AbfsClient(baseUrl, creds, abfsConfiguration,
          sasTokenProvider,
          populateAbfsClientContext());
    }
    LOG.trace("AbfsClient init complete");
  }

  /**
   * Populate a new AbfsClientContext instance with the desired properties.
   *
   * @return an instance of AbfsClientContext.
   */
  private AbfsClientContext populateAbfsClientContext() {
    return new AbfsClientContextBuilder()
        .withExponentialRetryPolicy(
            new ExponentialRetryPolicy(abfsConfiguration))
        .withAbfsCounters(abfsCounters)
        .withAbfsPerfTracker(abfsPerfTracker)
        .build();
  }

  private String getOctalNotation(FsPermission fsPermission) {
    Preconditions.checkNotNull(fsPermission, "fsPermission");
    return String.format(AbfsHttpConstants.PERMISSION_FORMAT, fsPermission.toOctal());
  }

  private String getRelativePath(final Path path) {
    Preconditions.checkNotNull(path, "path");
    return path.toUri().getPath();
  }

  private long parseContentLength(final String contentLength) {
    if (contentLength == null) {
      return -1;
    }

    return Long.parseLong(contentLength);
  }

  private boolean parseIsDirectory(final String resourceType) {
    return resourceType != null
        && resourceType.equalsIgnoreCase(AbfsHttpConstants.DIRECTORY);
  }

  private String convertXmsPropertiesToCommaSeparatedString(final Hashtable<String, String> properties) throws
          CharacterCodingException {
    StringBuilder commaSeparatedProperties = new StringBuilder();

    final CharsetEncoder encoder = Charset.forName(XMS_PROPERTIES_ENCODING).newEncoder();

    for (Map.Entry<String, String> propertyEntry : properties.entrySet()) {
      String key = propertyEntry.getKey();
      String value = propertyEntry.getValue();

      Boolean canEncodeValue = encoder.canEncode(value);
      if (!canEncodeValue) {
        throw new CharacterCodingException();
      }

      String encodedPropertyValue = Base64.encode(encoder.encode(CharBuffer.wrap(value)).array());
      commaSeparatedProperties.append(key)
              .append(AbfsHttpConstants.EQUAL)
              .append(encodedPropertyValue);

      commaSeparatedProperties.append(AbfsHttpConstants.COMMA);
    }

    if (commaSeparatedProperties.length() != 0) {
      commaSeparatedProperties.deleteCharAt(commaSeparatedProperties.length() - 1);
    }

    return commaSeparatedProperties.toString();
  }

  private Hashtable<String, String> parseCommaSeparatedXmsProperties(String xMsProperties) throws
          InvalidFileSystemPropertyException, InvalidAbfsRestOperationException {
    Hashtable<String, String> properties = new Hashtable<>();

    final CharsetDecoder decoder = Charset.forName(XMS_PROPERTIES_ENCODING).newDecoder();

    if (xMsProperties != null && !xMsProperties.isEmpty()) {
      String[] userProperties = xMsProperties.split(AbfsHttpConstants.COMMA);

      if (userProperties.length == 0) {
        return properties;
      }

      for (String property : userProperties) {
        if (property.isEmpty()) {
          throw new InvalidFileSystemPropertyException(xMsProperties);
        }

        String[] nameValue = property.split(AbfsHttpConstants.EQUAL, 2);
        if (nameValue.length != 2) {
          throw new InvalidFileSystemPropertyException(xMsProperties);
        }

        byte[] decodedValue = Base64.decode(nameValue[1]);

        final String value;
        try {
          value = decoder.decode(ByteBuffer.wrap(decodedValue)).toString();
        } catch (CharacterCodingException ex) {
          throw new InvalidAbfsRestOperationException(ex);
        }
        properties.put(nameValue[0], value);
      }
    }

    return properties;
  }

  private boolean isKeyForDirectorySet(String key, Set<String> dirSet) {
    for (String dir : dirSet) {
      if (dir.isEmpty() || key.startsWith(dir + AbfsHttpConstants.FORWARD_SLASH)) {
        return true;
      }

      try {
        URI uri = new URI(dir);
        if (null == uri.getAuthority()) {
          if (key.startsWith(dir + "/")){
            return true;
          }
        }
      } catch (URISyntaxException e) {
        LOG.info("URI syntax error creating URI for {}", dir);
      }
    }

    return false;
  }

  private AbfsPerfInfo startTracking(String callerName, String calleeName) {
    return new AbfsPerfInfo(abfsPerfTracker, callerName, calleeName);
  }

<<<<<<< HEAD
  public ExecutorService getContentSummaryExecutorService() {
    return contentSummaryExecutorService;
  }

  private static class VersionedFileStatus extends FileStatus {
    private final String version;
=======
  /**
   * A File status with version info extracted from the etag value returned
   * in a LIST or HEAD request.
   * The etag is included in the java serialization.
   */
  private static final class VersionedFileStatus extends FileStatus
      implements EtagSource {

    /**
     * The superclass is declared serializable; this subclass can also
     * be serialized.
     */
    private static final long serialVersionUID = -2009013240419749458L;

    /**
     * The etag of an object.
     * Not-final so that serialization via reflection will preserve the value.
     */
    private String version;
>>>>>>> 46b02788

    private VersionedFileStatus(
            final String owner, final String group, final FsPermission fsPermission, final boolean hasAcl,
            final long length, final boolean isdir, final int blockReplication,
            final long blocksize, final long modificationTime, final Path path,
            String version) {
      super(length, isdir, blockReplication, blocksize, modificationTime, 0,
              fsPermission,
              owner,
              group,
              null,
              path,
              hasAcl, false, false);

      this.version = version;
    }

    /** Compare if this object is equal to another object.
     * @param   obj the object to be compared.
     * @return  true if two file status has the same path name; false if not.
     */
    @Override
    public boolean equals(Object obj) {
      if (!(obj instanceof FileStatus)) {
        return false;
      }

      FileStatus other = (FileStatus) obj;

      if (!this.getPath().equals(other.getPath())) {// compare the path
        return false;
      }

      if (other instanceof VersionedFileStatus) {
        return this.version.equals(((VersionedFileStatus) other).version);
      }

      return true;
    }

    /**
     * Returns a hash code value for the object, which is defined as
     * the hash code of the path name.
     *
     * @return  a hash code value for the path name and version
     */
    @Override
    public int hashCode() {
      int hash = getPath().hashCode();
      hash = 89 * hash + (this.version != null ? this.version.hashCode() : 0);
      return hash;
    }

    /**
     * Returns the version of this FileStatus
     *
     * @return  a string value for the FileStatus version
     */
    public String getVersion() {
      return this.version;
    }

    @Override
    public String getEtag() {
      return getVersion();
    }

    @Override
    public String toString() {
      final StringBuilder sb = new StringBuilder(
          "VersionedFileStatus{");
      sb.append(super.toString());
      sb.append("; version='").append(version).append('\'');
      sb.append('}');
      return sb.toString();
    }
  }

  /**
   * A builder class for AzureBlobFileSystemStore.
   */
  public static final class AzureBlobFileSystemStoreBuilder {

    private URI uri;
    private boolean isSecureScheme;
    private Configuration configuration;
    private AbfsCounters abfsCounters;
    private DataBlocks.BlockFactory blockFactory;
    private int blockOutputActiveBlocks;

    public AzureBlobFileSystemStoreBuilder withUri(URI value) {
      this.uri = value;
      return this;
    }

    public AzureBlobFileSystemStoreBuilder withSecureScheme(boolean value) {
      this.isSecureScheme = value;
      return this;
    }

    public AzureBlobFileSystemStoreBuilder withConfiguration(
        Configuration value) {
      this.configuration = value;
      return this;
    }

    public AzureBlobFileSystemStoreBuilder withAbfsCounters(
        AbfsCounters value) {
      this.abfsCounters = value;
      return this;
    }

    public AzureBlobFileSystemStoreBuilder withBlockFactory(
        DataBlocks.BlockFactory value) {
      this.blockFactory = value;
      return this;
    }

    public AzureBlobFileSystemStoreBuilder withBlockOutputActiveBlocks(
        int value) {
      this.blockOutputActiveBlocks = value;
      return this;
    }

    public AzureBlobFileSystemStoreBuilder build() {
      return this;
    }
  }

  @VisibleForTesting
  AbfsClient getClient() {
    return this.client;
  }

  @VisibleForTesting
  void setClient(AbfsClient client) {
    this.client = client;
  }

  @VisibleForTesting
  void setNamespaceEnabled(Trilean isNamespaceEnabled){
    this.isNamespaceEnabled = isNamespaceEnabled;
  }

  private void updateInfiniteLeaseDirs() {
    this.azureInfiniteLeaseDirSet = new HashSet<>(Arrays.asList(
        abfsConfiguration.getAzureInfiniteLeaseDirs().split(AbfsHttpConstants.COMMA)));
    // remove the empty string, since isKeyForDirectory returns true for empty strings
    // and we don't want to default to enabling infinite lease dirs
    this.azureInfiniteLeaseDirSet.remove("");
  }

  private AbfsLease maybeCreateLease(String relativePath, TracingContext tracingContext)
      throws AzureBlobFileSystemException {
    boolean enableInfiniteLease = isInfiniteLeaseKey(relativePath);
    if (!enableInfiniteLease) {
      return null;
    }
    AbfsLease lease = new AbfsLease(client, relativePath, tracingContext);
    leaseRefs.put(lease, null);
    return lease;
  }

  @VisibleForTesting
  boolean areLeasesFreed() {
    for (AbfsLease lease : leaseRefs.keySet()) {
      if (lease != null && !lease.isFreed()) {
        return false;
      }
    }
    return true;
  }

  /**
   * Get the etag header from a response, stripping any quotations.
   * see: https://developer.mozilla.org/en-US/docs/Web/HTTP/Headers/ETag
   * @param result response to process.
   * @return the quote-unwrapped etag.
   */
  private static String extractEtagHeader(AbfsHttpOperation result) {
    String etag = result.getResponseHeader(HttpHeaderConfigurations.ETAG);
    if (etag != null) {
      // strip out any wrapper "" quotes which come back, for consistency with
      // list calls
      if (etag.startsWith("W/\"")) {
        // Weak etag
        etag = etag.substring(3);
      } else if (etag.startsWith("\"")) {
        // strong etag
        etag = etag.substring(1);
      }
      if (etag.endsWith("\"")) {
        // trailing quote
        etag = etag.substring(0, etag.length() - 1);
      }
    }
    return etag;
  }
}<|MERGE_RESOLUTION|>--- conflicted
+++ resolved
@@ -52,11 +52,8 @@
 import java.util.WeakHashMap;
 import java.util.concurrent.ExecutionException;
 import java.util.concurrent.ExecutorService;
-<<<<<<< HEAD
 import java.util.concurrent.SynchronousQueue;
 import java.util.concurrent.ThreadPoolExecutor;
-=======
->>>>>>> 46b02788
 import java.util.concurrent.TimeUnit;
 
 import org.apache.hadoop.classification.VisibleForTesting;
@@ -262,7 +259,6 @@
       this.appendBlobDirSet = new HashSet<>(Arrays.asList(
           abfsConfiguration.getAppendBlobDirs().split(AbfsHttpConstants.COMMA)));
     }
-<<<<<<< HEAD
     contentSummaryExecutorService = new ThreadPoolExecutor(0,
         4 * AbfsConfiguration.getAvailableProcessorCount(), 60,
         TimeUnit.SECONDS, new SynchronousQueue<>());
@@ -274,7 +270,6 @@
             LOG.debug("Could not submit GetContentSummary task to thread pool");
           }
         });
-=======
     this.blockFactory = abfsStoreBuilder.blockFactory;
     this.blockOutputActiveBlocks = abfsStoreBuilder.blockOutputActiveBlocks;
     this.boundedThreadPool = BlockingThreadPoolExecutorService.newInstance(
@@ -282,7 +277,6 @@
         abfsConfiguration.getMaxWriteRequestsToQueue(),
         10L, TimeUnit.SECONDS,
         "abfs-bounded");
->>>>>>> 46b02788
   }
 
   /**
@@ -1754,14 +1748,10 @@
     return new AbfsPerfInfo(abfsPerfTracker, callerName, calleeName);
   }
 
-<<<<<<< HEAD
   public ExecutorService getContentSummaryExecutorService() {
     return contentSummaryExecutorService;
   }
 
-  private static class VersionedFileStatus extends FileStatus {
-    private final String version;
-=======
   /**
    * A File status with version info extracted from the etag value returned
    * in a LIST or HEAD request.
@@ -1781,7 +1771,6 @@
      * Not-final so that serialization via reflection will preserve the value.
      */
     private String version;
->>>>>>> 46b02788
 
     private VersionedFileStatus(
             final String owner, final String group, final FsPermission fsPermission, final boolean hasAcl,
