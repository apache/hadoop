--- conflicted
+++ resolved
@@ -54,12 +54,9 @@
 import java.util.concurrent.ExecutorService;
 import java.util.concurrent.TimeUnit;
 
-<<<<<<< HEAD
 import org.apache.hadoop.fs.azurebfs.services.PrefixMode;
-=======
 import org.apache.hadoop.fs.azurebfs.services.BlobList;
 import org.apache.hadoop.fs.azurebfs.services.BlobProperty;
->>>>>>> 912c8e08
 import org.apache.hadoop.thirdparty.com.google.common.annotations.VisibleForTesting;
 import org.apache.hadoop.thirdparty.com.google.common.base.Preconditions;
 import org.apache.hadoop.thirdparty.com.google.common.base.Strings;
@@ -147,19 +144,17 @@
 import static org.apache.hadoop.fs.azurebfs.constants.AbfsHttpConstants.ROOT_PATH;
 import static org.apache.hadoop.fs.azurebfs.constants.AbfsHttpConstants.SINGLE_WHITE_SPACE;
 import static org.apache.hadoop.fs.azurebfs.constants.AbfsHttpConstants.TOKEN_VERSION;
+import static org.apache.hadoop.fs.azurebfs.constants.AbfsHttpConstants.TRUE;
 import static org.apache.hadoop.fs.azurebfs.constants.ConfigurationKeys.AZURE_ABFS_ENDPOINT;
 import static org.apache.hadoop.fs.azurebfs.constants.ConfigurationKeys.FS_AZURE_BUFFERED_PREAD_DISABLE;
 import static org.apache.hadoop.fs.azurebfs.constants.ConfigurationKeys.FS_AZURE_IDENTITY_TRANSFORM_CLASS;
-<<<<<<< HEAD
 import static org.apache.hadoop.fs.azurebfs.services.AbfsErrors.PATH_EXISTS;
-=======
 import static org.apache.hadoop.fs.azurebfs.constants.HttpHeaderConfigurations.CONTENT_LENGTH;
 import static org.apache.hadoop.fs.azurebfs.constants.HttpHeaderConfigurations.X_MS_COPY_ID;
 import static org.apache.hadoop.fs.azurebfs.constants.HttpHeaderConfigurations.X_MS_COPY_SOURCE;
 import static org.apache.hadoop.fs.azurebfs.constants.HttpHeaderConfigurations.X_MS_COPY_STATUS;
 import static org.apache.hadoop.fs.azurebfs.constants.HttpHeaderConfigurations.X_MS_COPY_STATUS_DESCRIPTION;
 import static org.apache.hadoop.fs.azurebfs.constants.HttpHeaderConfigurations.X_MS_META_HDI_ISFOLDER;
->>>>>>> 912c8e08
 
 /**
  * Provides the bridging logic between Hadoop's abstract filesystem and Azure Storage.
@@ -647,8 +642,10 @@
         triggerConditionalCreateOverwrite = true;
       }
 
+      // This handling makes sure that if request to create file for an existing directory comes that should fail.
       if (prefixMode == PrefixMode.BLOB && isFile) {
-        List<BlobProperty> blobList = getListBlobs(path, tracingContext, 2, path.toUri().getPath() + FORWARD_SLASH);
+        List<BlobProperty> blobList = getListBlobs(path, path.toUri().getPath() + FORWARD_SLASH,
+                tracingContext, 2, false);
         if (blobList.size() > 0 || checkIsDirectory(path, tracingContext)) {
           throw new AbfsRestOperationException(HTTP_CONFLICT,
                   AzureServiceErrorCode.PATH_CONFLICT.getErrorCode(),
@@ -709,7 +706,7 @@
    * @throws IOException
    */
   private boolean checkIsDirectory(Path path, TracingContext tracingContext) throws IOException {
-    AbfsRestOperation op;
+    AbfsRestOperation op = null;
     try {
       op = client.getBlobProperty(path, tracingContext);
     } catch (AzureBlobFileSystemException ex) {
