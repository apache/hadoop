--- conflicted
+++ resolved
@@ -30,11 +30,8 @@
 
 import javax.net.ssl.HttpsURLConnection;
 import javax.net.ssl.SSLSocketFactory;
-<<<<<<< HEAD
 import javax.xml.parsers.DocumentBuilderFactory;
-=======
-
->>>>>>> 3891d27e
+
 import javax.xml.parsers.ParserConfigurationException;
 import javax.xml.parsers.SAXParser;
 import javax.xml.parsers.SAXParserFactory;
@@ -66,10 +63,7 @@
 import static org.apache.hadoop.fs.azurebfs.constants.AbfsHttpConstants.EQUAL;
 import static org.apache.hadoop.fs.azurebfs.constants.AbfsHttpConstants.NAME;
 import static org.apache.hadoop.fs.azurebfs.constants.HttpQueryParams.QUERY_PARAM_COMP;
-
-import static org.apache.hadoop.fs.azurebfs.constants.AbfsHttpConstants.COMP_BLOCKLIST;
 import static org.apache.hadoop.fs.azurebfs.constants.AbfsHttpConstants.COMP_LIST;
-import static org.apache.hadoop.fs.azurebfs.constants.HttpHeaderConfigurations.CONTENT_TYPE;
 
 /**
  * Represents an HTTP operation.
@@ -111,7 +105,6 @@
   private boolean shouldMask = false;
   private List<String> blockIdList = new ArrayList<>();
   private BlobList blobList;
-  private List<String> blockIdList = new ArrayList<>();
 
   private static final ThreadLocal<SAXParser> saxParserThreadLocal
       = new ThreadLocal<SAXParser>() {
@@ -214,7 +207,6 @@
     return listResultSchema;
   }
 
-<<<<<<< HEAD
   public String getResponseHeader(String httpHeader) {
     return connection.getHeaderField(httpHeader);
   }
@@ -223,13 +215,8 @@
     return blockIdList;
   }
 
-=======
->>>>>>> 3891d27e
   public BlobList getBlobList() {
     return blobList;
-  }
-  public String getResponseHeader(String httpHeader) {
-    return connection.getHeaderField(httpHeader);
   }
 
   // Returns a trace message for the request
