/**
 * Licensed to the Apache Software Foundation (ASF) under one
 * or more contributor license agreements.  See the NOTICE file
 * distributed with this work for additional information
 * regarding copyright ownership.  The ASF licenses this file
 * to you under the Apache License, Version 2.0 (the
 * "License"); you may not use this file except in compliance
 * with the License.  You may obtain a copy of the License at
 *
 *     http://www.apache.org/licenses/LICENSE-2.0
 *
 * Unless required by applicable law or agreed to in writing, software
 * distributed under the License is distributed on an "AS IS" BASIS,
 * WITHOUT WARRANTIES OR CONDITIONS OF ANY KIND, either express or implied.
 * See the License for the specific language governing permissions and
 * limitations under the License.
 */

package org.apache.hadoop.fs.azurebfs.constants;

import org.apache.hadoop.classification.InterfaceAudience;
import org.apache.hadoop.classification.InterfaceStability;
import org.apache.hadoop.fs.FileSystem;

/**
 * Responsible to keep all the Azure Blob File System configurations keys in Hadoop configuration file.
 */
@InterfaceAudience.Public
@InterfaceStability.Evolving
public final class ConfigurationKeys {

  /**
   * Config to specify if the configured account is HNS enabled or not. If
   * this config is not set, getacl call is made on account filesystem root
   * path to determine HNS status.
   */
  public static final String FS_AZURE_ACCOUNT_IS_HNS_ENABLED = "fs.azure.account.hns.enabled";
  /**
   * Enable or disable expect hundred continue header.
   * Value: {@value}.
   */
  public static final String FS_AZURE_ACCOUNT_IS_EXPECT_HEADER_ENABLED = "fs.azure.account.expect.header.enabled";
  public static final String FS_AZURE_ACCOUNT_KEY_PROPERTY_NAME = "fs.azure.account.key";
  public static final String FS_AZURE_ACCOUNT_KEY_PROPERTY_NAME_REGX = "fs\\.azure\\.account\\.key\\.(.*)";
  public static final String FS_AZURE_SECURE_MODE = "fs.azure.secure.mode";
  public static final String FS_AZURE_ACCOUNT_LEVEL_THROTTLING_ENABLED = "fs.azure.account.throttling.enabled";

  // Retry strategy defined by the user
  public static final String AZURE_MIN_BACKOFF_INTERVAL = "fs.azure.io.retry.min.backoff.interval";
  public static final String AZURE_MAX_BACKOFF_INTERVAL = "fs.azure.io.retry.max.backoff.interval";
  public static final String AZURE_STATIC_RETRY_FOR_CONNECTION_TIMEOUT_ENABLED = "fs.azure.static.retry.for.connection.timeout.enabled";
  public static final String AZURE_STATIC_RETRY_INTERVAL = "fs.azure.static.retry.interval";
  public static final String AZURE_BACKOFF_INTERVAL = "fs.azure.io.retry.backoff.interval";
  public static final String AZURE_MAX_IO_RETRIES = "fs.azure.io.retry.max.retries";
  public static final String AZURE_CUSTOM_TOKEN_FETCH_RETRY_COUNT = "fs.azure.custom.token.fetch.retry.count";

  /**
   * Config to set HTTP Connection Timeout Value for Rest Operations.
   * Value: {@value}.
   */
  public static final String AZURE_HTTP_CONNECTION_TIMEOUT = "fs.azure.http.connection.timeout";
  /**
   * Config to set HTTP Read Timeout Value for Rest Operations.
   * Value: {@value}.
   */
  public static final String AZURE_HTTP_READ_TIMEOUT = "fs.azure.http.read.timeout";

  //  Retry strategy for getToken calls
  public static final String AZURE_OAUTH_TOKEN_FETCH_RETRY_COUNT = "fs.azure.oauth.token.fetch.retry.max.retries";
  public static final String AZURE_OAUTH_TOKEN_FETCH_RETRY_MIN_BACKOFF = "fs.azure.oauth.token.fetch.retry.min.backoff.interval";
  public static final String AZURE_OAUTH_TOKEN_FETCH_RETRY_MAX_BACKOFF = "fs.azure.oauth.token.fetch.retry.max.backoff.interval";
  public static final String AZURE_OAUTH_TOKEN_FETCH_RETRY_DELTA_BACKOFF = "fs.azure.oauth.token.fetch.retry.delta.backoff";

  // Read and write buffer sizes defined by the user
  public static final String AZURE_WRITE_MAX_CONCURRENT_REQUESTS = "fs.azure.write.max.concurrent.requests";
  public static final String AZURE_WRITE_MAX_REQUESTS_TO_QUEUE = "fs.azure.write.max.requests.to.queue";
  public static final String AZURE_WRITE_BUFFER_SIZE = "fs.azure.write.request.size";

  /**
   * Maximum Number of blocks a single output stream can have
   * active (uploading, or queued to the central FileSystem
   * instance's pool of queued operations.
   * This stops a single stream overloading the shared thread pool.
   * {@value}
   * <p>
   * Default is {@link FileSystemConfigurations#BLOCK_UPLOAD_ACTIVE_BLOCKS_DEFAULT}
   */
  public static final String FS_AZURE_BLOCK_UPLOAD_ACTIVE_BLOCKS =
      "fs.azure.block.upload.active.blocks";

  /**
   * Buffer directory path for uploading AbfsOutputStream data blocks.
   * Value: {@value}
   */
  public static final String FS_AZURE_BLOCK_UPLOAD_BUFFER_DIR =
      "fs.azure.buffer.dir";

  /**
   * What data block buffer to use.
   * <br>
   * Options include: "disk", "array", and "bytebuffer"(Default).
   * <br>
   * Default is {@link FileSystemConfigurations#DATA_BLOCKS_BUFFER_DEFAULT}.
   * Value: {@value}
   */
  public static final String DATA_BLOCKS_BUFFER =
      "fs.azure.data.blocks.buffer";

  /** If the data size written by Hadoop app is small, i.e. data size :
   *  (a) before any of HFlush/HSync call is made or
   *  (b) between 2 HFlush/Hsync API calls
   *  is less than write buffer size, 2 separate calls, one for append and
   *  another for flush are made.
   *  By enabling the small write optimization, a single call will be made to
   *  perform both append and flush operations and hence reduce request count.
   */
  public static final String AZURE_ENABLE_SMALL_WRITE_OPTIMIZATION = "fs.azure.write.enableappendwithflush";
  public static final String AZURE_READ_BUFFER_SIZE = "fs.azure.read.request.size";
  public static final String AZURE_READ_SMALL_FILES_COMPLETELY = "fs.azure.read.smallfilescompletely";
  /**
   * When parquet files are read, first few read are metadata reads before
   * reading the actual data. First the read is done of last 8 bytes of parquet
   * file to get the postion of metadta and next read is done for reading that
   * metadata. With this optimization these two reads can be combined into 1.
   * Value: {@value}
   */
  public static final String AZURE_READ_OPTIMIZE_FOOTER_READ = "fs.azure.read.optimizefooterread";
  /**
   * In case of footer reads it was not required to read full buffer size.
   * Most of the metadata information required was within 256 KB and it will be
   * more performant to read less. 512 KB is a sweet spot.
   * This config is used to define how much footer length the user wants to read.
   * Value: {@value}
   */
  public static final String AZURE_FOOTER_READ_BUFFER_SIZE = "fs.azure.footer.read.request.size";

  /**
   * Read ahead range parameter which can be set by user.
   * Default value is {@link FileSystemConfigurations#DEFAULT_READ_AHEAD_RANGE}.
   * This might reduce number of calls to remote as next requested
   * data could already be present in buffer {@value}.
   */
  public static final String AZURE_READ_AHEAD_RANGE = "fs.azure.readahead.range";
  public static final String AZURE_BLOCK_SIZE_PROPERTY_NAME = "fs.azure.block.size";
  public static final String AZURE_BLOCK_LOCATION_HOST_PROPERTY_NAME = "fs.azure.block.location.impersonatedhost";
  public static final String AZURE_CONCURRENT_CONNECTION_VALUE_OUT = "fs.azure.concurrentRequestCount.out";
  public static final String AZURE_CONCURRENT_CONNECTION_VALUE_IN = "fs.azure.concurrentRequestCount.in";
  public static final String AZURE_TOLERATE_CONCURRENT_APPEND = "fs.azure.io.read.tolerate.concurrent.append";
  public static final String AZURE_LIST_MAX_RESULTS = "fs.azure.list.max.results";
  public static final String AZURE_CREATE_REMOTE_FILESYSTEM_DURING_INITIALIZATION = "fs.azure.createRemoteFileSystemDuringInitialization";
  public static final String AZURE_SKIP_USER_GROUP_METADATA_DURING_INITIALIZATION = "fs.azure.skipUserGroupMetadataDuringInitialization";
  public static final String FS_AZURE_ENABLE_AUTOTHROTTLING = "fs.azure.enable.autothrottling";
  public static final String FS_AZURE_ACCOUNT_OPERATION_IDLE_TIMEOUT = "fs.azure.account.operation.idle.timeout";
  public static final String FS_AZURE_ANALYSIS_PERIOD = "fs.azure.analysis.period";
  public static final String FS_AZURE_ALWAYS_USE_HTTPS = "fs.azure.always.use.https";
  public static final String FS_AZURE_ATOMIC_RENAME_KEY = "fs.azure.atomic.rename.key";
  /** This config ensures that during create overwrite an existing file will be
   *  overwritten only if there is a match on the eTag of existing file.
   */
  public static final String FS_AZURE_ENABLE_CONDITIONAL_CREATE_OVERWRITE = "fs.azure.enable.conditional.create.overwrite";
  public static final String FS_AZURE_ENABLE_MKDIR_OVERWRITE = "fs.azure.enable.mkdir.overwrite";
  /** Provides a config to provide comma separated path prefixes on which Appendblob based files are created
   *  Default is empty. **/
  public static final String FS_AZURE_APPEND_BLOB_KEY = "fs.azure.appendblob.directories";
  /** Provides a config to provide comma separated path prefixes which support infinite leases.
   *  Files under these paths will be leased when created or opened for writing and the lease will
   *  be released when the file is closed. The lease may be broken with the breakLease method on
   *  AzureBlobFileSystem. Default is empty.
   * **/
  public static final String FS_AZURE_INFINITE_LEASE_KEY = "fs.azure.infinite-lease.directories";
  /** Provides a number of threads to use for lease operations for infinite lease directories.
   *  Must be set to a minimum of 1 if infinite lease directories are to be used. Default is 0. **/
  public static final String FS_AZURE_LEASE_THREADS = "fs.azure.lease.threads";
  public static final String FS_AZURE_READ_AHEAD_QUEUE_DEPTH = "fs.azure.readaheadqueue.depth";
  public static final String FS_AZURE_ALWAYS_READ_BUFFER_SIZE = "fs.azure.read.alwaysReadBufferSize";
  public static final String FS_AZURE_READ_AHEAD_BLOCK_SIZE = "fs.azure.read.readahead.blocksize";
  /** Provides a config control to enable or disable ABFS Flush operations -
   *  HFlush and HSync. Default is true. **/
  public static final String FS_AZURE_ENABLE_FLUSH = "fs.azure.enable.flush";
  /** Provides a config control to disable or enable OutputStream Flush API
   *  operations in AbfsOutputStream. Flush() will trigger actions that
   *  guarantee that buffered data is persistent with a perf cost while the API
   *  documentation does not have such expectations of data being persisted.
   *  Default value of this config is true. **/
  public static final String FS_AZURE_DISABLE_OUTPUTSTREAM_FLUSH = "fs.azure.disable.outputstream.flush";
  public static final String FS_AZURE_USER_AGENT_PREFIX_KEY = "fs.azure.user.agent.prefix";
  /**
   * The client correlation ID provided over config that will be added to
   * x-ms-client-request-Id header. Defaults to empty string if the length and
   * character constraints are not satisfied. **/
  public static final String FS_AZURE_CLIENT_CORRELATIONID = "fs.azure.client.correlationid";
  public static final String FS_AZURE_TRACINGHEADER_FORMAT = "fs.azure.tracingheader.format";
  public static final String FS_AZURE_CLUSTER_NAME = "fs.azure.cluster.name";
  public static final String FS_AZURE_CLUSTER_TYPE = "fs.azure.cluster.type";
  public static final String FS_AZURE_SSL_CHANNEL_MODE_KEY = "fs.azure.ssl.channel.mode";
  /** Provides a config to enable/disable the checkAccess API.
   *  By default this will be
   *  FileSystemConfigurations.DEFAULT_ENABLE_CHECK_ACCESS. **/
  public static final String FS_AZURE_ENABLE_CHECK_ACCESS = "fs.azure.enable.check.access";
  public static final String FS_AZURE_USE_UPN = "fs.azure.use.upn";
  /** User principal names (UPNs) have the format “{alias}@{domain}”. If true,
   *  only {alias} is included when a UPN would otherwise appear in the output
   *  of APIs like getFileStatus, getOwner, getAclStatus, etc. Default is false. **/
  public static final String FS_AZURE_FILE_OWNER_ENABLE_SHORTNAME = "fs.azure.identity.transformer.enable.short.name";
  /** If the domain name is specified and “fs.azure.identity.transformer.enable.short.name”
   *  is true, then the {alias} part of a UPN can be specified as input to APIs like setOwner and
   *  setAcl and it will be transformed to a UPN by appending @ and the domain specified by
   *  this configuration property. **/
  public static final String FS_AZURE_FILE_OWNER_DOMAINNAME = "fs.azure.identity.transformer.domain.name";
  /** An Azure Active Directory object ID (oid) used as the replacement for names contained in the
   * list specified by “fs.azure.identity.transformer.service.principal.substitution.list.
   * Notice that instead of setting oid, you can also set $superuser.**/
  public static final String FS_AZURE_OVERRIDE_OWNER_SP = "fs.azure.identity.transformer.service.principal.id";
  /** A comma separated list of names to be replaced with the service principal ID specified by
   * “fs.default.identity.transformer.service.principal.id”. This substitution occurs
   * when setOwner, setAcl, modifyAclEntries, or removeAclEntries are invoked with identities
   * contained in the substitution list. Notice that when in non-secure cluster, asterisk symbol "*"
   * can be used to match all user/group. **/
  public static final String FS_AZURE_OVERRIDE_OWNER_SP_LIST = "fs.azure.identity.transformer.service.principal.substitution.list";
  /** By default this is set as false, so “$superuser” is replaced with the current user when it appears as the owner
   * or owning group of a file or directory. To disable it, set it as true. **/
  public static final String FS_AZURE_SKIP_SUPER_USER_REPLACEMENT = "fs.azure.identity.transformer.skip.superuser.replacement";
  public static final String AZURE_KEY_ACCOUNT_KEYPROVIDER = "fs.azure.account.keyprovider";
  public static final String AZURE_KEY_ACCOUNT_SHELLKEYPROVIDER_SCRIPT = "fs.azure.shellkeyprovider.script";

  /**
   * Enable or disable readahead buffer in AbfsInputStream.
   * Value: {@value}.
   */
  public static final String FS_AZURE_ENABLE_READAHEAD = "fs.azure.enable.readahead";

  /** Setting this true will make the driver use it's own RemoteIterator implementation */
  public static final String FS_AZURE_ENABLE_ABFS_LIST_ITERATOR = "fs.azure.enable.abfslistiterator";
  /** Server side encryption key encoded in Base6format {@value}.*/
  public static final String FS_AZURE_ENCRYPTION_ENCODED_CLIENT_PROVIDED_KEY =
      "fs.azure.encryption.encoded.client-provided-key";
  /** SHA256 hash of encryption key encoded in Base64format */
  public static final String FS_AZURE_ENCRYPTION_ENCODED_CLIENT_PROVIDED_KEY_SHA =
      "fs.azure.encryption.encoded.client-provided-key-sha";
  /** Custom EncryptionContextProvider type */
  public static final String FS_AZURE_ENCRYPTION_CONTEXT_PROVIDER_TYPE = "fs.azure.encryption.context.provider.type";

  /** End point of ABFS account: {@value}. */
  public static final String AZURE_ABFS_ENDPOINT = "fs.azure.abfs.endpoint";
  /** Key for auth type properties: {@value}. */
  public static final String FS_AZURE_ACCOUNT_AUTH_TYPE_PROPERTY_NAME = "fs.azure.account.auth.type";
  /** Key for oauth token provider type: {@value}. */
  public static final String FS_AZURE_ACCOUNT_TOKEN_PROVIDER_TYPE_PROPERTY_NAME = "fs.azure.account.oauth.provider.type";
  /** Key for oauth AAD client id: {@value}. */
  public static final String FS_AZURE_ACCOUNT_OAUTH_CLIENT_ID = "fs.azure.account.oauth2.client.id";
  /** Key for oauth AAD client secret: {@value}. */
  public static final String FS_AZURE_ACCOUNT_OAUTH_CLIENT_SECRET = "fs.azure.account.oauth2.client.secret";
  /** Key for oauth AAD client endpoint: {@value}. */
  public static final String FS_AZURE_ACCOUNT_OAUTH_CLIENT_ENDPOINT = "fs.azure.account.oauth2.client.endpoint";
  /** Key for oauth msi tenant id: {@value}. */
  public static final String FS_AZURE_ACCOUNT_OAUTH_MSI_TENANT = "fs.azure.account.oauth2.msi.tenant";
  /** Key for oauth msi endpoint: {@value}. */
  public static final String FS_AZURE_ACCOUNT_OAUTH_MSI_ENDPOINT = "fs.azure.account.oauth2.msi.endpoint";
  /** Key for oauth msi Authority: {@value}. */
  public static final String FS_AZURE_ACCOUNT_OAUTH_MSI_AUTHORITY = "fs.azure.account.oauth2.msi.authority";
  /** Key for oauth user name: {@value}. */
  public static final String FS_AZURE_ACCOUNT_OAUTH_USER_NAME = "fs.azure.account.oauth2.user.name";
  /** Key for oauth user password: {@value}. */
  public static final String FS_AZURE_ACCOUNT_OAUTH_USER_PASSWORD = "fs.azure.account.oauth2.user.password";
  /** Key for oauth refresh token: {@value}. */
  public static final String FS_AZURE_ACCOUNT_OAUTH_REFRESH_TOKEN = "fs.azure.account.oauth2.refresh.token";
  /** Key for oauth AAD refresh token endpoint: {@value}. */
  public static final String FS_AZURE_ACCOUNT_OAUTH_REFRESH_TOKEN_ENDPOINT = "fs.azure.account.oauth2.refresh.token.endpoint";
  /** Key for enabling the tracking of ABFS API latency and sending the latency numbers to the ABFS API service */
  public static final String FS_AZURE_ABFS_LATENCY_TRACK = "fs.azure.abfs.latency.track";

  /** Key for rate limit capacity, as used by IO operations which try to throttle themselves. */
  public static final String FS_AZURE_ABFS_IO_RATE_LIMIT = "fs.azure.io.rate.limit";

  /** Add extra resilience to rename failures, at the expense of performance. */
  public static final String FS_AZURE_ABFS_RENAME_RESILIENCE = "fs.azure.enable.rename.resilience";

<<<<<<< HEAD
  /**
   * Specify whether paginated behavior is to be expected or not in delete path.
   */
  public static final String FS_AZURE_ENABLE_PAGINATED_DELETE = "fs.azure.enable.paginated.delete";
=======
  /** Add extra layer of verification of the integrity of the request content during transport: {@value}. */
  public static final String FS_AZURE_ABFS_ENABLE_CHECKSUM_VALIDATION = "fs.azure.enable.checksum.validation";
>>>>>>> 15af5295

  public static String accountProperty(String property, String account) {
    return property + "." + account;
  }

  public static final String FS_AZURE_ENABLE_DELEGATION_TOKEN = "fs.azure.enable.delegation.token";
  public static final String FS_AZURE_DELEGATION_TOKEN_PROVIDER_TYPE = "fs.azure.delegation.token.provider.type";

  /** Key for SAS token provider **/
  public static final String FS_AZURE_SAS_TOKEN_PROVIDER_TYPE = "fs.azure.sas.token.provider.type";

  /** For performance, AbfsInputStream/AbfsOutputStream re-use SAS tokens until the expiry is within this number of seconds. **/
  public static final String FS_AZURE_SAS_TOKEN_RENEW_PERIOD_FOR_STREAMS = "fs.azure.sas.token.renew.period.for.streams";

  /** Key to enable custom identity transformation. */
  public static final String FS_AZURE_IDENTITY_TRANSFORM_CLASS = "fs.azure.identity.transformer.class";
  /** Key for Local User to Service Principal file location. */
  public static final String FS_AZURE_LOCAL_USER_SP_MAPPING_FILE_PATH = "fs.azure.identity.transformer.local.service.principal.mapping.file.path";
  /** Key for Local Group to Service Group file location. */
  public static final String FS_AZURE_LOCAL_GROUP_SG_MAPPING_FILE_PATH = "fs.azure.identity.transformer.local.service.group.mapping.file.path";
  /**
   * Optional config to enable a lock free pread which will bypass buffer in AbfsInputStream.
   * This is not a config which can be set at cluster level. It can be used as
   * an option on FutureDataInputStreamBuilder.
   * @see FileSystem#openFile(org.apache.hadoop.fs.Path)
   */
  public static final String FS_AZURE_BUFFERED_PREAD_DISABLE = "fs.azure.buffered.pread.disable";
  private ConfigurationKeys() {}
}<|MERGE_RESOLUTION|>--- conflicted
+++ resolved
@@ -275,15 +275,13 @@
   /** Add extra resilience to rename failures, at the expense of performance. */
   public static final String FS_AZURE_ABFS_RENAME_RESILIENCE = "fs.azure.enable.rename.resilience";
 
-<<<<<<< HEAD
-  /**
-   * Specify whether paginated behavior is to be expected or not in delete path.
+  /**
+   * Specify whether paginated behavior is to be expected or not in delete path. {@value}
    */
   public static final String FS_AZURE_ENABLE_PAGINATED_DELETE = "fs.azure.enable.paginated.delete";
-=======
+
   /** Add extra layer of verification of the integrity of the request content during transport: {@value}. */
   public static final String FS_AZURE_ABFS_ENABLE_CHECKSUM_VALIDATION = "fs.azure.enable.checksum.validation";
->>>>>>> 15af5295
 
   public static String accountProperty(String property, String account) {
     return property + "." + account;
