--- conflicted
+++ resolved
@@ -455,11 +455,7 @@
     }
 
     try {
-<<<<<<< HEAD
       OutputStream outputStream = getAbfsStore().createFile(qualifiedPath, statistics, fileOverwrite,
-=======
-      OutputStream outputStream = getAbfsStore().createFile(qualifiedPath,statistics, fileOverwrite,
->>>>>>> 1744cef3
           permission == null ? FsPermission.getFileDefault() : permission,
           FsPermission.getUMask(getConf()), tracingContext, null);
       statIncrement(FILES_CREATED);
