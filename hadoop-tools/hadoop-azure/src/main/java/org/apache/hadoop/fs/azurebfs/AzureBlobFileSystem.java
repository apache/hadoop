--- conflicted
+++ resolved
@@ -1453,11 +1453,7 @@
    * @throws IOException if the exception error code is not on the allowed list.
    */
   @VisibleForTesting
-<<<<<<< HEAD
-  static void checkException(final Path path,
-=======
   public static void checkException(final Path path,
->>>>>>> 6995374b
       final AzureBlobFileSystemException exception,
       final AzureServiceErrorCode... allowedErrorCodesList) throws IOException {
     if (exception instanceof AbfsRestOperationException) {
