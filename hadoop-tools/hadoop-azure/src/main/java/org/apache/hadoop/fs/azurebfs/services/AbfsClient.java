/**
 * Licensed to the Apache Software Foundation (ASF) under one
 * or more contributor license agreements.  See the NOTICE file
 * distributed with this work for additional information
 * regarding copyright ownership.  The ASF licenses this file
 * to you under the Apache License, Version 2.0 (the
 * "License"); you may not use this file except in compliance
 * with the License.  You may obtain a copy of the License at
 * <p>
 * http://www.apache.org/licenses/LICENSE-2.0
 * <p>
 * Unless required by applicable law or agreed to in writing, software
 * distributed under the License is distributed on an "AS IS" BASIS,
 * WITHOUT WARRANTIES OR CONDITIONS OF ANY KIND, either express or implied.
 * See the License for the specific language governing permissions and
 * limitations under the License.
 */

package org.apache.hadoop.fs.azurebfs.services;

import java.io.Closeable;
import java.io.IOException;
import java.io.UnsupportedEncodingException;
import java.net.HttpURLConnection;
import java.net.MalformedURLException;
import java.net.URL;
import java.net.URLEncoder;
import java.util.ArrayList;
import java.util.List;
import java.util.Locale;
import java.util.UUID;
import java.util.concurrent.Callable;
import java.util.concurrent.ThreadFactory;
import java.util.concurrent.TimeUnit;

import org.apache.hadoop.classification.VisibleForTesting;
<<<<<<< HEAD
import org.apache.hadoop.fs.azurebfs.contracts.exceptions.AbfsInvalidChecksumException;
import org.apache.hadoop.fs.azurebfs.contracts.exceptions.AbfsDriverException;
import org.apache.hadoop.fs.azurebfs.contracts.services.AzureServiceErrorCode;
=======
import org.apache.hadoop.fs.azurebfs.utils.NamespaceUtil;
>>>>>>> 0b43026c
import org.apache.hadoop.fs.store.LogExactlyOnce;
import org.apache.hadoop.fs.azurebfs.AzureBlobFileSystemStore.Permissions;
import org.apache.hadoop.fs.azurebfs.extensions.EncryptionContextProvider;
import org.apache.hadoop.fs.azurebfs.security.ContextEncryptionAdapter;
import org.apache.hadoop.fs.azurebfs.utils.EncryptionType;
import org.apache.hadoop.io.IOUtils;
import org.apache.hadoop.thirdparty.com.google.common.base.Strings;
import org.apache.hadoop.thirdparty.com.google.common.util.concurrent.FutureCallback;
import org.apache.hadoop.thirdparty.com.google.common.util.concurrent.Futures;
import org.apache.hadoop.thirdparty.com.google.common.util.concurrent.ListenableFuture;
import org.apache.hadoop.thirdparty.com.google.common.util.concurrent.ListenableScheduledFuture;
import org.apache.hadoop.thirdparty.com.google.common.util.concurrent.ListeningScheduledExecutorService;
import org.apache.hadoop.thirdparty.com.google.common.util.concurrent.MoreExecutors;
import org.apache.hadoop.thirdparty.com.google.common.util.concurrent.ThreadFactoryBuilder;
import org.apache.hadoop.util.Preconditions;

import org.slf4j.Logger;
import org.slf4j.LoggerFactory;

import org.apache.hadoop.fs.azurebfs.constants.AbfsHttpConstants;
import org.apache.hadoop.fs.azurebfs.constants.HttpHeaderConfigurations;
import org.apache.hadoop.fs.azurebfs.constants.HttpQueryParams;
import org.apache.hadoop.fs.azurebfs.contracts.exceptions.AbfsRestOperationException;
import org.apache.hadoop.fs.azurebfs.contracts.exceptions.AzureBlobFileSystemException;
import org.apache.hadoop.fs.azurebfs.contracts.exceptions.InvalidUriException;
import org.apache.hadoop.fs.azurebfs.contracts.exceptions.SASTokenProviderException;
import org.apache.hadoop.fs.azurebfs.extensions.ExtensionHelper;
import org.apache.hadoop.fs.azurebfs.extensions.SASTokenProvider;
import org.apache.hadoop.fs.azurebfs.AbfsConfiguration;
import org.apache.hadoop.fs.azurebfs.contracts.services.AppendRequestParameters;
import org.apache.hadoop.fs.azurebfs.oauth2.AccessTokenProvider;
import org.apache.hadoop.fs.azurebfs.utils.TracingContext;
import org.apache.hadoop.security.ssl.DelegatingSSLSocketFactory;
import org.apache.hadoop.util.concurrent.HadoopExecutors;

import static org.apache.commons.lang3.StringUtils.isEmpty;
import static org.apache.commons.lang3.StringUtils.isNotEmpty;
import static org.apache.hadoop.fs.azurebfs.AbfsStatistic.RENAME_PATH_ATTEMPTS;
import static org.apache.hadoop.fs.azurebfs.AzureBlobFileSystemStore.extractEtagHeader;
import static org.apache.hadoop.fs.azurebfs.constants.AbfsHttpConstants.*;
import static org.apache.hadoop.fs.azurebfs.constants.FileSystemConfigurations.DEFAULT_DELETE_CONSIDERED_IDEMPOTENT;
import static org.apache.hadoop.fs.azurebfs.constants.FileSystemConfigurations.ONE_MB;
import static org.apache.hadoop.fs.azurebfs.constants.FileSystemConfigurations.SERVER_SIDE_ENCRYPTION_ALGORITHM;
import static org.apache.hadoop.fs.azurebfs.constants.FileSystemUriSchemes.HTTPS_SCHEME;
import static org.apache.hadoop.fs.azurebfs.constants.HttpHeaderConfigurations.*;
import static org.apache.hadoop.fs.azurebfs.constants.HttpQueryParams.*;
import static org.apache.hadoop.fs.azurebfs.contracts.services.AzureServiceErrorCode.RENAME_DESTINATION_PARENT_PATH_NOT_FOUND;
import static org.apache.hadoop.fs.azurebfs.contracts.services.AzureServiceErrorCode.SOURCE_PATH_NOT_FOUND;

/**
 * AbfsClient.
 */
public class AbfsClient implements Closeable {
  public static final Logger LOG = LoggerFactory.getLogger(AbfsClient.class);
  public static final String HUNDRED_CONTINUE_USER_AGENT = SINGLE_WHITE_SPACE + HUNDRED_CONTINUE + SEMICOLON;
  private final URL baseUrl;
  private final SharedKeyCredentials sharedKeyCredentials;
  private String xMsVersion = DECEMBER_2019_API_VERSION;
  private final ExponentialRetryPolicy retryPolicy;
  private final String filesystem;
  private final AbfsConfiguration abfsConfiguration;
  private final String userAgent;
  private final AbfsPerfTracker abfsPerfTracker;
  private String clientProvidedEncryptionKey = null;
  private String clientProvidedEncryptionKeySHA = null;

  private final String accountName;
  private final AuthType authType;
  private AccessTokenProvider tokenProvider;
  private SASTokenProvider sasTokenProvider;
  private final AbfsCounters abfsCounters;
  private EncryptionContextProvider encryptionContextProvider = null;
  private EncryptionType encryptionType = EncryptionType.NONE;
  private final AbfsThrottlingIntercept intercept;

  private final ListeningScheduledExecutorService executorService;
  private Boolean isNamespaceEnabled;


  private boolean renameResilience;

  /**
   * logging the rename failure if metadata is in an incomplete state.
   */
  private static final LogExactlyOnce ABFS_METADATA_INCOMPLETE_RENAME_FAILURE = new LogExactlyOnce(LOG);

  private AbfsClient(final URL baseUrl,
      final SharedKeyCredentials sharedKeyCredentials,
      final AbfsConfiguration abfsConfiguration,
      final EncryptionContextProvider encryptionContextProvider,
      final AbfsClientContext abfsClientContext) throws IOException {
    this.baseUrl = baseUrl;
    this.sharedKeyCredentials = sharedKeyCredentials;
    String baseUrlString = baseUrl.toString();
    this.filesystem = baseUrlString.substring(baseUrlString.lastIndexOf(FORWARD_SLASH) + 1);
    this.abfsConfiguration = abfsConfiguration;
    this.retryPolicy = abfsClientContext.getExponentialRetryPolicy();
    this.accountName = abfsConfiguration.getAccountName().substring(0, abfsConfiguration.getAccountName().indexOf(AbfsHttpConstants.DOT));
    this.authType = abfsConfiguration.getAuthType(accountName);
    this.intercept = AbfsThrottlingInterceptFactory.getInstance(accountName, abfsConfiguration);
    this.renameResilience = abfsConfiguration.getRenameResilience();

    if (encryptionContextProvider != null) {
      this.encryptionContextProvider = encryptionContextProvider;
      xMsVersion = APRIL_2021_API_VERSION; // will be default once server change deployed
      encryptionType = EncryptionType.ENCRYPTION_CONTEXT;
    } else if (abfsConfiguration.getEncodedClientProvidedEncryptionKey() != null) {
      clientProvidedEncryptionKey =
          abfsConfiguration.getEncodedClientProvidedEncryptionKey();
      this.clientProvidedEncryptionKeySHA =
          abfsConfiguration.getEncodedClientProvidedEncryptionKeySHA();
      encryptionType = EncryptionType.GLOBAL_KEY;
    }

    String sslProviderName = null;

    if (this.baseUrl.toString().startsWith(HTTPS_SCHEME)) {
      try {
        LOG.trace("Initializing DelegatingSSLSocketFactory with {} SSL "
                + "Channel Mode", this.abfsConfiguration.getPreferredSSLFactoryOption());
        DelegatingSSLSocketFactory.initializeDefaultFactory(this.abfsConfiguration.getPreferredSSLFactoryOption());
        sslProviderName = DelegatingSSLSocketFactory.getDefaultFactory().getProviderName();
      } catch (IOException e) {
        // Suppress exception. Failure to init DelegatingSSLSocketFactory would have only performance impact.
        LOG.trace("NonCritFailure: DelegatingSSLSocketFactory Init failed : "
            + "{}", e.getMessage());
      }
    }

    this.userAgent = initializeUserAgent(abfsConfiguration, sslProviderName);
    this.abfsPerfTracker = abfsClientContext.getAbfsPerfTracker();
    this.abfsCounters = abfsClientContext.getAbfsCounters();

    ThreadFactory tf =
        new ThreadFactoryBuilder().setNameFormat("AbfsClient Lease Ops").setDaemon(true).build();
    this.executorService = MoreExecutors.listeningDecorator(
        HadoopExecutors.newScheduledThreadPool(this.abfsConfiguration.getNumLeaseThreads(), tf));
  }

  public AbfsClient(final URL baseUrl, final SharedKeyCredentials sharedKeyCredentials,
                    final AbfsConfiguration abfsConfiguration,
                    final AccessTokenProvider tokenProvider,
                    final EncryptionContextProvider encryptionContextProvider,
                    final AbfsClientContext abfsClientContext)
      throws IOException {
    this(baseUrl, sharedKeyCredentials, abfsConfiguration,
        encryptionContextProvider, abfsClientContext);
    this.tokenProvider = tokenProvider;
  }

  public AbfsClient(final URL baseUrl, final SharedKeyCredentials sharedKeyCredentials,
                    final AbfsConfiguration abfsConfiguration,
                    final SASTokenProvider sasTokenProvider,
      final EncryptionContextProvider encryptionContextProvider,
                    final AbfsClientContext abfsClientContext)
      throws IOException {
    this(baseUrl, sharedKeyCredentials, abfsConfiguration,
        encryptionContextProvider, abfsClientContext);
    this.sasTokenProvider = sasTokenProvider;
  }

<<<<<<< HEAD
  private byte[] getSHA256Hash(String key) throws IOException {
    try {
      final MessageDigest digester = MessageDigest.getInstance("SHA-256");
      return digester.digest(key.getBytes(StandardCharsets.UTF_8));
    } catch (NoSuchAlgorithmException e) {
      throw new AbfsDriverException(e);
    }
  }

  private String getBase64EncodedString(String key) {
    return getBase64EncodedString(key.getBytes(StandardCharsets.UTF_8));
  }

  private String getBase64EncodedString(byte[] bytes) {
    return Base64.getEncoder().encodeToString(bytes);
  }

=======
>>>>>>> 0b43026c
  @Override
  public void close() throws IOException {
    if (tokenProvider instanceof Closeable) {
      IOUtils.cleanupWithLogger(LOG,
          (Closeable) tokenProvider);
    }
    HadoopExecutors.shutdown(executorService, LOG, 0, TimeUnit.SECONDS);
  }

  public String getFileSystem() {
    return filesystem;
  }

  protected AbfsPerfTracker getAbfsPerfTracker() {
    return abfsPerfTracker;
  }

  ExponentialRetryPolicy getRetryPolicy() {
    return retryPolicy;
  }

  SharedKeyCredentials getSharedKeyCredentials() {
    return sharedKeyCredentials;
  }

  public void setEncryptionType(EncryptionType encryptionType) {
    this.encryptionType = encryptionType;
  }

  public EncryptionType getEncryptionType() {
    return encryptionType;
  }

  AbfsThrottlingIntercept getIntercept() {
    return intercept;
  }

  List<AbfsHttpHeader> createDefaultHeaders() {
    final List<AbfsHttpHeader> requestHeaders = new ArrayList<AbfsHttpHeader>();
    requestHeaders.add(new AbfsHttpHeader(X_MS_VERSION, xMsVersion));
    requestHeaders.add(new AbfsHttpHeader(ACCEPT, APPLICATION_JSON
            + COMMA + SINGLE_WHITE_SPACE + APPLICATION_OCTET_STREAM));
    requestHeaders.add(new AbfsHttpHeader(ACCEPT_CHARSET,
            UTF_8));
    requestHeaders.add(new AbfsHttpHeader(CONTENT_TYPE, EMPTY_STRING));
    requestHeaders.add(new AbfsHttpHeader(USER_AGENT, userAgent));
    return requestHeaders;
  }

  /**
   * This method adds following headers:
   * <ol>
   *   <li>X_MS_ENCRYPTION_KEY</li>
   *   <li>X_MS_ENCRYPTION_KEY_SHA256</li>
   *   <li>X_MS_ENCRYPTION_ALGORITHM</li>
   * </ol>
   * Above headers have to be added in following operations:
   * <ol>
   *   <li>createPath</li>
   *   <li>append</li>
   *   <li>flush</li>
   *   <li>setPathProperties</li>
   *   <li>getPathStatus for fs.setXAttr and fs.getXAttr</li>
   *   <li>read</li>
   * </ol>
   */
  private void addEncryptionKeyRequestHeaders(String path,
      List<AbfsHttpHeader> requestHeaders, boolean isCreateFileRequest,
      ContextEncryptionAdapter contextEncryptionAdapter, TracingContext tracingContext)
      throws AzureBlobFileSystemException {
    if (!getIsNamespaceEnabled(tracingContext)) {
      return;
    }
    String encodedKey, encodedKeySHA256;
    switch (encryptionType) {
    case GLOBAL_KEY:
      encodedKey = clientProvidedEncryptionKey;
      encodedKeySHA256 = clientProvidedEncryptionKeySHA;
      break;

    case ENCRYPTION_CONTEXT:
      if (isCreateFileRequest) {
        // get new context for create file request
        requestHeaders.add(new AbfsHttpHeader(X_MS_ENCRYPTION_CONTEXT,
            contextEncryptionAdapter.getEncodedContext()));
      }
      // else use cached encryption keys from input/output streams
      encodedKey = contextEncryptionAdapter.getEncodedKey();
      encodedKeySHA256 = contextEncryptionAdapter.getEncodedKeySHA();
      break;

    default: return; // no client-provided encryption keys
    }

    requestHeaders.add(new AbfsHttpHeader(X_MS_ENCRYPTION_KEY, encodedKey));
    requestHeaders.add(
        new AbfsHttpHeader(X_MS_ENCRYPTION_KEY_SHA256, encodedKeySHA256));
    requestHeaders.add(new AbfsHttpHeader(X_MS_ENCRYPTION_ALGORITHM,
        SERVER_SIDE_ENCRYPTION_ALGORITHM));
  }

  AbfsUriQueryBuilder createDefaultUriQueryBuilder() {
    final AbfsUriQueryBuilder abfsUriQueryBuilder = new AbfsUriQueryBuilder();
    abfsUriQueryBuilder.addQuery(QUERY_PARAM_TIMEOUT, DEFAULT_TIMEOUT);
    return abfsUriQueryBuilder;
  }

  public AbfsRestOperation createFilesystem(TracingContext tracingContext)
      throws AzureBlobFileSystemException {
    final List<AbfsHttpHeader> requestHeaders = createDefaultHeaders();

    final AbfsUriQueryBuilder abfsUriQueryBuilder = new AbfsUriQueryBuilder();
    abfsUriQueryBuilder.addQuery(QUERY_PARAM_RESOURCE, FILESYSTEM);

    final URL url = createRequestUrl(abfsUriQueryBuilder.toString());
    final AbfsRestOperation op = getAbfsRestOperation(
        AbfsRestOperationType.CreateFileSystem,
        HTTP_METHOD_PUT, url, requestHeaders);
    op.execute(tracingContext);
    return op;
  }

  public AbfsRestOperation setFilesystemProperties(final String properties,
      TracingContext tracingContext) throws AzureBlobFileSystemException {
    final List<AbfsHttpHeader> requestHeaders = createDefaultHeaders();
    // JDK7 does not support PATCH, so to work around the issue we will use
    // PUT and specify the real method in the X-Http-Method-Override header.
    requestHeaders.add(new AbfsHttpHeader(X_HTTP_METHOD_OVERRIDE,
            HTTP_METHOD_PATCH));

    requestHeaders.add(new AbfsHttpHeader(X_MS_PROPERTIES,
            properties));

    final AbfsUriQueryBuilder abfsUriQueryBuilder = createDefaultUriQueryBuilder();
    abfsUriQueryBuilder.addQuery(QUERY_PARAM_RESOURCE, FILESYSTEM);

    final URL url = createRequestUrl(abfsUriQueryBuilder.toString());
    final AbfsRestOperation op = getAbfsRestOperation(
            AbfsRestOperationType.SetFileSystemProperties,
            HTTP_METHOD_PUT,
            url,
            requestHeaders);
    op.execute(tracingContext);
    return op;
  }

  public AbfsRestOperation listPath(final String relativePath, final boolean recursive, final int listMaxResults,
                                    final String continuation, TracingContext tracingContext)
      throws IOException {
    final List<AbfsHttpHeader> requestHeaders = createDefaultHeaders();

    final AbfsUriQueryBuilder abfsUriQueryBuilder = createDefaultUriQueryBuilder();
    abfsUriQueryBuilder.addQuery(QUERY_PARAM_RESOURCE, FILESYSTEM);
    abfsUriQueryBuilder.addQuery(QUERY_PARAM_DIRECTORY, getDirectoryQueryParameter(relativePath));
    abfsUriQueryBuilder.addQuery(QUERY_PARAM_RECURSIVE, String.valueOf(recursive));
    abfsUriQueryBuilder.addQuery(QUERY_PARAM_CONTINUATION, continuation);
    abfsUriQueryBuilder.addQuery(QUERY_PARAM_MAXRESULTS, String.valueOf(listMaxResults));
    abfsUriQueryBuilder.addQuery(HttpQueryParams.QUERY_PARAM_UPN, String.valueOf(abfsConfiguration.isUpnUsed()));
    appendSASTokenToQuery(relativePath, SASTokenProvider.LIST_OPERATION, abfsUriQueryBuilder);

    final URL url = createRequestUrl(abfsUriQueryBuilder.toString());
    final AbfsRestOperation op = getAbfsRestOperation(
            AbfsRestOperationType.ListPaths,
            HTTP_METHOD_GET,
            url,
            requestHeaders);
    op.execute(tracingContext);
    return op;
  }

  public AbfsRestOperation getFilesystemProperties(TracingContext tracingContext) throws AzureBlobFileSystemException {
    final List<AbfsHttpHeader> requestHeaders = createDefaultHeaders();

    final AbfsUriQueryBuilder abfsUriQueryBuilder = createDefaultUriQueryBuilder();
    abfsUriQueryBuilder.addQuery(QUERY_PARAM_RESOURCE, FILESYSTEM);

    final URL url = createRequestUrl(abfsUriQueryBuilder.toString());
    final AbfsRestOperation op = getAbfsRestOperation(
            AbfsRestOperationType.GetFileSystemProperties,
            HTTP_METHOD_HEAD,
            url,
            requestHeaders);
    op.execute(tracingContext);
    return op;
  }

  public AbfsRestOperation deleteFilesystem(TracingContext tracingContext) throws AzureBlobFileSystemException {
    final List<AbfsHttpHeader> requestHeaders = createDefaultHeaders();

    final AbfsUriQueryBuilder abfsUriQueryBuilder = createDefaultUriQueryBuilder();
    abfsUriQueryBuilder.addQuery(QUERY_PARAM_RESOURCE, FILESYSTEM);

    final URL url = createRequestUrl(abfsUriQueryBuilder.toString());
    final AbfsRestOperation op = getAbfsRestOperation(
            AbfsRestOperationType.DeleteFileSystem,
            HTTP_METHOD_DELETE,
            url,
            requestHeaders);
    op.execute(tracingContext);
    return op;
  }

  /**
   * Method for calling createPath API to the backend. Method can be called from:
   * <ol>
   *   <li>create new file</li>
   *   <li>overwrite file</li>
   *   <li>create new directory</li>
   * </ol>
   *
   * @param path: path of the file / directory to be created / overwritten.
   * @param isFile: defines if file or directory has to be created / overwritten.
   * @param overwrite: defines if the file / directory to be overwritten.
   * @param permissions: contains permission and umask
   * @param isAppendBlob: defines if directory in the path is enabled for appendBlob
   * @param eTag: required in case of overwrite of file / directory. Path would be
   * overwritten only if the provided eTag is equal to the one present in backend for
   * the path.
   * @param contextEncryptionAdapter: object that contains the encryptionContext and
   * encryptionKey created from the developer provided implementation of
   * {@link org.apache.hadoop.fs.azurebfs.extensions.EncryptionContextProvider}
   * @param tracingContext: Object of {@link org.apache.hadoop.fs.azurebfs.utils.TracingContext}
   * correlating to the current fs.create() request.
   * @return object of {@link AbfsRestOperation} which contain all the information
   * about the communication with the server. The information is in
   * {@link AbfsRestOperation#getResult()}
   * @throws AzureBlobFileSystemException throws back the exception it receives from the
   * {@link AbfsRestOperation#execute(TracingContext)} method call.
   */
  public AbfsRestOperation createPath(final String path,
      final boolean isFile,
      final boolean overwrite,
      final Permissions permissions,
      final boolean isAppendBlob,
      final String eTag,
      final ContextEncryptionAdapter contextEncryptionAdapter,
      final TracingContext tracingContext)
      throws AzureBlobFileSystemException {
    final List<AbfsHttpHeader> requestHeaders = createDefaultHeaders();
    if (isFile) {
      addEncryptionKeyRequestHeaders(path, requestHeaders, true,
          contextEncryptionAdapter, tracingContext);
    }
    if (!overwrite) {
      requestHeaders.add(new AbfsHttpHeader(IF_NONE_MATCH, AbfsHttpConstants.STAR));
    }

    if (permissions.hasPermission()) {
      requestHeaders.add(
          new AbfsHttpHeader(HttpHeaderConfigurations.X_MS_PERMISSIONS,
              permissions.getPermission()));
    }

    if (permissions.hasUmask()) {
      requestHeaders.add(new AbfsHttpHeader(HttpHeaderConfigurations.X_MS_UMASK,
          permissions.getUmask()));
    }

    if (eTag != null && !eTag.isEmpty()) {
      requestHeaders.add(new AbfsHttpHeader(HttpHeaderConfigurations.IF_MATCH, eTag));
    }

    final AbfsUriQueryBuilder abfsUriQueryBuilder = createDefaultUriQueryBuilder();
    abfsUriQueryBuilder.addQuery(QUERY_PARAM_RESOURCE, isFile ? FILE : DIRECTORY);
    if (isAppendBlob) {
      abfsUriQueryBuilder.addQuery(QUERY_PARAM_BLOBTYPE, APPEND_BLOB_TYPE);
    }

    String operation = isFile
        ? SASTokenProvider.CREATE_FILE_OPERATION
        : SASTokenProvider.CREATE_DIRECTORY_OPERATION;
    appendSASTokenToQuery(path, operation, abfsUriQueryBuilder);

    final URL url = createRequestUrl(path, abfsUriQueryBuilder.toString());
    final AbfsRestOperation op = getAbfsRestOperation(
            AbfsRestOperationType.CreatePath,
            HTTP_METHOD_PUT,
            url,
            requestHeaders);
    try {
      op.execute(tracingContext);
    } catch (AzureBlobFileSystemException ex) {
      // If we have no HTTP response, throw the original exception.
      if (!op.hasResult()) {
        throw ex;
      }
      if (!isFile && op.getResult().getStatusCode() == HttpURLConnection.HTTP_CONFLICT) {
        String existingResource =
            op.getResult().getResponseHeader(X_MS_EXISTING_RESOURCE_TYPE);
        if (existingResource != null && existingResource.equals(DIRECTORY)) {
          return op; //don't throw ex on mkdirs for existing directory
        }
      }
      throw ex;
    }
    return op;
  }

  public AbfsRestOperation acquireLease(final String path, int duration, TracingContext tracingContext) throws AzureBlobFileSystemException {
    final List<AbfsHttpHeader> requestHeaders = createDefaultHeaders();

    requestHeaders.add(new AbfsHttpHeader(X_MS_LEASE_ACTION, ACQUIRE_LEASE_ACTION));
    requestHeaders.add(new AbfsHttpHeader(X_MS_LEASE_DURATION, Integer.toString(duration)));
    requestHeaders.add(new AbfsHttpHeader(X_MS_PROPOSED_LEASE_ID, UUID.randomUUID().toString()));

    final AbfsUriQueryBuilder abfsUriQueryBuilder = createDefaultUriQueryBuilder();

    final URL url = createRequestUrl(path, abfsUriQueryBuilder.toString());
    final AbfsRestOperation op = getAbfsRestOperation(
        AbfsRestOperationType.LeasePath,
        HTTP_METHOD_POST,
        url,
        requestHeaders);
    op.execute(tracingContext);
    return op;
  }

  public AbfsRestOperation renewLease(final String path, final String leaseId,
      TracingContext tracingContext) throws AzureBlobFileSystemException {
    final List<AbfsHttpHeader> requestHeaders = createDefaultHeaders();

    requestHeaders.add(new AbfsHttpHeader(X_MS_LEASE_ACTION, RENEW_LEASE_ACTION));
    requestHeaders.add(new AbfsHttpHeader(X_MS_LEASE_ID, leaseId));

    final AbfsUriQueryBuilder abfsUriQueryBuilder = createDefaultUriQueryBuilder();

    final URL url = createRequestUrl(path, abfsUriQueryBuilder.toString());
    final AbfsRestOperation op = getAbfsRestOperation(
        AbfsRestOperationType.LeasePath,
        HTTP_METHOD_POST,
        url,
        requestHeaders);
    op.execute(tracingContext);
    return op;
  }

  public AbfsRestOperation releaseLease(final String path,
      final String leaseId, TracingContext tracingContext) throws AzureBlobFileSystemException {
    final List<AbfsHttpHeader> requestHeaders = createDefaultHeaders();

    requestHeaders.add(new AbfsHttpHeader(X_MS_LEASE_ACTION, RELEASE_LEASE_ACTION));
    requestHeaders.add(new AbfsHttpHeader(X_MS_LEASE_ID, leaseId));

    final AbfsUriQueryBuilder abfsUriQueryBuilder = createDefaultUriQueryBuilder();

    final URL url = createRequestUrl(path, abfsUriQueryBuilder.toString());
    final AbfsRestOperation op = getAbfsRestOperation(
        AbfsRestOperationType.LeasePath,
        HTTP_METHOD_POST,
        url,
        requestHeaders);
    op.execute(tracingContext);
    return op;
  }

  public AbfsRestOperation breakLease(final String path,
      TracingContext tracingContext) throws AzureBlobFileSystemException {
    final List<AbfsHttpHeader> requestHeaders = createDefaultHeaders();

    requestHeaders.add(new AbfsHttpHeader(X_MS_LEASE_ACTION, BREAK_LEASE_ACTION));
    requestHeaders.add(new AbfsHttpHeader(X_MS_LEASE_BREAK_PERIOD, DEFAULT_LEASE_BREAK_PERIOD));

    final AbfsUriQueryBuilder abfsUriQueryBuilder = createDefaultUriQueryBuilder();

    final URL url = createRequestUrl(path, abfsUriQueryBuilder.toString());
    final AbfsRestOperation op = getAbfsRestOperation(
        AbfsRestOperationType.LeasePath,
        HTTP_METHOD_POST,
        url,
        requestHeaders);
    op.execute(tracingContext);
    return op;
  }

  /**
   * Rename a file or directory.
   * If a source etag is passed in, the operation will attempt to recover
   * from a missing source file by probing the destination for
   * existence and comparing etags.
   * The second value in the result will be true to indicate that this
   * took place.
   * As rename recovery is only attempted if the source etag is non-empty,
   * in normal rename operations rename recovery will never happen.
   *
   * @param source                    path to source file
   * @param destination               destination of rename.
   * @param continuation              continuation.
   * @param tracingContext            trace context
   * @param sourceEtag                etag of source file. may be null or empty
   * @param isMetadataIncompleteState was there a rename failure due to
   *                                  incomplete metadata state?
   * @param isNamespaceEnabled        whether namespace enabled account or not
   * @return AbfsClientRenameResult result of rename operation indicating the
   * AbfsRest operation, rename recovery and incomplete metadata state failure.
   * @throws AzureBlobFileSystemException failure, excluding any recovery from overload failures.
   */
  public AbfsClientRenameResult renamePath(
          final String source,
          final String destination,
          final String continuation,
          final TracingContext tracingContext,
          String sourceEtag,
          boolean isMetadataIncompleteState,
          boolean isNamespaceEnabled)
      throws IOException {
    final List<AbfsHttpHeader> requestHeaders = createDefaultHeaders();

    final boolean hasEtag = !isEmpty(sourceEtag);

    boolean shouldAttemptRecovery = renameResilience && isNamespaceEnabled;
    if (!hasEtag && shouldAttemptRecovery) {
      // in case eTag is already not supplied to the API
      // and rename resilience is expected and it is an HNS enabled account
      // fetch the source etag to be used later in recovery
      try {
        final AbfsRestOperation srcStatusOp = getPathStatus(source,
                false, tracingContext, null);
        if (srcStatusOp.hasResult()) {
          final AbfsHttpOperation result = srcStatusOp.getResult();
          sourceEtag = extractEtagHeader(result);
          // and update the directory status.
          boolean isDir = checkIsDir(result);
          shouldAttemptRecovery = !isDir;
          LOG.debug("Retrieved etag of source for rename recovery: {}; isDir={}", sourceEtag, isDir);
        }
      } catch (AbfsRestOperationException e) {
        throw new AbfsRestOperationException(e.getStatusCode(), SOURCE_PATH_NOT_FOUND.getErrorCode(),
                e.getMessage(), e);
      }

     }

    String encodedRenameSource = urlEncode(FORWARD_SLASH + this.getFileSystem() + source);
    if (authType == AuthType.SAS) {
      final AbfsUriQueryBuilder srcQueryBuilder = new AbfsUriQueryBuilder();
      appendSASTokenToQuery(source, SASTokenProvider.RENAME_SOURCE_OPERATION, srcQueryBuilder);
      encodedRenameSource += srcQueryBuilder.toString();
    }

    LOG.trace("Rename source queryparam added {}", encodedRenameSource);
    requestHeaders.add(new AbfsHttpHeader(X_MS_RENAME_SOURCE, encodedRenameSource));
    requestHeaders.add(new AbfsHttpHeader(IF_NONE_MATCH, STAR));

    final AbfsUriQueryBuilder abfsUriQueryBuilder = createDefaultUriQueryBuilder();
    abfsUriQueryBuilder.addQuery(QUERY_PARAM_CONTINUATION, continuation);
    appendSASTokenToQuery(destination, SASTokenProvider.RENAME_DESTINATION_OPERATION, abfsUriQueryBuilder);

    final URL url = createRequestUrl(destination, abfsUriQueryBuilder.toString());
    final AbfsRestOperation op = createRenameRestOperation(url, requestHeaders);
    try {
      incrementAbfsRenamePath();
      op.execute(tracingContext);
      // AbfsClientResult contains the AbfsOperation, If recovery happened or
      // not, and the incompleteMetaDataState is true or false.
      // If we successfully rename a path and isMetadataIncompleteState was
      // true, then rename was recovered, else it didn't, this is why
      // isMetadataIncompleteState is used for renameRecovery(as the 2nd param).
      return new AbfsClientRenameResult(op, isMetadataIncompleteState, isMetadataIncompleteState);
    } catch (AzureBlobFileSystemException e) {
      // If we have no HTTP response, throw the original exception.
      if (!op.hasResult()) {
        throw e;
      }

      // ref: HADOOP-18242. Rename failure occurring due to a rare case of
      // tracking metadata being in incomplete state.
      if (op.getResult().getStorageErrorCode()
              .equals(RENAME_DESTINATION_PARENT_PATH_NOT_FOUND.getErrorCode())
              && !isMetadataIncompleteState) {
        //Logging
        ABFS_METADATA_INCOMPLETE_RENAME_FAILURE
                .info("Rename Failure attempting to resolve tracking metadata state and retrying.");
        // rename recovery should be attempted in this case also
        shouldAttemptRecovery = true;
        isMetadataIncompleteState = true;
        String sourceEtagAfterFailure = sourceEtag;
        if (isEmpty(sourceEtagAfterFailure)) {
          // Doing a HEAD call resolves the incomplete metadata state and
          // then we can retry the rename operation.
          AbfsRestOperation sourceStatusOp = getPathStatus(source, false,
              tracingContext, null);
          isMetadataIncompleteState = true;
          // Extract the sourceEtag, using the status Op, and set it
          // for future rename recovery.
          AbfsHttpOperation sourceStatusResult = sourceStatusOp.getResult();
          sourceEtagAfterFailure = extractEtagHeader(sourceStatusResult);
        }
        renamePath(source, destination, continuation, tracingContext,
                sourceEtagAfterFailure, isMetadataIncompleteState, isNamespaceEnabled);
      }
      // if we get out of the condition without a successful rename, then
      // it isn't metadata incomplete state issue.
      isMetadataIncompleteState = false;

      // setting default rename recovery success to false
      boolean etagCheckSucceeded = false;
      if (shouldAttemptRecovery) {
        etagCheckSucceeded = renameIdempotencyCheckOp(
                source,
                sourceEtag, op, destination, tracingContext);
      }
      if (!etagCheckSucceeded) {
        // idempotency did not return different result
        // throw back the exception
        throw e;
      }
      return new AbfsClientRenameResult(op, true, isMetadataIncompleteState);
    }
  }

  private boolean checkIsDir(AbfsHttpOperation result) {
    String resourceType = result.getResponseHeader(
            HttpHeaderConfigurations.X_MS_RESOURCE_TYPE);
    return resourceType != null
            && resourceType.equalsIgnoreCase(AbfsHttpConstants.DIRECTORY);
  }

  @VisibleForTesting
  AbfsRestOperation createRenameRestOperation(URL url, List<AbfsHttpHeader> requestHeaders) {
    AbfsRestOperation op = getAbfsRestOperation(
            AbfsRestOperationType.RenamePath,
            HTTP_METHOD_PUT,
            url,
            requestHeaders);
    return op;
  }

  private void incrementAbfsRenamePath() {
    abfsCounters.incrementCounter(RENAME_PATH_ATTEMPTS, 1);
  }

  /**
   * Check if the rename request failure is post a retry and if earlier rename
   * request might have succeeded at back-end.
   *
   * If a source etag was passed in, and the error was 404, get the
   * etag of any file at the destination.
   * If it matches the source etag, then the rename is considered
   * a success.
   * Exceptions raised in the probe of the destination are swallowed,
   * so that they do not interfere with the original rename failures.
   * @param source source path
   * @param op Rename request REST operation response with non-null HTTP response
   * @param destination rename destination path
   * @param sourceEtag etag of source file. may be null or empty
   * @param tracingContext Tracks identifiers for request header
   * @return true if the file was successfully copied
   */
  public boolean renameIdempotencyCheckOp(
      final String source,
      final String sourceEtag,
      final AbfsRestOperation op,
      final String destination,
      TracingContext tracingContext) {
    Preconditions.checkArgument(op.hasResult(), "Operations has null HTTP response");

    // removing isDir from debug logs as it can be misleading
    LOG.debug("rename({}, {}) failure {}; retry={} etag {}",
              source, destination, op.getResult().getStatusCode(), op.isARetriedRequest(), sourceEtag);
    if (!(op.isARetriedRequest()
            && (op.getResult().getStatusCode() == HttpURLConnection.HTTP_NOT_FOUND))) {
      // only attempt recovery if the failure was a 404 on a retried rename request.
      return false;
    }

    if (isNotEmpty(sourceEtag)) {
      // Server has returned HTTP 404, we have an etag, so see
      // if the rename has actually taken place,
      LOG.info("rename {} to {} failed, checking etag of destination",
              source, destination);
      try {
        final AbfsRestOperation destStatusOp = getPathStatus(destination,
            false, tracingContext, null);
        final AbfsHttpOperation result = destStatusOp.getResult();

        final boolean recovered = result.getStatusCode() == HttpURLConnection.HTTP_OK
                && sourceEtag.equals(extractEtagHeader(result));
        LOG.info("File rename has taken place: recovery {}",
                recovered ? "succeeded" : "failed");
        return recovered;

      } catch (AzureBlobFileSystemException ex) {
        // GetFileStatus on the destination failed, the rename did not take place
        // or some other failure. log and swallow.
        LOG.debug("Failed to get status of path {}", destination, ex);
      }
    } else {
      LOG.debug("No source etag; unable to probe for the operation's success");
    }
      return false;
  }

  @VisibleForTesting
  boolean isSourceDestEtagEqual(String sourceEtag, AbfsHttpOperation result) {
    return sourceEtag.equals(extractEtagHeader(result));
  }

  public AbfsRestOperation append(final String path, final byte[] buffer,
      AppendRequestParameters reqParams, final String cachedSasToken,
      ContextEncryptionAdapter contextEncryptionAdapter, TracingContext tracingContext)
      throws AzureBlobFileSystemException {
    final List<AbfsHttpHeader> requestHeaders = createDefaultHeaders();
    addEncryptionKeyRequestHeaders(path, requestHeaders, false,
        contextEncryptionAdapter, tracingContext);
    if (reqParams.isExpectHeaderEnabled()) {
      requestHeaders.add(new AbfsHttpHeader(EXPECT, HUNDRED_CONTINUE));
    }
    // JDK7 does not support PATCH, so to workaround the issue we will use
    // PUT and specify the real method in the X-Http-Method-Override header.
    requestHeaders.add(new AbfsHttpHeader(X_HTTP_METHOD_OVERRIDE,
        HTTP_METHOD_PATCH));
    if (reqParams.getLeaseId() != null) {
      requestHeaders.add(new AbfsHttpHeader(X_MS_LEASE_ID, reqParams.getLeaseId()));
    }

    final AbfsUriQueryBuilder abfsUriQueryBuilder = createDefaultUriQueryBuilder();
    abfsUriQueryBuilder.addQuery(QUERY_PARAM_ACTION, APPEND_ACTION);
    abfsUriQueryBuilder.addQuery(QUERY_PARAM_POSITION, Long.toString(reqParams.getPosition()));

    if ((reqParams.getMode() == AppendRequestParameters.Mode.FLUSH_MODE) || (
        reqParams.getMode() == AppendRequestParameters.Mode.FLUSH_CLOSE_MODE)) {
      abfsUriQueryBuilder.addQuery(QUERY_PARAM_FLUSH, TRUE);
      if (reqParams.getMode() == AppendRequestParameters.Mode.FLUSH_CLOSE_MODE) {
        abfsUriQueryBuilder.addQuery(QUERY_PARAM_CLOSE, TRUE);
      }
    }

    // Check if the retry is with "Expect: 100-continue" header being present in the previous request.
    if (reqParams.isRetryDueToExpect()) {
      String userAgentRetry = userAgent;
      // Remove the specific marker related to "Expect: 100-continue" from the User-Agent string.
      userAgentRetry = userAgentRetry.replace(HUNDRED_CONTINUE_USER_AGENT, EMPTY_STRING);
      requestHeaders.removeIf(header -> header.getName().equalsIgnoreCase(USER_AGENT));
      requestHeaders.add(new AbfsHttpHeader(USER_AGENT, userAgentRetry));
    }

    // Add MD5 Hash of request content as request header if feature is enabled
    if (isChecksumValidationEnabled()) {
      addCheckSumHeaderForWrite(requestHeaders, reqParams, buffer);
    }

    // AbfsInputStream/AbfsOutputStream reuse SAS tokens for better performance
    String sasTokenForReuse = appendSASTokenToQuery(path, SASTokenProvider.WRITE_OPERATION,
        abfsUriQueryBuilder, cachedSasToken);

    final URL url = createRequestUrl(path, abfsUriQueryBuilder.toString());
    final AbfsRestOperation op = getAbfsRestOperation(
            AbfsRestOperationType.Append,
            HTTP_METHOD_PUT,
            url,
            requestHeaders,
            buffer,
            reqParams.getoffset(),
            reqParams.getLength(),
            sasTokenForReuse);
    try {
      op.execute(tracingContext);
    } catch (AbfsRestOperationException e) {
      /*
         If the http response code indicates a user error we retry
         the same append request with expect header being disabled.
         When "100-continue" header is enabled but a non Http 100 response comes,
         the response message might not get set correctly by the server.
         So, this handling is to avoid breaking of backward compatibility
         if someone has taken dependency on the exception message,
         which is created using the error string present in the response header.
      */
      int responseStatusCode = e.getStatusCode();
      if (checkUserError(responseStatusCode) && reqParams.isExpectHeaderEnabled()) {
        LOG.debug("User error, retrying without 100 continue enabled for the given path {}", path);
        reqParams.setExpectHeaderEnabled(false);
        reqParams.setRetryDueToExpect(true);
        return this.append(path, buffer, reqParams, cachedSasToken,
            contextEncryptionAdapter, tracingContext);
      }
      // If we have no HTTP response, throw the original exception.
      if (!op.hasResult()) {
        throw e;
      }

      if (isMd5ChecksumError(e)) {
        throw new AbfsInvalidChecksumException(e);
      }

      if (reqParams.isAppendBlob()
          && appendSuccessCheckOp(op, path,
          (reqParams.getPosition() + reqParams.getLength()), tracingContext)) {
        final AbfsRestOperation successOp = getAbfsRestOperation(
                AbfsRestOperationType.Append,
                HTTP_METHOD_PUT,
                url,
                requestHeaders,
                buffer,
                reqParams.getoffset(),
                reqParams.getLength(),
                sasTokenForReuse);
        successOp.hardSetResult(HttpURLConnection.HTTP_OK);
        return successOp;
      }
      throw e;
    }

    catch (AzureBlobFileSystemException e) {
      // Any server side issue will be returned as AbfsRestOperationException and will be handled above.
      LOG.debug("Append request failed with non server issues for path: {}, offset: {}, position: {}",
          path, reqParams.getoffset(), reqParams.getPosition());
      throw e;
    }

    return op;
  }

  /**
   * Returns true if the status code lies in the range of user error.
   * @param responseStatusCode http response status code.
   * @return True or False.
   */
  private boolean checkUserError(int responseStatusCode) {
    return (responseStatusCode >= HttpURLConnection.HTTP_BAD_REQUEST
        && responseStatusCode < HttpURLConnection.HTTP_INTERNAL_ERROR);
  }

  /**
   * To check if the failure exception returned by server is due to MD5 Mismatch
   * @param e Exception returned by AbfsRestOperation
   * @return boolean whether exception is due to MD5Mismatch or not
   */
  private boolean isMd5ChecksumError(final AbfsRestOperationException e) {
    AzureServiceErrorCode storageErrorCode = e.getErrorCode();
    return storageErrorCode == AzureServiceErrorCode.MD5_MISMATCH;
  }

  // For AppendBlob its possible that the append succeeded in the backend but the request failed.
  // However a retry would fail with an InvalidQueryParameterValue
  // (as the current offset would be unacceptable).
  // Hence, we pass/succeed the appendblob append call
  // in case we are doing a retry after checking the length of the file
  public boolean appendSuccessCheckOp(AbfsRestOperation op, final String path,
                                       final long length, TracingContext tracingContext)
      throws AzureBlobFileSystemException {
    if ((op.isARetriedRequest())
        && (op.getResult().getStatusCode() == HttpURLConnection.HTTP_BAD_REQUEST)) {
      final AbfsRestOperation destStatusOp = getPathStatus(path, false, tracingContext, null);
      if (destStatusOp.getResult().getStatusCode() == HttpURLConnection.HTTP_OK) {
        String fileLength = destStatusOp.getResult().getResponseHeader(
            HttpHeaderConfigurations.CONTENT_LENGTH);
        if (length <= Long.parseLong(fileLength)) {
          LOG.debug("Returning success response from append blob idempotency code");
          return true;
        }
      }
    }
    return false;
  }

  public AbfsRestOperation flush(final String path, final long position,
      boolean retainUncommittedData, boolean isClose,
      final String cachedSasToken, final String leaseId,
      ContextEncryptionAdapter contextEncryptionAdapter, TracingContext tracingContext)
      throws AzureBlobFileSystemException {
    final List<AbfsHttpHeader> requestHeaders = createDefaultHeaders();
    addEncryptionKeyRequestHeaders(path, requestHeaders, false,
        contextEncryptionAdapter, tracingContext);
    // JDK7 does not support PATCH, so to workaround the issue we will use
    // PUT and specify the real method in the X-Http-Method-Override header.
    requestHeaders.add(new AbfsHttpHeader(X_HTTP_METHOD_OVERRIDE,
            HTTP_METHOD_PATCH));
    if (leaseId != null) {
      requestHeaders.add(new AbfsHttpHeader(X_MS_LEASE_ID, leaseId));
    }

    final AbfsUriQueryBuilder abfsUriQueryBuilder = createDefaultUriQueryBuilder();
    abfsUriQueryBuilder.addQuery(QUERY_PARAM_ACTION, FLUSH_ACTION);
    abfsUriQueryBuilder.addQuery(QUERY_PARAM_POSITION, Long.toString(position));
    abfsUriQueryBuilder.addQuery(QUERY_PARAM_RETAIN_UNCOMMITTED_DATA, String.valueOf(retainUncommittedData));
    abfsUriQueryBuilder.addQuery(QUERY_PARAM_CLOSE, String.valueOf(isClose));
    // AbfsInputStream/AbfsOutputStream reuse SAS tokens for better performance
    String sasTokenForReuse = appendSASTokenToQuery(path, SASTokenProvider.WRITE_OPERATION,
        abfsUriQueryBuilder, cachedSasToken);

    final URL url = createRequestUrl(path, abfsUriQueryBuilder.toString());
    final AbfsRestOperation op = getAbfsRestOperation(
            AbfsRestOperationType.Flush,
            HTTP_METHOD_PUT,
            url,
            requestHeaders, sasTokenForReuse);
    op.execute(tracingContext);
    return op;
  }

  public AbfsRestOperation setPathProperties(final String path, final String properties,
                                             final TracingContext tracingContext, final ContextEncryptionAdapter contextEncryptionAdapter)
      throws AzureBlobFileSystemException {
    final List<AbfsHttpHeader> requestHeaders = createDefaultHeaders();
    addEncryptionKeyRequestHeaders(path, requestHeaders, false,
        contextEncryptionAdapter, tracingContext);
    // JDK7 does not support PATCH, so to workaround the issue we will use
    // PUT and specify the real method in the X-Http-Method-Override header.
    requestHeaders.add(new AbfsHttpHeader(X_HTTP_METHOD_OVERRIDE,
            HTTP_METHOD_PATCH));

    requestHeaders.add(new AbfsHttpHeader(X_MS_PROPERTIES, properties));

    final AbfsUriQueryBuilder abfsUriQueryBuilder = createDefaultUriQueryBuilder();
    abfsUriQueryBuilder.addQuery(QUERY_PARAM_ACTION, SET_PROPERTIES_ACTION);
    appendSASTokenToQuery(path, SASTokenProvider.SET_PROPERTIES_OPERATION, abfsUriQueryBuilder);

    final URL url = createRequestUrl(path, abfsUriQueryBuilder.toString());
    final AbfsRestOperation op = getAbfsRestOperation(
            AbfsRestOperationType.SetPathProperties,
            HTTP_METHOD_PUT,
            url,
            requestHeaders);
    op.execute(tracingContext);
    return op;
  }

  public AbfsRestOperation getPathStatus(final String path,
      final boolean includeProperties, final TracingContext tracingContext,
      final ContextEncryptionAdapter contextEncryptionAdapter)
      throws AzureBlobFileSystemException {
    final List<AbfsHttpHeader> requestHeaders = createDefaultHeaders();

    final AbfsUriQueryBuilder abfsUriQueryBuilder = createDefaultUriQueryBuilder();
    String operation = SASTokenProvider.GET_PROPERTIES_OPERATION;
    if (!includeProperties) {
      // The default action (operation) is implicitly to get properties and this action requires read permission
      // because it reads user defined properties.  If the action is getStatus or getAclStatus, then
      // only traversal (execute) permission is required.
      abfsUriQueryBuilder.addQuery(HttpQueryParams.QUERY_PARAM_ACTION, AbfsHttpConstants.GET_STATUS);
      operation = SASTokenProvider.GET_STATUS_OPERATION;
    } else {
      addEncryptionKeyRequestHeaders(path, requestHeaders, false,
          contextEncryptionAdapter,
          tracingContext);
    }
    abfsUriQueryBuilder.addQuery(HttpQueryParams.QUERY_PARAM_UPN, String.valueOf(abfsConfiguration.isUpnUsed()));
    appendSASTokenToQuery(path, operation, abfsUriQueryBuilder);

    final URL url = createRequestUrl(path, abfsUriQueryBuilder.toString());
    final AbfsRestOperation op = getAbfsRestOperation(
            AbfsRestOperationType.GetPathStatus,
            HTTP_METHOD_HEAD,
            url,
            requestHeaders);
    op.execute(tracingContext);
    return op;
  }

  public AbfsRestOperation read(final String path,
      final long position,
      final byte[] buffer,
      final int bufferOffset,
      final int bufferLength,
      final String eTag,
      String cachedSasToken,
      ContextEncryptionAdapter contextEncryptionAdapter,
      TracingContext tracingContext) throws AzureBlobFileSystemException {
    final List<AbfsHttpHeader> requestHeaders = createDefaultHeaders();
<<<<<<< HEAD
    addCustomerProvidedKeyHeaders(requestHeaders);

    AbfsHttpHeader rangeHeader = new AbfsHttpHeader(RANGE,
        String.format("bytes=%d-%d", position, position + bufferLength - 1));
    requestHeaders.add(rangeHeader);
=======
    addEncryptionKeyRequestHeaders(path, requestHeaders, false,
        contextEncryptionAdapter, tracingContext);
    requestHeaders.add(new AbfsHttpHeader(RANGE,
            String.format("bytes=%d-%d", position, position + bufferLength - 1)));
>>>>>>> 0b43026c
    requestHeaders.add(new AbfsHttpHeader(IF_MATCH, eTag));

    // Add request header to fetch MD5 Hash of data returned by server.
    if (isChecksumValidationEnabled(requestHeaders, rangeHeader, bufferLength)) {
      requestHeaders.add(new AbfsHttpHeader(X_MS_RANGE_GET_CONTENT_MD5, TRUE));
    }

    final AbfsUriQueryBuilder abfsUriQueryBuilder = createDefaultUriQueryBuilder();
    // AbfsInputStream/AbfsOutputStream reuse SAS tokens for better performance
    String sasTokenForReuse = appendSASTokenToQuery(path, SASTokenProvider.READ_OPERATION,
        abfsUriQueryBuilder, cachedSasToken);

    final URL url = createRequestUrl(path, abfsUriQueryBuilder.toString());
    final AbfsRestOperation op = getAbfsRestOperation(
            AbfsRestOperationType.ReadFile,
            HTTP_METHOD_GET,
            url,
            requestHeaders,
            buffer,
            bufferOffset,
            bufferLength, sasTokenForReuse);
    op.execute(tracingContext);

    // Verify the MD5 hash returned by server holds valid on the data received.
    if (isChecksumValidationEnabled(requestHeaders, rangeHeader, bufferLength)) {
      verifyCheckSumForRead(buffer, op.getResult(), bufferOffset);
    }

    return op;
  }

  public AbfsRestOperation deletePath(final String path, final boolean recursive, final String continuation,
                                      TracingContext tracingContext)
          throws AzureBlobFileSystemException {
    final List<AbfsHttpHeader> requestHeaders = createDefaultHeaders();

    final AbfsUriQueryBuilder abfsUriQueryBuilder = createDefaultUriQueryBuilder();
    abfsUriQueryBuilder.addQuery(QUERY_PARAM_RECURSIVE, String.valueOf(recursive));
    abfsUriQueryBuilder.addQuery(QUERY_PARAM_CONTINUATION, continuation);
    String operation = recursive ? SASTokenProvider.DELETE_RECURSIVE_OPERATION : SASTokenProvider.DELETE_OPERATION;
    appendSASTokenToQuery(path, operation, abfsUriQueryBuilder);

    final URL url = createRequestUrl(path, abfsUriQueryBuilder.toString());
    final AbfsRestOperation op = new AbfsRestOperation(
            AbfsRestOperationType.DeletePath,
            this,
            HTTP_METHOD_DELETE,
            url,
            requestHeaders);
    try {
    op.execute(tracingContext);
    } catch (AzureBlobFileSystemException e) {
      // If we have no HTTP response, throw the original exception.
      if (!op.hasResult()) {
        throw e;
      }
      final AbfsRestOperation idempotencyOp = deleteIdempotencyCheckOp(op);
      if (idempotencyOp.getResult().getStatusCode()
          == op.getResult().getStatusCode()) {
        // idempotency did not return different result
        // throw back the exception
        throw e;
      } else {
        return idempotencyOp;
      }
    }

    return op;
  }

  /**
   * Check if the delete request failure is post a retry and if delete failure
   * qualifies to be a success response assuming idempotency.
   *
   * There are below scenarios where delete could be incorrectly deducted as
   * success post request retry:
   * 1. Target was originally not existing and initial delete request had to be
   * re-tried.
   * 2. Parallel delete issued from any other store interface rather than
   * delete issued from this filesystem instance.
   * These are few corner cases and usually returning a success at this stage
   * should help the job to continue.
   * @param op Delete request REST operation response with non-null HTTP response
   * @return REST operation response post idempotency check
   */
  public AbfsRestOperation deleteIdempotencyCheckOp(final AbfsRestOperation op) {
    Preconditions.checkArgument(op.hasResult(), "Operations has null HTTP response");
    if ((op.isARetriedRequest())
        && (op.getResult().getStatusCode() == HttpURLConnection.HTTP_NOT_FOUND)
        && DEFAULT_DELETE_CONSIDERED_IDEMPOTENT) {
      // Server has returned HTTP 404, which means path no longer
      // exists. Assuming delete result to be idempotent, return success.
      final AbfsRestOperation successOp = getAbfsRestOperation(
          AbfsRestOperationType.DeletePath,
          HTTP_METHOD_DELETE,
          op.getUrl(),
          op.getRequestHeaders());
      successOp.hardSetResult(HttpURLConnection.HTTP_OK);
      LOG.debug("Returning success response from delete idempotency logic");
      return successOp;
    }

    return op;
  }

  public AbfsRestOperation setOwner(final String path, final String owner, final String group,
                                    TracingContext tracingContext)
      throws AzureBlobFileSystemException {
    final List<AbfsHttpHeader> requestHeaders = createDefaultHeaders();
    // JDK7 does not support PATCH, so to workaround the issue we will use
    // PUT and specify the real method in the X-Http-Method-Override header.
    requestHeaders.add(new AbfsHttpHeader(X_HTTP_METHOD_OVERRIDE,
            HTTP_METHOD_PATCH));

    if (owner != null && !owner.isEmpty()) {
      requestHeaders.add(new AbfsHttpHeader(HttpHeaderConfigurations.X_MS_OWNER, owner));
    }
    if (group != null && !group.isEmpty()) {
      requestHeaders.add(new AbfsHttpHeader(HttpHeaderConfigurations.X_MS_GROUP, group));
    }

    final AbfsUriQueryBuilder abfsUriQueryBuilder = createDefaultUriQueryBuilder();
    abfsUriQueryBuilder.addQuery(HttpQueryParams.QUERY_PARAM_ACTION, AbfsHttpConstants.SET_ACCESS_CONTROL);
    appendSASTokenToQuery(path, SASTokenProvider.SET_OWNER_OPERATION, abfsUriQueryBuilder);

    final URL url = createRequestUrl(path, abfsUriQueryBuilder.toString());
    final AbfsRestOperation op = getAbfsRestOperation(
        AbfsRestOperationType.SetOwner,
        AbfsHttpConstants.HTTP_METHOD_PUT,
        url,
        requestHeaders);
    op.execute(tracingContext);
    return op;
  }

  public AbfsRestOperation setPermission(final String path, final String permission,
                                         TracingContext tracingContext)
      throws AzureBlobFileSystemException {
    final List<AbfsHttpHeader> requestHeaders = createDefaultHeaders();
    // JDK7 does not support PATCH, so to workaround the issue we will use
    // PUT and specify the real method in the X-Http-Method-Override header.
    requestHeaders.add(new AbfsHttpHeader(X_HTTP_METHOD_OVERRIDE,
            HTTP_METHOD_PATCH));

    requestHeaders.add(new AbfsHttpHeader(HttpHeaderConfigurations.X_MS_PERMISSIONS, permission));

    final AbfsUriQueryBuilder abfsUriQueryBuilder = createDefaultUriQueryBuilder();
    abfsUriQueryBuilder.addQuery(HttpQueryParams.QUERY_PARAM_ACTION, AbfsHttpConstants.SET_ACCESS_CONTROL);
    appendSASTokenToQuery(path, SASTokenProvider.SET_PERMISSION_OPERATION, abfsUriQueryBuilder);

    final URL url = createRequestUrl(path, abfsUriQueryBuilder.toString());
    final AbfsRestOperation op = getAbfsRestOperation(
        AbfsRestOperationType.SetPermissions,
        AbfsHttpConstants.HTTP_METHOD_PUT,
        url,
        requestHeaders);
    op.execute(tracingContext);
    return op;
  }

  public AbfsRestOperation setAcl(final String path, final String aclSpecString,
                                  TracingContext tracingContext) throws AzureBlobFileSystemException {
    return setAcl(path, aclSpecString, AbfsHttpConstants.EMPTY_STRING, tracingContext);
  }

  public AbfsRestOperation setAcl(final String path, final String aclSpecString, final String eTag,
                                  TracingContext tracingContext)
      throws AzureBlobFileSystemException {
    final List<AbfsHttpHeader> requestHeaders = createDefaultHeaders();
    // JDK7 does not support PATCH, so to workaround the issue we will use
    // PUT and specify the real method in the X-Http-Method-Override header.
    requestHeaders.add(new AbfsHttpHeader(X_HTTP_METHOD_OVERRIDE,
            HTTP_METHOD_PATCH));

    requestHeaders.add(new AbfsHttpHeader(HttpHeaderConfigurations.X_MS_ACL, aclSpecString));

    if (eTag != null && !eTag.isEmpty()) {
      requestHeaders.add(new AbfsHttpHeader(HttpHeaderConfigurations.IF_MATCH, eTag));
    }

    final AbfsUriQueryBuilder abfsUriQueryBuilder = createDefaultUriQueryBuilder();
    abfsUriQueryBuilder.addQuery(HttpQueryParams.QUERY_PARAM_ACTION, AbfsHttpConstants.SET_ACCESS_CONTROL);
    appendSASTokenToQuery(path, SASTokenProvider.SET_ACL_OPERATION, abfsUriQueryBuilder);

    final URL url = createRequestUrl(path, abfsUriQueryBuilder.toString());
    final AbfsRestOperation op = getAbfsRestOperation(
        AbfsRestOperationType.SetAcl,
        AbfsHttpConstants.HTTP_METHOD_PUT,
        url,
        requestHeaders);
    op.execute(tracingContext);
    return op;
  }

  public AbfsRestOperation getAclStatus(final String path, TracingContext tracingContext)
          throws AzureBlobFileSystemException {
    return getAclStatus(path, abfsConfiguration.isUpnUsed(), tracingContext);
  }

  public AbfsRestOperation getAclStatus(final String path, final boolean useUPN,
                                        TracingContext tracingContext) throws AzureBlobFileSystemException {
    final List<AbfsHttpHeader> requestHeaders = createDefaultHeaders();

    final AbfsUriQueryBuilder abfsUriQueryBuilder = createDefaultUriQueryBuilder();
    abfsUriQueryBuilder.addQuery(HttpQueryParams.QUERY_PARAM_ACTION, AbfsHttpConstants.GET_ACCESS_CONTROL);
    abfsUriQueryBuilder.addQuery(HttpQueryParams.QUERY_PARAM_UPN, String.valueOf(useUPN));
    appendSASTokenToQuery(path, SASTokenProvider.GET_ACL_OPERATION, abfsUriQueryBuilder);

    final URL url = createRequestUrl(path, abfsUriQueryBuilder.toString());
    final AbfsRestOperation op = getAbfsRestOperation(
        AbfsRestOperationType.GetAcl,
        AbfsHttpConstants.HTTP_METHOD_HEAD,
        url,
        requestHeaders);
    op.execute(tracingContext);
    return op;
  }

  /**
   * Talks to the server to check whether the permission specified in
   * the rwx parameter is present for the path specified in the path parameter.
   *
   * @param path  Path for which access check needs to be performed
   * @param rwx   The permission to be checked on the path
   * @param tracingContext Tracks identifiers for request header
   * @return      The {@link AbfsRestOperation} object for the operation
   * @throws AzureBlobFileSystemException in case of bad requests
   */
  public AbfsRestOperation checkAccess(String path, String rwx, TracingContext tracingContext)
      throws AzureBlobFileSystemException {
    AbfsUriQueryBuilder abfsUriQueryBuilder = createDefaultUriQueryBuilder();
    abfsUriQueryBuilder.addQuery(QUERY_PARAM_ACTION, CHECK_ACCESS);
    abfsUriQueryBuilder.addQuery(QUERY_FS_ACTION, rwx);
    appendSASTokenToQuery(path, SASTokenProvider.CHECK_ACCESS_OPERATION, abfsUriQueryBuilder);
    URL url = createRequestUrl(path, abfsUriQueryBuilder.toString());
    AbfsRestOperation op = getAbfsRestOperation(
        AbfsRestOperationType.CheckAccess,
        AbfsHttpConstants.HTTP_METHOD_HEAD,
        url,
        createDefaultHeaders());
    op.execute(tracingContext);
    return op;
  }

  /**
   * Get the directory query parameter used by the List Paths REST API and used
   * as the path in the continuation token.  If the input path is null or the
   * root path "/", empty string is returned. If the input path begins with '/',
   * the return value is the substring beginning at offset 1.  Otherwise, the
   * input path is returned.
   * @param path the path to be listed.
   * @return the value of the directory query parameter
   */
  public static String getDirectoryQueryParameter(final String path) {
    String directory = path;
    if (Strings.isNullOrEmpty(directory)) {
      directory = AbfsHttpConstants.EMPTY_STRING;
    } else if (directory.charAt(0) == '/') {
      directory = directory.substring(1);
    }
    return directory;
  }

  /**
   * If configured for SAS AuthType, appends SAS token to queryBuilder.
   * @param path
   * @param operation
   * @param queryBuilder
   * @return sasToken - returned for optional re-use.
   * @throws SASTokenProviderException
   */
  private String appendSASTokenToQuery(String path, String operation, AbfsUriQueryBuilder queryBuilder) throws SASTokenProviderException {
    return appendSASTokenToQuery(path, operation, queryBuilder, null);
  }

  /**
   * If configured for SAS AuthType, appends SAS token to queryBuilder.
   * @param path
   * @param operation
   * @param queryBuilder
   * @param cachedSasToken - previously acquired SAS token to be reused.
   * @return sasToken - returned for optional re-use.
   * @throws SASTokenProviderException
   */
  private String appendSASTokenToQuery(String path,
                                       String operation,
                                       AbfsUriQueryBuilder queryBuilder,
                                       String cachedSasToken)
      throws SASTokenProviderException {
    String sasToken = null;
    if (this.authType == AuthType.SAS) {
      try {
        LOG.trace("Fetch SAS token for {} on {}", operation, path);
        if (cachedSasToken == null) {
          sasToken = sasTokenProvider.getSASToken(this.accountName,
              this.filesystem, path, operation);
          if ((sasToken == null) || sasToken.isEmpty()) {
            throw new UnsupportedOperationException("SASToken received is empty or null");
          }
        } else {
          sasToken = cachedSasToken;
          LOG.trace("Using cached SAS token.");
        }
        // if SAS Token contains a prefix of ?, it should be removed
        if (sasToken.charAt(0) == '?') {
          sasToken = sasToken.substring(1);
        }
        queryBuilder.setSASToken(sasToken);
        LOG.trace("SAS token fetch complete for {} on {}", operation, path);
      } catch (Exception ex) {
        throw new SASTokenProviderException(String.format("Failed to acquire a SAS token for %s on %s due to %s",
            operation,
            path,
            ex.toString()));
      }
    }
    return sasToken;
  }

  private URL createRequestUrl(final String query) throws AzureBlobFileSystemException {
    return createRequestUrl(EMPTY_STRING, query);
  }

  @VisibleForTesting
  protected URL createRequestUrl(final String path, final String query)
          throws AzureBlobFileSystemException {
    final String base = baseUrl.toString();
    String encodedPath = path;
    try {
      encodedPath = urlEncode(path);
    } catch (AzureBlobFileSystemException ex) {
      LOG.debug("Unexpected error.", ex);
      throw new InvalidUriException(path);
    }

    final StringBuilder sb = new StringBuilder();
    sb.append(base);
    sb.append(encodedPath);
    sb.append(query);

    final URL url;
    try {
      url = new URL(sb.toString());
    } catch (MalformedURLException ex) {
      throw new InvalidUriException(sb.toString());
    }
    return url;
  }

  public static String urlEncode(final String value) throws AzureBlobFileSystemException {
    String encodedString;
    try {
      encodedString =  URLEncoder.encode(value, UTF_8)
          .replace(PLUS, PLUS_ENCODE)
          .replace(FORWARD_SLASH_ENCODE, FORWARD_SLASH);
    } catch (UnsupportedEncodingException ex) {
        throw new InvalidUriException(value);
    }

    return encodedString;
  }

  public synchronized String getAccessToken() throws IOException {
    if (tokenProvider != null) {
      return "Bearer " + tokenProvider.getToken().getAccessToken();
    } else {
      return null;
    }
  }

  private synchronized Boolean getIsNamespaceEnabled(TracingContext tracingContext)
      throws AzureBlobFileSystemException {
    if (isNamespaceEnabled == null) {
      setIsNamespaceEnabled(NamespaceUtil.isNamespaceEnabled(this,
          tracingContext));
    }
    return isNamespaceEnabled;
  }

  public AuthType getAuthType() {
    return authType;
  }

  public EncryptionContextProvider getEncryptionContextProvider() {
    return encryptionContextProvider;
  }

  @VisibleForTesting
  String initializeUserAgent(final AbfsConfiguration abfsConfiguration,
      final String sslProviderName) {

    StringBuilder sb = new StringBuilder();

    sb.append(APN_VERSION);
    sb.append(SINGLE_WHITE_SPACE);
    sb.append(CLIENT_VERSION);
    sb.append(SINGLE_WHITE_SPACE);

    sb.append("(");

    sb.append(System.getProperty(JAVA_VENDOR)
        .replaceAll(SINGLE_WHITE_SPACE, EMPTY_STRING));
    sb.append(SINGLE_WHITE_SPACE);
    sb.append("JavaJRE");
    sb.append(SINGLE_WHITE_SPACE);
    sb.append(System.getProperty(JAVA_VERSION));
    sb.append(SEMICOLON);
    sb.append(SINGLE_WHITE_SPACE);

    sb.append(System.getProperty(OS_NAME)
        .replaceAll(SINGLE_WHITE_SPACE, EMPTY_STRING));
    sb.append(SINGLE_WHITE_SPACE);
    sb.append(System.getProperty(OS_VERSION));
    sb.append(FORWARD_SLASH);
    sb.append(System.getProperty(OS_ARCH));
    sb.append(SEMICOLON);

    appendIfNotEmpty(sb, sslProviderName, true);
    appendIfNotEmpty(sb,
        ExtensionHelper.getUserAgentSuffix(tokenProvider, EMPTY_STRING), true);

    if (abfsConfiguration.isExpectHeaderEnabled()) {
      sb.append(SINGLE_WHITE_SPACE);
      sb.append(HUNDRED_CONTINUE);
      sb.append(SEMICOLON);
    }

    sb.append(SINGLE_WHITE_SPACE);
    sb.append(abfsConfiguration.getClusterName());
    sb.append(FORWARD_SLASH);
    sb.append(abfsConfiguration.getClusterType());

    sb.append(")");

    appendIfNotEmpty(sb, abfsConfiguration.getCustomUserAgentPrefix(), false);

    return String.format(Locale.ROOT, sb.toString());
  }

  private void appendIfNotEmpty(StringBuilder sb, String regEx,
      boolean shouldAppendSemiColon) {
    if (regEx == null || regEx.trim().isEmpty()) {
      return;
    }
    sb.append(SINGLE_WHITE_SPACE);
    sb.append(regEx);
    if (shouldAppendSemiColon) {
      sb.append(SEMICOLON);
    }
  }

  /**
   * Add MD5 hash as request header to the append request.
   * @param requestHeaders to be updated with checksum header
   * @param reqParams for getting offset and length
   * @param buffer for getting input data for MD5 computation
   * @throws AbfsRestOperationException if Md5 computation fails
   */
  private void addCheckSumHeaderForWrite(List<AbfsHttpHeader> requestHeaders,
      final AppendRequestParameters reqParams, final byte[] buffer)
      throws AbfsRestOperationException {
    String md5Hash = computeMD5Hash(buffer, reqParams.getoffset(),
        reqParams.getLength());
    requestHeaders.add(new AbfsHttpHeader(CONTENT_MD5, md5Hash));
  }

  /**
   * To verify the checksum information received from server for the data read.
   * @param buffer stores the data received from server.
   * @param result HTTP Operation Result.
   * @param bufferOffset Position where data returned by server is saved in buffer.
   * @throws AbfsRestOperationException if Md5Mismatch.
   */
  private void verifyCheckSumForRead(final byte[] buffer,
      final AbfsHttpOperation result, final int bufferOffset)
      throws AbfsRestOperationException {
    // Number of bytes returned by server could be less than or equal to what
    // caller requests. In case it is less, extra bytes will be initialized to 0
    // Server returned MD5 Hash will be computed on what server returned.
    // We need to get exact data that server returned and compute its md5 hash
    // Computed hash should be equal to what server returned.
    int numberOfBytesRead = (int) result.getBytesReceived();
    if (numberOfBytesRead == 0) {
      return;
    }
    String md5HashComputed = computeMD5Hash(buffer, bufferOffset,
        numberOfBytesRead);
    String md5HashActual = result.getResponseHeader(CONTENT_MD5);
    if (!md5HashComputed.equals(md5HashActual)) {
      LOG.debug("Md5 Mismatch Error in Read Operation. Server returned Md5: {}, Client computed Md5: {}", md5HashActual, md5HashComputed);
      throw new AbfsInvalidChecksumException(result.getRequestId());
    }
  }

  /**
   * Conditions check for allowing checksum support for read operation.
   * Sending MD5 Hash in request headers. For more details see
   * @see <a href="https://learn.microsoft.com/en-us/rest/api/storageservices/datalakestoragegen2/path/read">
   *     Path - Read Azure Storage Rest API</a>.
   * 1. Range header must be present as one of the request headers.
   * 2. buffer length must be less than or equal to 4 MB.
   * @param requestHeaders to be checked for range header.
   * @param rangeHeader must be present.
   * @param bufferLength must be less than or equal to 4 MB.
   * @return true if all conditions are met.
   */
  private boolean isChecksumValidationEnabled(List<AbfsHttpHeader> requestHeaders,
      final AbfsHttpHeader rangeHeader, final int bufferLength) {
    return getAbfsConfiguration().getIsChecksumValidationEnabled()
        && requestHeaders.contains(rangeHeader) && bufferLength <= 4 * ONE_MB;
  }

  /**
   * Conditions check for allowing checksum support for write operation.
   * Server will support this if client sends the MD5 Hash as a request header.
   * For azure stoage service documentation see
   * @see <a href="https://learn.microsoft.com/en-us/rest/api/storageservices/datalakestoragegen2/path/update">
   *     Path - Update Azure Rest API</a>.
   * @return true if checksum validation enabled.
   */
  private boolean isChecksumValidationEnabled() {
    return getAbfsConfiguration().getIsChecksumValidationEnabled();
  }

  /**
   * Compute MD5Hash of the given byte array starting from given offset up to given length.
   * @param data byte array from which data is fetched to compute MD5 Hash.
   * @param off offset in the array from where actual data starts.
   * @param len length of the data to be used to compute MD5Hash.
   * @return MD5 Hash of the data as String.
   * @throws AbfsRestOperationException if computation fails.
   */
  @VisibleForTesting
  public String computeMD5Hash(final byte[] data, final int off, final int len)
      throws AbfsRestOperationException {
    try {
      MessageDigest md5Digest = MessageDigest.getInstance(MD5);
      md5Digest.update(data, off, len);
      byte[] md5Bytes = md5Digest.digest();
      return Base64.getEncoder().encodeToString(md5Bytes);
    } catch (NoSuchAlgorithmException ex) {
      throw new AbfsDriverException(ex);
    }
  }

  @VisibleForTesting
  URL getBaseUrl() {
    return baseUrl;
  }

  @VisibleForTesting
  public SASTokenProvider getSasTokenProvider() {
    return this.sasTokenProvider;
  }

  @VisibleForTesting
  void setEncryptionContextProvider(EncryptionContextProvider provider) {
    encryptionContextProvider = provider;
  }

  @VisibleForTesting
  void setIsNamespaceEnabled(final Boolean isNamespaceEnabled) {
    this.isNamespaceEnabled = isNamespaceEnabled;
  }

  /**
   * Getter for abfsCounters from AbfsClient.
   * @return AbfsCounters instance.
   */
  protected AbfsCounters getAbfsCounters() {
    return abfsCounters;
  }

  public String getxMsVersion() {
    return xMsVersion;
  }

  /**
   * Getter for abfsConfiguration from AbfsClient.
   * @return AbfsConfiguration instance
   */
  protected AbfsConfiguration getAbfsConfiguration() {
    return abfsConfiguration;
  }

  public int getNumLeaseThreads() {
    return abfsConfiguration.getNumLeaseThreads();
  }

  public <V> ListenableScheduledFuture<V> schedule(Callable<V> callable, long delay,
      TimeUnit timeUnit) {
    return executorService.schedule(callable, delay, timeUnit);
  }

  public ListenableFuture<?> submit(Runnable runnable) {
    return executorService.submit(runnable);
  }

  public <V> void addCallback(ListenableFuture<V> future, FutureCallback<V> callback) {
    Futures.addCallback(future, callback, executorService);
  }

  @VisibleForTesting
  protected AccessTokenProvider getTokenProvider() {
    return tokenProvider;
  }

  /**
   * Creates an AbfsRestOperation with additional parameters for buffer and SAS token.
   *
   * @param operationType    The type of the operation.
   * @param httpMethod       The HTTP method of the operation.
   * @param url              The URL associated with the operation.
   * @param requestHeaders   The list of HTTP headers for the request.
   * @param buffer           The byte buffer containing data for the operation.
   * @param bufferOffset     The offset within the buffer where the data starts.
   * @param bufferLength     The length of the data within the buffer.
   * @param sasTokenForReuse The SAS token for reusing authentication.
   * @return An AbfsRestOperation instance.
   */
  AbfsRestOperation getAbfsRestOperation(final AbfsRestOperationType operationType,
      final String httpMethod,
      final URL url,
      final List<AbfsHttpHeader> requestHeaders,
      final byte[] buffer,
      final int bufferOffset,
      final int bufferLength,
      final String sasTokenForReuse) {
    return new AbfsRestOperation(
        operationType,
        this,
        httpMethod,
        url,
        requestHeaders,
        buffer,
        bufferOffset,
        bufferLength,
        sasTokenForReuse);
  }

  /**
   * Creates an AbfsRestOperation with basic parameters and no buffer or SAS token.
   *
   * @param operationType   The type of the operation.
   * @param httpMethod      The HTTP method of the operation.
   * @param url             The URL associated with the operation.
   * @param requestHeaders  The list of HTTP headers for the request.
   * @return An AbfsRestOperation instance.
   */
  AbfsRestOperation getAbfsRestOperation(final AbfsRestOperationType operationType,
      final String httpMethod,
      final URL url,
      final List<AbfsHttpHeader> requestHeaders) {
    return new AbfsRestOperation(
        operationType,
        this,
        httpMethod,
        url,
        requestHeaders
    );
  }

  /**
   * Creates an AbfsRestOperation with parameters including request headers and SAS token.
   *
   * @param operationType    The type of the operation.
   * @param httpMethod       The HTTP method of the operation.
   * @param url              The URL associated with the operation.
   * @param requestHeaders   The list of HTTP headers for the request.
   * @param sasTokenForReuse The SAS token for reusing authentication.
   * @return An AbfsRestOperation instance.
   */
  AbfsRestOperation getAbfsRestOperation(final AbfsRestOperationType operationType,
      final String httpMethod,
      final URL url,
      final List<AbfsHttpHeader> requestHeaders,
      final String sasTokenForReuse) {
    return new AbfsRestOperation(
        operationType,
        this,
        httpMethod,
        url,
        requestHeaders, sasTokenForReuse);
  }
}<|MERGE_RESOLUTION|>--- conflicted
+++ resolved
@@ -25,7 +25,11 @@
 import java.net.MalformedURLException;
 import java.net.URL;
 import java.net.URLEncoder;
+import java.nio.charset.StandardCharsets;
+import java.security.MessageDigest;
+import java.security.NoSuchAlgorithmException;
 import java.util.ArrayList;
+import java.util.Base64;
 import java.util.List;
 import java.util.Locale;
 import java.util.UUID;
@@ -34,13 +38,10 @@
 import java.util.concurrent.TimeUnit;
 
 import org.apache.hadoop.classification.VisibleForTesting;
-<<<<<<< HEAD
 import org.apache.hadoop.fs.azurebfs.contracts.exceptions.AbfsInvalidChecksumException;
 import org.apache.hadoop.fs.azurebfs.contracts.exceptions.AbfsDriverException;
 import org.apache.hadoop.fs.azurebfs.contracts.services.AzureServiceErrorCode;
-=======
 import org.apache.hadoop.fs.azurebfs.utils.NamespaceUtil;
->>>>>>> 0b43026c
 import org.apache.hadoop.fs.store.LogExactlyOnce;
 import org.apache.hadoop.fs.azurebfs.AzureBlobFileSystemStore.Permissions;
 import org.apache.hadoop.fs.azurebfs.extensions.EncryptionContextProvider;
@@ -202,7 +203,6 @@
     this.sasTokenProvider = sasTokenProvider;
   }
 
-<<<<<<< HEAD
   private byte[] getSHA256Hash(String key) throws IOException {
     try {
       final MessageDigest digester = MessageDigest.getInstance("SHA-256");
@@ -220,8 +220,6 @@
     return Base64.getEncoder().encodeToString(bytes);
   }
 
-=======
->>>>>>> 0b43026c
   @Override
   public void close() throws IOException {
     if (tokenProvider instanceof Closeable) {
@@ -1081,18 +1079,14 @@
       ContextEncryptionAdapter contextEncryptionAdapter,
       TracingContext tracingContext) throws AzureBlobFileSystemException {
     final List<AbfsHttpHeader> requestHeaders = createDefaultHeaders();
-<<<<<<< HEAD
-    addCustomerProvidedKeyHeaders(requestHeaders);
 
     AbfsHttpHeader rangeHeader = new AbfsHttpHeader(RANGE,
         String.format("bytes=%d-%d", position, position + bufferLength - 1));
     requestHeaders.add(rangeHeader);
-=======
     addEncryptionKeyRequestHeaders(path, requestHeaders, false,
         contextEncryptionAdapter, tracingContext);
     requestHeaders.add(new AbfsHttpHeader(RANGE,
             String.format("bytes=%d-%d", position, position + bufferLength - 1)));
->>>>>>> 0b43026c
     requestHeaders.add(new AbfsHttpHeader(IF_MATCH, eTag));
 
     // Add request header to fetch MD5 Hash of data returned by server.
