/**
 * Licensed to the Apache Software Foundation (ASF) under one
 * or more contributor license agreements.  See the NOTICE file
 * distributed with this work for additional information
 * regarding copyright ownership.  The ASF licenses this file
 * to you under the Apache License, Version 2.0 (the
 * "License"); you may not use this file except in compliance
 * with the License.  You may obtain a copy of the License at
 * <p>
 * http://www.apache.org/licenses/LICENSE-2.0
 * <p>
 * Unless required by applicable law or agreed to in writing, software
 * distributed under the License is distributed on an "AS IS" BASIS,
 * WITHOUT WARRANTIES OR CONDITIONS OF ANY KIND, either express or implied.
 * See the License for the specific language governing permissions and
 * limitations under the License.
 */

package org.apache.hadoop.fs.azurebfs.services;

import java.io.Closeable;
import java.io.IOException;
import java.io.UnsupportedEncodingException;
import java.net.HttpURLConnection;
import java.net.InetAddress;
import java.net.MalformedURLException;
import java.net.URL;
import java.net.URLEncoder;
import java.net.UnknownHostException;
import java.security.MessageDigest;
import java.security.NoSuchAlgorithmException;
import java.util.ArrayList;
import java.util.Base64;
import java.util.Hashtable;
import java.util.List;
import java.util.Locale;
import java.util.Timer;
import java.util.TimerTask;
import java.util.concurrent.Callable;
import java.util.concurrent.ThreadFactory;
import java.util.concurrent.TimeUnit;
import java.util.concurrent.atomic.AtomicBoolean;

import org.apache.hadoop.classification.VisibleForTesting;
import org.apache.hadoop.fs.azurebfs.constants.AbfsHttpConstants;
import org.apache.hadoop.fs.azurebfs.constants.HttpOperationType;
import org.apache.hadoop.fs.azurebfs.constants.FSOperationType;
import org.apache.hadoop.fs.azurebfs.contracts.exceptions.AbfsInvalidChecksumException;
import org.apache.hadoop.fs.azurebfs.contracts.exceptions.AbfsDriverException;
import org.apache.hadoop.fs.azurebfs.contracts.services.AzureServiceErrorCode;
import org.apache.hadoop.fs.azurebfs.utils.MetricFormat;
import org.apache.hadoop.fs.store.LogExactlyOnce;
import org.apache.hadoop.fs.azurebfs.AzureBlobFileSystemStore.Permissions;
import org.apache.hadoop.fs.azurebfs.extensions.EncryptionContextProvider;
import org.apache.hadoop.fs.azurebfs.security.ContextEncryptionAdapter;
import org.apache.hadoop.fs.azurebfs.utils.EncryptionType;
import org.apache.hadoop.io.IOUtils;
import org.apache.hadoop.thirdparty.com.google.common.base.Strings;
import org.apache.hadoop.thirdparty.com.google.common.util.concurrent.FutureCallback;
import org.apache.hadoop.thirdparty.com.google.common.util.concurrent.Futures;
import org.apache.hadoop.thirdparty.com.google.common.util.concurrent.ListenableFuture;
import org.apache.hadoop.thirdparty.com.google.common.util.concurrent.ListenableScheduledFuture;
import org.apache.hadoop.thirdparty.com.google.common.util.concurrent.ListeningScheduledExecutorService;
import org.apache.hadoop.thirdparty.com.google.common.util.concurrent.MoreExecutors;
import org.apache.hadoop.thirdparty.com.google.common.util.concurrent.ThreadFactoryBuilder;
import org.apache.hadoop.util.Preconditions;

import org.slf4j.Logger;
import org.slf4j.LoggerFactory;

import org.apache.hadoop.fs.azurebfs.constants.AbfsHttpConstants.ApiVersion;
import org.apache.hadoop.fs.azurebfs.constants.HttpHeaderConfigurations;
import org.apache.hadoop.fs.azurebfs.contracts.exceptions.AbfsRestOperationException;
import org.apache.hadoop.fs.azurebfs.contracts.exceptions.AzureBlobFileSystemException;
import org.apache.hadoop.fs.azurebfs.contracts.exceptions.InvalidUriException;
import org.apache.hadoop.fs.azurebfs.contracts.exceptions.SASTokenProviderException;
import org.apache.hadoop.fs.azurebfs.extensions.ExtensionHelper;
import org.apache.hadoop.fs.azurebfs.extensions.SASTokenProvider;
import org.apache.hadoop.fs.azurebfs.AbfsConfiguration;
import org.apache.hadoop.fs.azurebfs.contracts.services.AppendRequestParameters;
import org.apache.hadoop.fs.azurebfs.oauth2.AccessTokenProvider;
import org.apache.hadoop.fs.azurebfs.utils.TracingContext;
import org.apache.hadoop.security.ssl.DelegatingSSLSocketFactory;
import org.apache.hadoop.util.concurrent.HadoopExecutors;

import static org.apache.commons.lang3.StringUtils.isNotEmpty;
import static org.apache.hadoop.fs.azurebfs.AbfsStatistic.RENAME_PATH_ATTEMPTS;
import static org.apache.hadoop.fs.azurebfs.AzureBlobFileSystemStore.extractEtagHeader;
import static org.apache.hadoop.fs.azurebfs.constants.AbfsHttpConstants.APN_VERSION;
import static org.apache.hadoop.fs.azurebfs.constants.AbfsHttpConstants.CLIENT_VERSION;
import static org.apache.hadoop.fs.azurebfs.constants.AbfsHttpConstants.DEFAULT_TIMEOUT;
import static org.apache.hadoop.fs.azurebfs.constants.AbfsHttpConstants.EMPTY_STRING;
import static org.apache.hadoop.fs.azurebfs.constants.AbfsHttpConstants.FILESYSTEM;
import static org.apache.hadoop.fs.azurebfs.constants.AbfsHttpConstants.FORWARD_SLASH;
import static org.apache.hadoop.fs.azurebfs.constants.AbfsHttpConstants.FORWARD_SLASH_ENCODE;
import static org.apache.hadoop.fs.azurebfs.constants.AbfsHttpConstants.HTTP_METHOD_DELETE;
import static org.apache.hadoop.fs.azurebfs.constants.AbfsHttpConstants.HTTP_METHOD_HEAD;
import static org.apache.hadoop.fs.azurebfs.constants.AbfsHttpConstants.HTTP_METHOD_PUT;
import static org.apache.hadoop.fs.azurebfs.constants.AbfsHttpConstants.HUNDRED_CONTINUE;
import static org.apache.hadoop.fs.azurebfs.constants.AbfsHttpConstants.JAVA_VENDOR;
import static org.apache.hadoop.fs.azurebfs.constants.AbfsHttpConstants.JAVA_VERSION;
import static org.apache.hadoop.fs.azurebfs.constants.AbfsHttpConstants.MD5;
import static org.apache.hadoop.fs.azurebfs.constants.AbfsHttpConstants.OS_ARCH;
import static org.apache.hadoop.fs.azurebfs.constants.AbfsHttpConstants.OS_NAME;
import static org.apache.hadoop.fs.azurebfs.constants.AbfsHttpConstants.OS_VERSION;
import static org.apache.hadoop.fs.azurebfs.constants.AbfsHttpConstants.PLUS;
import static org.apache.hadoop.fs.azurebfs.constants.AbfsHttpConstants.PLUS_ENCODE;
import static org.apache.hadoop.fs.azurebfs.constants.AbfsHttpConstants.SEMICOLON;
import static org.apache.hadoop.fs.azurebfs.constants.AbfsHttpConstants.SINGLE_WHITE_SPACE;
import static org.apache.hadoop.fs.azurebfs.constants.AbfsHttpConstants.UTF_8;
import static org.apache.hadoop.fs.azurebfs.constants.FileSystemConfigurations.DEFAULT_DELETE_CONSIDERED_IDEMPOTENT;
import static org.apache.hadoop.fs.azurebfs.constants.FileSystemConfigurations.ONE_MB;
import static org.apache.hadoop.fs.azurebfs.constants.FileSystemConfigurations.SERVER_SIDE_ENCRYPTION_ALGORITHM;
import static org.apache.hadoop.fs.azurebfs.constants.FileSystemUriSchemes.HTTPS_SCHEME;
import static org.apache.hadoop.fs.azurebfs.constants.HttpHeaderConfigurations.ACCEPT_CHARSET;
import static org.apache.hadoop.fs.azurebfs.constants.HttpHeaderConfigurations.CONTENT_MD5;
import static org.apache.hadoop.fs.azurebfs.constants.HttpHeaderConfigurations.CONTENT_TYPE;
import static org.apache.hadoop.fs.azurebfs.constants.HttpHeaderConfigurations.USER_AGENT;
import static org.apache.hadoop.fs.azurebfs.constants.HttpHeaderConfigurations.X_MS_ENCRYPTION_ALGORITHM;
import static org.apache.hadoop.fs.azurebfs.constants.HttpHeaderConfigurations.X_MS_ENCRYPTION_CONTEXT;
import static org.apache.hadoop.fs.azurebfs.constants.HttpHeaderConfigurations.X_MS_ENCRYPTION_KEY;
import static org.apache.hadoop.fs.azurebfs.constants.HttpHeaderConfigurations.X_MS_ENCRYPTION_KEY_SHA256;
import static org.apache.hadoop.fs.azurebfs.constants.HttpHeaderConfigurations.X_MS_VERSION;
import static org.apache.hadoop.fs.azurebfs.constants.HttpQueryParams.QUERY_PARAM_RESOURCE;
import static org.apache.hadoop.fs.azurebfs.constants.HttpQueryParams.QUERY_PARAM_TIMEOUT;
import static org.apache.hadoop.fs.azurebfs.services.RetryReasonConstants.CONNECTION_TIMEOUT_ABBREVIATION;

/**
 * AbfsClient.
 */
public abstract class AbfsClient implements Closeable {
  public static final Logger LOG = LoggerFactory.getLogger(AbfsClient.class);
  public static final String HUNDRED_CONTINUE_USER_AGENT = SINGLE_WHITE_SPACE + HUNDRED_CONTINUE + SEMICOLON;

  private final URL baseUrl;
  private final SharedKeyCredentials sharedKeyCredentials;
  private ApiVersion xMsVersion = ApiVersion.getCurrentVersion();
  private final ExponentialRetryPolicy exponentialRetryPolicy;
  private final StaticRetryPolicy staticRetryPolicy;
  private final String filesystem;
  private final AbfsConfiguration abfsConfiguration;
  private final String userAgent;
  private final AbfsPerfTracker abfsPerfTracker;
  private String clientProvidedEncryptionKey = null;
  private String clientProvidedEncryptionKeySHA = null;

  private final String accountName;
  private final AuthType authType;
  private AccessTokenProvider tokenProvider;
  private SASTokenProvider sasTokenProvider;
  private final AbfsCounters abfsCounters;
  private Timer timer;
  private final String abfsMetricUrl;
  private boolean isMetricCollectionEnabled = false;
  private final MetricFormat metricFormat;
  private final AtomicBoolean isMetricCollectionStopped;
  private final int metricAnalysisPeriod;
  private final int metricIdlePeriod;
  private EncryptionContextProvider encryptionContextProvider = null;
  private EncryptionType encryptionType = EncryptionType.NONE;
  private final AbfsThrottlingIntercept intercept;

  private final ListeningScheduledExecutorService executorService;

  private boolean renameResilience;
  private TimerTask runningTimerTask;
  private boolean isSendMetricCall;
  private SharedKeyCredentials metricSharedkeyCredentials = null;

  private KeepAliveCache keepAliveCache;

  private AbfsApacheHttpClient abfsApacheHttpClient;

  /**
   * logging the rename failure if metadata is in an incomplete state.
   */
  protected static final LogExactlyOnce ABFS_METADATA_INCOMPLETE_RENAME_FAILURE = new LogExactlyOnce(LOG);

  private AbfsClient(final URL baseUrl,
      final SharedKeyCredentials sharedKeyCredentials,
      final AbfsConfiguration abfsConfiguration,
      final EncryptionContextProvider encryptionContextProvider,
      final AbfsClientContext abfsClientContext) throws IOException {
    this.baseUrl = baseUrl;
    this.sharedKeyCredentials = sharedKeyCredentials;
    String baseUrlString = baseUrl.toString();
    this.filesystem = baseUrlString.substring(baseUrlString.lastIndexOf(FORWARD_SLASH) + 1);
    this.abfsConfiguration = abfsConfiguration;
    this.exponentialRetryPolicy = abfsClientContext.getExponentialRetryPolicy();
    this.staticRetryPolicy = abfsClientContext.getStaticRetryPolicy();
    this.accountName = abfsConfiguration.getAccountName().substring(0, abfsConfiguration.getAccountName().indexOf(AbfsHttpConstants.DOT));
    this.authType = abfsConfiguration.getAuthType(accountName);
    this.intercept = AbfsThrottlingInterceptFactory.getInstance(accountName, abfsConfiguration);
    this.renameResilience = abfsConfiguration.getRenameResilience();

    if (encryptionContextProvider != null) {
      this.encryptionContextProvider = encryptionContextProvider;
      xMsVersion = ApiVersion.APR_10_2021; // will be default once server change deployed
      encryptionType = EncryptionType.ENCRYPTION_CONTEXT;
    } else if (abfsConfiguration.getEncodedClientProvidedEncryptionKey() != null) {
      clientProvidedEncryptionKey =
          abfsConfiguration.getEncodedClientProvidedEncryptionKey();
      this.clientProvidedEncryptionKeySHA =
          abfsConfiguration.getEncodedClientProvidedEncryptionKeySHA();
      encryptionType = EncryptionType.GLOBAL_KEY;
    }

    String sslProviderName = null;

    if (this.baseUrl.toString().startsWith(HTTPS_SCHEME)) {
      try {
        LOG.trace("Initializing DelegatingSSLSocketFactory with {} SSL "
                + "Channel Mode", this.abfsConfiguration.getPreferredSSLFactoryOption());
        DelegatingSSLSocketFactory.initializeDefaultFactory(this.abfsConfiguration.getPreferredSSLFactoryOption());
        sslProviderName = DelegatingSSLSocketFactory.getDefaultFactory().getProviderName();
      } catch (IOException e) {
        // Suppress exception, failure to init DelegatingSSLSocketFactory would have only performance impact.
        LOG.trace("NonCritFailure: DelegatingSSLSocketFactory Init failed : "
            + "{}", e.getMessage());
      }
    }
    if (abfsConfiguration.getPreferredHttpOperationType()
        == HttpOperationType.APACHE_HTTP_CLIENT) {
      keepAliveCache = new KeepAliveCache(abfsConfiguration);

      abfsApacheHttpClient = new AbfsApacheHttpClient(
          DelegatingSSLSocketFactory.getDefaultFactory(),
          abfsConfiguration.getHttpReadTimeout(),
          keepAliveCache);
    }

    this.userAgent = initializeUserAgent(abfsConfiguration, sslProviderName);
    this.abfsPerfTracker = abfsClientContext.getAbfsPerfTracker();
    this.abfsCounters = abfsClientContext.getAbfsCounters();

    ThreadFactory tf =
        new ThreadFactoryBuilder().setNameFormat("AbfsClient Lease Ops").setDaemon(true).build();
    this.executorService = MoreExecutors.listeningDecorator(
        HadoopExecutors.newScheduledThreadPool(this.abfsConfiguration.getNumLeaseThreads(), tf));
    this.metricFormat = abfsConfiguration.getMetricFormat();
    this.isMetricCollectionStopped = new AtomicBoolean(false);
    this.metricAnalysisPeriod = abfsConfiguration.getMetricAnalysisTimeout();
    this.metricIdlePeriod = abfsConfiguration.getMetricIdleTimeout();
    if (!metricFormat.toString().equals("")) {
      isMetricCollectionEnabled = true;
      abfsCounters.initializeMetrics(metricFormat);
      String metricAccountName = abfsConfiguration.getMetricAccount();
      int dotIndex = metricAccountName.indexOf(AbfsHttpConstants.DOT);
      if (dotIndex <= 0) {
        throw new InvalidUriException(
                metricAccountName + " - account name is not fully qualified.");
      }
      String metricAccountKey = abfsConfiguration.getMetricAccountKey();
      try {
        metricSharedkeyCredentials = new SharedKeyCredentials(metricAccountName.substring(0, dotIndex),
                metricAccountKey);
      } catch (IllegalArgumentException e) {
        throw new IOException("Exception while initializing metric credentials " + e);
      }
    }
    if (isMetricCollectionEnabled) {
      this.timer = new Timer(
              "abfs-timer-client", true);
      timer.schedule(new TimerTaskImpl(),
          metricIdlePeriod,
          metricIdlePeriod);
    }
    this.abfsMetricUrl = abfsConfiguration.getMetricUri();
  }

  public AbfsClient(final URL baseUrl, final SharedKeyCredentials sharedKeyCredentials,
                    final AbfsConfiguration abfsConfiguration,
                    final AccessTokenProvider tokenProvider,
                    final EncryptionContextProvider encryptionContextProvider,
                    final AbfsClientContext abfsClientContext)
      throws IOException {
    this(baseUrl, sharedKeyCredentials, abfsConfiguration,
        encryptionContextProvider, abfsClientContext);
    this.tokenProvider = tokenProvider;
  }

  public AbfsClient(final URL baseUrl, final SharedKeyCredentials sharedKeyCredentials,
                    final AbfsConfiguration abfsConfiguration,
                    final SASTokenProvider sasTokenProvider,
                    final EncryptionContextProvider encryptionContextProvider,
                    final AbfsClientContext abfsClientContext)
      throws IOException {
    this(baseUrl, sharedKeyCredentials, abfsConfiguration,
        encryptionContextProvider, abfsClientContext);
    this.sasTokenProvider = sasTokenProvider;
  }

  @Override
  public void close() throws IOException {
    if (runningTimerTask != null && isMetricCollectionEnabled) {
      runningTimerTask.cancel();
      timer.purge();
    }
    if (keepAliveCache != null) {
      keepAliveCache.close();
    }
    if (abfsApacheHttpClient != null) {
      abfsApacheHttpClient.close();
    }
    if (tokenProvider instanceof Closeable) {
      IOUtils.cleanupWithLogger(LOG,
          (Closeable) tokenProvider);
    }
    HadoopExecutors.shutdown(executorService, LOG, 0, TimeUnit.SECONDS);
  }

  public String getFileSystem() {
    return filesystem;
  }

  protected AbfsPerfTracker getAbfsPerfTracker() {
    return abfsPerfTracker;
  }

  ExponentialRetryPolicy getExponentialRetryPolicy() {
    return exponentialRetryPolicy;
  }

  StaticRetryPolicy getStaticRetryPolicy() {
    return staticRetryPolicy;
  }

  /**
   * Returns the retry policy to be used for Abfs Rest Operation Failure.
   * @param failureReason helps to decide which type of retryPolicy to be used.
   * @return retry policy to be used.
   */
  public AbfsRetryPolicy getRetryPolicy(final String failureReason) {
    return CONNECTION_TIMEOUT_ABBREVIATION.equals(failureReason)
        && getAbfsConfiguration().getStaticRetryForConnectionTimeoutEnabled()
        ? getStaticRetryPolicy()
        : getExponentialRetryPolicy();
  }

  SharedKeyCredentials getSharedKeyCredentials() {
    return sharedKeyCredentials;
  }

  SharedKeyCredentials getMetricSharedkeyCredentials() {
    return metricSharedkeyCredentials;
  }

  public void setEncryptionType(EncryptionType encryptionType) {
    this.encryptionType = encryptionType;
  }

  public EncryptionType getEncryptionType() {
    return encryptionType;
  }

  AbfsThrottlingIntercept getIntercept() {
    return intercept;
  }

  /**
   * Create request headers for Rest Operation using the current API version.
   * @return default request headers
   */
  @VisibleForTesting
  protected abstract List<AbfsHttpHeader> createDefaultHeaders();

  /**
   * Create request headers for Rest Operation using the specified API version.
   * @param xMsVersion Azure services API version to be used.
   * @return default request headers
   */
  @VisibleForTesting
  public abstract List<AbfsHttpHeader> createDefaultHeaders(ApiVersion xMsVersion);

  /**
   * Create request headers common to both service endpoints.
   * @param xMsVersion azure services API version to be used.
   * @return common request headers
   */
  protected List<AbfsHttpHeader> createCommonHeaders(ApiVersion xMsVersion) {
    final List<AbfsHttpHeader> requestHeaders = new ArrayList<AbfsHttpHeader>();
    requestHeaders.add(new AbfsHttpHeader(X_MS_VERSION, xMsVersion.toString()));
    requestHeaders.add(new AbfsHttpHeader(ACCEPT_CHARSET, UTF_8));
    requestHeaders.add(new AbfsHttpHeader(CONTENT_TYPE, EMPTY_STRING));
    requestHeaders.add(new AbfsHttpHeader(USER_AGENT, userAgent));
    return requestHeaders;
  }

  /**
   * This method adds following headers:
   * <ol>
   *   <li>X_MS_ENCRYPTION_KEY</li>
   *   <li>X_MS_ENCRYPTION_KEY_SHA256</li>
   *   <li>X_MS_ENCRYPTION_ALGORITHM</li>
   * </ol>
   * Above headers have to be added in following operations:
   * <ol>
   *   <li>createPath</li>
   *   <li>append</li>
   *   <li>flush</li>
   *   <li>setPathProperties</li>
   *   <li>getPathStatus for fs.setXAttr and fs.getXAttr</li>
   *   <li>read</li>
   * </ol>
   * @param path path of the file / directory to be created / overwritten.
   * @param requestHeaders list of headers to be added to the request.
   * @param isCreateFileRequest defines if file or directory has to be created / overwritten.
   * @param contextEncryptionAdapter object that contains the encryptionContext and
   * encryptionKey created from the developer provided implementation of {@link EncryptionContextProvider}
   * @param tracingContext to trace service calls.
   * @throws AzureBlobFileSystemException if namespace is not enabled.
   */
  protected void addEncryptionKeyRequestHeaders(String path,
      List<AbfsHttpHeader> requestHeaders, boolean isCreateFileRequest,
      ContextEncryptionAdapter contextEncryptionAdapter, TracingContext tracingContext)
      throws AzureBlobFileSystemException {
    String encodedKey, encodedKeySHA256;
    switch (encryptionType) {
    case GLOBAL_KEY:
      encodedKey = clientProvidedEncryptionKey;
      encodedKeySHA256 = clientProvidedEncryptionKeySHA;
      break;

    case ENCRYPTION_CONTEXT:
      if (isCreateFileRequest) {
        // get new context for create file request
        requestHeaders.add(new AbfsHttpHeader(X_MS_ENCRYPTION_CONTEXT,
            contextEncryptionAdapter.getEncodedContext()));
      }
      // else use cached encryption keys from input/output streams
      encodedKey = contextEncryptionAdapter.getEncodedKey();
      encodedKeySHA256 = contextEncryptionAdapter.getEncodedKeySHA();
      break;

    default: return; // no client-provided encryption keys
    }

    requestHeaders.add(new AbfsHttpHeader(X_MS_ENCRYPTION_KEY, encodedKey));
    requestHeaders.add(
        new AbfsHttpHeader(X_MS_ENCRYPTION_KEY_SHA256, encodedKeySHA256));
    requestHeaders.add(new AbfsHttpHeader(X_MS_ENCRYPTION_ALGORITHM,
        SERVER_SIDE_ENCRYPTION_ALGORITHM));
  }

  /**
   * Creates a AbfsUriQueryBuilder with default query parameter timeout.
   * @return default AbfsUriQueryBuilder.
   */
  protected AbfsUriQueryBuilder createDefaultUriQueryBuilder() {
    final AbfsUriQueryBuilder abfsUriQueryBuilder = new AbfsUriQueryBuilder();
    abfsUriQueryBuilder.addQuery(QUERY_PARAM_TIMEOUT, DEFAULT_TIMEOUT);
    return abfsUriQueryBuilder;
  }

  /**
   * Create a new filesystem using Azure REST API Service.
   * @param tracingContext for tracing the server calls.
   * @return executed rest operation containing response from server.
   * @throws AzureBlobFileSystemException if rest operation fails.
   */
  public abstract AbfsRestOperation createFilesystem(TracingContext tracingContext)
      throws AzureBlobFileSystemException;

  /**
   * Sets user-defined metadata on filesystem.
   * @param properties list of metadata key-value pairs.
   * @param tracingContext for tracing the server calls.
   * @return executed rest operation containing response from server.
   * @throws AzureBlobFileSystemException if rest operation fails.
   */
  public abstract AbfsRestOperation setFilesystemProperties(Hashtable<String, String> properties,
      TracingContext tracingContext) throws AzureBlobFileSystemException;

  /**
   * List paths and their properties in the current filesystem.
   * @param relativePath to return only blobs within this directory.
   * @param recursive to return all blobs in the path, including those in subdirectories.
   * @param listMaxResults maximum number of blobs to return.
   * @param continuation marker to specify the continuation token.
   * @param tracingContext for tracing the server calls.
   * @return executed rest operation containing response from server.
   * @throws AzureBlobFileSystemException if rest operation or response parsing fails.
   */
  public abstract AbfsRestOperation listPath(String relativePath, boolean recursive,
      int listMaxResults, String continuation, TracingContext tracingContext)
      throws IOException;

  /**
   * Retrieves user-defined metadata on filesystem.
   * @param tracingContext for tracing the server calls.
   * @return executed rest operation containing response from server.
   * @throws AzureBlobFileSystemException if rest operation fails.
   * */
  public abstract AbfsRestOperation getFilesystemProperties(TracingContext tracingContext)
      throws AzureBlobFileSystemException;

  /**
   * Deletes the filesystem using Azure REST API Service.
   * @param tracingContext for tracing the server calls.
   * @return executed rest operation containing response from server.
   * @throws AzureBlobFileSystemException if rest operation fails.
   */
  public abstract AbfsRestOperation deleteFilesystem(TracingContext tracingContext)
      throws AzureBlobFileSystemException;

  /**
   * Method for calling createPath API to the backend. Method can be called from:
   * <ol>
   *   <li>create new file</li>
   *   <li>overwrite file</li>
   *   <li>create new directory</li>
   * </ol>
   *
   * @param path: path of the file / directory to be created / overwritten.
   * @param isFile: defines if file or directory has to be created / overwritten.
   * @param overwrite: defines if the file / directory to be overwritten.
   * @param permissions: contains permission and umask
   * @param isAppendBlob: defines if directory in the path is enabled for appendBlob
   * @param eTag: required in case of overwrite of file / directory. Path would be
   * overwritten only if the provided eTag is equal to the one present in backend for
   * the path.
   * @param contextEncryptionAdapter: object that contains the encryptionContext and
   * encryptionKey created from the developer provided implementation of
   * {@link org.apache.hadoop.fs.azurebfs.extensions.EncryptionContextProvider}
   * @param tracingContext: Object of {@link org.apache.hadoop.fs.azurebfs.utils.TracingContext}
   * correlating to the current fs.create() request.
   * @return object of {@link AbfsRestOperation} which contain all the information
   * about the communication with the server. The information is in
   * {@link AbfsRestOperation#getResult()}
   * @throws AzureBlobFileSystemException throws back the exception it receives from the
   * {@link AbfsRestOperation#execute(TracingContext)} method call.
   */
  public abstract AbfsRestOperation createPath(String path,
      boolean isFile,
      boolean overwrite,
      Permissions permissions,
      boolean isAppendBlob,
      String eTag,
      ContextEncryptionAdapter contextEncryptionAdapter,
      TracingContext tracingContext) throws AzureBlobFileSystemException;

  /**
   * Acquire lease on specified path.
   * @param path on which lease has to be acquired.
   * @param duration for which lease has to be acquired.
   * @param tracingContext for tracing the server calls.
   * @return executed rest operation containing response from server.
   * @throws AzureBlobFileSystemException if rest operation fails.
   */
  public abstract AbfsRestOperation acquireLease(String path, int duration,
      TracingContext tracingContext) throws AzureBlobFileSystemException;

  /**
   * Renew lease on specified path.
   * @param path on which lease has to be renewed.
   * @param leaseId of the lease to be renewed.
   * @param tracingContext for tracing the server calls.
   * @return executed rest operation containing response from server.
   * @throws AzureBlobFileSystemException if rest operation fails.
   */
  public abstract AbfsRestOperation renewLease(String path, String leaseId,
      TracingContext tracingContext) throws AzureBlobFileSystemException;

  /**
   * Release lease on specified path.
   * @param path on which lease has to be released.
   * @param leaseId of the lease to be released.
   * @param tracingContext for tracing the server calls.
   * @return executed rest operation containing response from server.
   * @throws AzureBlobFileSystemException if rest operation fails.
   */
  public abstract AbfsRestOperation releaseLease(String path, String leaseId,
      TracingContext tracingContext) throws AzureBlobFileSystemException;

  /**
   * Break lease on specified path.
   * @param path on which lease has to be broke.
   * @param tracingContext for tracing the server calls.
   * @return executed rest operation containing response from server.
   * @throws AzureBlobFileSystemException if rest operation fails.
   */
  public abstract AbfsRestOperation breakLease(String path,
      TracingContext tracingContext) throws AzureBlobFileSystemException;

  /**
   * Rename a file or directory.
   * If a source etag is passed in, the operation will attempt to recover
   * from a missing source file by probing the destination for
   * existence and comparing etags.
   * The second value in the result will be true to indicate that this
   * took place.
   * As rename recovery is only attempted if the source etag is non-empty,
   * in normal rename operations rename recovery will never happen.
   *
   * @param source                    path to source file
   * @param destination               destination of rename.
   * @param continuation              continuation.
   * @param tracingContext            trace context
   * @param sourceEtag                etag of source file. may be null or empty
   * @param isMetadataIncompleteState was there a rename failure due to
   *                                  incomplete metadata state?
   * @param isNamespaceEnabled        whether namespace enabled account or not
   * @return AbfsClientRenameResult result of rename operation indicating the
   * AbfsRest operation, rename recovery and incomplete metadata state failure.
   * @throws AzureBlobFileSystemException failure, excluding any recovery from overload failures.
   */
  public abstract AbfsClientRenameResult renamePath(
      String source,
      String destination,
      String continuation,
      TracingContext tracingContext,
      String sourceEtag,
      boolean isMetadataIncompleteState,
      boolean isNamespaceEnabled)
      throws IOException;

  /**
   * Checks if the rest operation results indicate if the path is a directory.
   * @param result executed rest operation containing response from server.
   * @return True if the path is a directory, False otherwise.
   */
  protected abstract boolean checkIsDir(AbfsHttpOperation result);

  /**
   * Creates a rest operation for rename.
   * @param url to be used for the operation.
   * @param requestHeaders list of headers to be added to the request.
   * @return un-executed rest operation.
   */
  @VisibleForTesting
  AbfsRestOperation createRenameRestOperation(URL url, List<AbfsHttpHeader> requestHeaders) {
    AbfsRestOperation op = getAbfsRestOperation(
            AbfsRestOperationType.RenamePath,
            HTTP_METHOD_PUT,
            url,
            requestHeaders);
    return op;
  }

  /**
   * Increments AbfsCounters for rename path attempts by 1.
   * Will be called each time a rename path operation is attempted.
   */
  protected void incrementAbfsRenamePath() {
    abfsCounters.incrementCounter(RENAME_PATH_ATTEMPTS, 1);
  }

  /**
   * Check if the rename request failure is post a retry and if earlier rename
   * request might have succeeded at back-end.
   *
   * If a source etag was passed in, and the error was 404, get the
   * etag of any file at the destination.
   * If it matches the source etag, then the rename is considered
   * a success.
   * Exceptions raised in the probe of the destination are swallowed,
   * so that they do not interfere with the original rename failures.
   * @param source source path
   * @param op Rename request REST operation response with non-null HTTP response
   * @param destination rename destination path
   * @param sourceEtag etag of source file. may be null or empty
   * @param tracingContext Tracks identifiers for request header
   * @return true if the file was successfully copied
   */
  public boolean renameIdempotencyCheckOp(
      final String source,
      final String sourceEtag,
      final AbfsRestOperation op,
      final String destination,
      TracingContext tracingContext) {
    Preconditions.checkArgument(op.hasResult(), "Operations has null HTTP response");

    // removing isDir from debug logs as it can be misleading
    LOG.debug("rename({}, {}) failure {}; retry={} etag {}",
              source, destination, op.getResult().getStatusCode(), op.isARetriedRequest(), sourceEtag);
    if (!(op.isARetriedRequest()
            && (op.getResult().getStatusCode() == HttpURLConnection.HTTP_NOT_FOUND))) {
      // only attempt recovery if the failure was a 404 on a retried rename request.
      return false;
    }

    if (isNotEmpty(sourceEtag)) {
      // Server has returned HTTP 404, we have an etag, so see
      // if the rename has actually taken place,
      LOG.info("rename {} to {} failed, checking etag of destination",
              source, destination);
      try {
        final AbfsRestOperation destStatusOp = getPathStatus(destination,
            false, tracingContext, null);
        final AbfsHttpOperation result = destStatusOp.getResult();

        final boolean recovered = result.getStatusCode() == HttpURLConnection.HTTP_OK
                && sourceEtag.equals(extractEtagHeader(result));
        LOG.info("File rename has taken place: recovery {}",
                recovered ? "succeeded" : "failed");
        return recovered;

      } catch (AzureBlobFileSystemException ex) {
        // GetFileStatus on the destination failed, the rename did not take place
        // or some other failure. log and swallow.
        LOG.debug("Failed to get status of path {}", destination, ex);
      }
    } else {
      LOG.debug("No source etag; unable to probe for the operation's success");
    }
      return false;
  }

  /**
   * Uploads data to be appended to a file.
   * @param path to which data has to be appended.
   * @param buffer containing data to be appended.
   * @param reqParams containing parameters for append operation like offset, length etc.
   * @param cachedSasToken to be used for the authenticating operation.
   * @param contextEncryptionAdapter to provide encryption context.
   * @param tracingContext for tracing the server calls.
   * @return executed rest operation containing response from server.
   * @throws AzureBlobFileSystemException if rest operation fails.
   */
  public abstract AbfsRestOperation append(String path, byte[] buffer,
      AppendRequestParameters reqParams, String cachedSasToken,
      ContextEncryptionAdapter contextEncryptionAdapter, TracingContext tracingContext)
      throws AzureBlobFileSystemException;

  /**
   * Returns true if the status code lies in the range of user error.
   * @param responseStatusCode http response status code.
   * @return True or False.
   */
  public abstract boolean checkUserError(int responseStatusCode);

  /**
   * To check if the failure exception returned by server is due to MD5 Mismatch
   * @param e Exception returned by AbfsRestOperation
   * @return boolean whether exception is due to MD5Mismatch or not
   */
  protected boolean isMd5ChecksumError(final AbfsRestOperationException e) {
    AzureServiceErrorCode storageErrorCode = e.getErrorCode();
    return storageErrorCode == AzureServiceErrorCode.MD5_MISMATCH;
  }

  // For AppendBlob its possible that the append succeeded in the backend but the request failed.
  // However a retry would fail with an InvalidQueryParameterValue
  // (as the current offset would be unacceptable).
  // Hence, we pass/succeed the appendblob append call
  // in case we are doing a retry after checking the length of the file.
  public boolean appendSuccessCheckOp(AbfsRestOperation op, final String path,
                                       final long length, TracingContext tracingContext)
      throws AzureBlobFileSystemException {
    if ((op.isARetriedRequest())
        && (op.getResult().getStatusCode() == HttpURLConnection.HTTP_BAD_REQUEST)) {
      final AbfsRestOperation destStatusOp = getPathStatus(path, false, tracingContext, null);
      if (destStatusOp.getResult().getStatusCode() == HttpURLConnection.HTTP_OK) {
        String fileLength = destStatusOp.getResult().getResponseHeader(
            HttpHeaderConfigurations.CONTENT_LENGTH);
        if (length <= Long.parseLong(fileLength)) {
          LOG.debug("Returning success response from append blob idempotency code");
          return true;
        }
      }
    }
    return false;
  }

  /**
   * Flush previously uploaded data to a file.
   * @param path on which data has to be flushed.
   * @param position to which data has to be flushed.
   * @param retainUncommittedData whether to retain uncommitted data after flush.
   * @param isClose specify if this is the last flush to the file.
   * @param cachedSasToken to be used for the authenticating operation.
   * @param leaseId if there is an active lease on the path.
   * @param contextEncryptionAdapter to provide encryption context.
   * @param tracingContext for tracing the server calls.
   * @return executed rest operation containing response from server.
   * @throws AzureBlobFileSystemException if rest operation fails.
   */
  public abstract AbfsRestOperation flush(String path, long position,
      boolean retainUncommittedData, boolean isClose,
      String cachedSasToken, String leaseId,
      ContextEncryptionAdapter contextEncryptionAdapter, TracingContext tracingContext)
      throws AzureBlobFileSystemException;

  /**
   * Flush previously uploaded data to a file.
   * @param buffer containing blockIds to be flushed.
   * @param path on which data has to be flushed.
   * @param isClose specify if this is the last flush to the file.
   * @param cachedSasToken to be used for the authenticating operation.
   * @param leaseId if there is an active lease on the path.
   * @param eTag to specify conditional headers.
   * @param tracingContext for tracing the server calls.
   * @return executed rest operation containing response from server.
   * @throws AzureBlobFileSystemException if rest operation fails.
   */
  public abstract AbfsRestOperation flush(byte[] buffer,
      String path,
      boolean isClose,
      String cachedSasToken,
      String leaseId,
      String eTag,
      TracingContext tracingContext) throws AzureBlobFileSystemException;

  /**
   * Set the properties of a file or directory.
   * @param path on which properties have to be set.
   * @param properties list of metadata key-value pairs.
   * @param tracingContext for tracing the server calls.
   * @param contextEncryptionAdapter to provide encryption context.
   * @return executed rest operation containing response from server.
   * @throws AzureBlobFileSystemException if rest operation fails.
   */
  public abstract AbfsRestOperation setPathProperties(String path, Hashtable<String, String> properties,
      TracingContext tracingContext, ContextEncryptionAdapter contextEncryptionAdapter)
      throws AzureBlobFileSystemException;

  /**
   * Get the properties of a file or directory.
   * @param path of which properties have to be fetched.
   * @param includeProperties to include user defined properties.
   * @param tracingContext for tracing the server calls.
   * @param contextEncryptionAdapter to provide encryption context.
   * @return executed rest operation containing response from server.
   * @throws AzureBlobFileSystemException if rest operation fails.
   */
  public abstract AbfsRestOperation getPathStatus(String path,
      boolean includeProperties, TracingContext tracingContext,
      ContextEncryptionAdapter contextEncryptionAdapter)
      throws AzureBlobFileSystemException;

  /**
   * Read the contents of the file at specified path.
   * @param path of the file to be read.
   * @param position in the file from where data has to be read.
   * @param buffer to store the data read.
   * @param bufferOffset offset in the buffer to start storing the data.
   * @param bufferLength length of data to be read.
   * @param eTag to specify conditional headers.
   * @param cachedSasToken to be used for the authenticating operation.
   * @param contextEncryptionAdapter to provide encryption context.
   * @param tracingContext for tracing the server calls.
   * @return executed rest operation containing response from server.
   * @throws AzureBlobFileSystemException if rest operation fails.
   */
  public abstract AbfsRestOperation read(String path,
      long position,
      byte[] buffer,
      int bufferOffset,
      int bufferLength,
      String eTag,
      String cachedSasToken,
      ContextEncryptionAdapter contextEncryptionAdapter,
      TracingContext tracingContext) throws AzureBlobFileSystemException;

  /**
   * Delete the file or directory at specified path.
   * @param path to be deleted.
   * @param recursive if the path is a directory, delete recursively.
   * @param continuation to specify continuation token.
   * @param tracingContext for tracing the server calls.
   * @param isNamespaceEnabled specify if the namespace is enabled.
   * @return executed rest operation containing response from server.
   * @throws AzureBlobFileSystemException if rest operation fails.
   */
  public abstract AbfsRestOperation deletePath(String path, boolean recursive,
      String continuation,
      TracingContext tracingContext,
      boolean isNamespaceEnabled)
      throws AzureBlobFileSystemException;

  /**
   * Check if the delete request failure is post a retry and if delete failure
   * qualifies to be a success response assuming idempotency.
   *
   * There are below scenarios where delete could be incorrectly deducted as
   * success post request retry:
   * 1. Target was originally not existing and initial delete request had to be
   * re-tried.
   * 2. Parallel delete issued from any other store interface rather than
   * delete issued from this filesystem instance.
   * These are few corner cases and usually returning a success at this stage
   * should help the job to continue.
   * @param op Delete request REST operation response with non-null HTTP response.
   * @return REST operation response post idempotency check.
   */
  public AbfsRestOperation deleteIdempotencyCheckOp(final AbfsRestOperation op) {
    Preconditions.checkArgument(op.hasResult(), "Operations has null HTTP response");
    if ((op.isARetriedRequest())
        && (op.getResult().getStatusCode() == HttpURLConnection.HTTP_NOT_FOUND)
        && DEFAULT_DELETE_CONSIDERED_IDEMPOTENT) {
      // Server has returned HTTP 404, which means path no longer
      // exists. Assuming delete result to be idempotent, return success.
      final AbfsRestOperation successOp = getAbfsRestOperation(
          AbfsRestOperationType.DeletePath,
          HTTP_METHOD_DELETE,
          op.getUrl(),
          op.getRequestHeaders());
      successOp.hardSetResult(HttpURLConnection.HTTP_OK);
      LOG.debug("Returning success response from delete idempotency logic");
      return successOp;
    }

    return op;
  }

  /**
   * Sets the owner on tha path.
   * @param path on which owner has to be set.
   * @param owner to be set.
   * @param group to be set.
   * @param tracingContext for tracing the server calls.
   * @return executed rest operation containing response from server.
   * @throws AzureBlobFileSystemException if rest operation fails.
   */
  public abstract AbfsRestOperation setOwner(String path, String owner, String group,
      TracingContext tracingContext)
      throws AzureBlobFileSystemException;

  /**
   * Sets the permission on the path.
   * @param path on which permission has to be set.
   * @param permission to be set.
   * @param tracingContext for tracing the server calls.
   * @return executed rest operation containing response from server.
   * @throws AzureBlobFileSystemException if rest operation fails.
   */
  public abstract AbfsRestOperation setPermission(String path, String permission,
      TracingContext tracingContext)
      throws AzureBlobFileSystemException;

  /**
   * Sets the ACL.
   * @param path on which ACL has to be set.
   * @param aclSpecString to be set.
   * @param tracingContext for tracing the server calls.
   * @return executed rest operation containing response from server.
   * @throws AzureBlobFileSystemException if rest operation fails.
   */
  public AbfsRestOperation setAcl(final String path, final String aclSpecString,
      TracingContext tracingContext) throws AzureBlobFileSystemException {
    return setAcl(path, aclSpecString, EMPTY_STRING, tracingContext);
  }

  /**
   * Sets the ACL on the path that matches ETag.
   * @param path on which ACL has to be set.
   * @param aclSpecString to be set.
   * @param eTag to specify conditional headers. Set only if etag matches.
   * @param tracingContext for tracing the server calls.
   * @return executed rest operation containing response from server.
   * @throws AzureBlobFileSystemException if rest operation fails.
   */
  public abstract AbfsRestOperation setAcl(String path, String aclSpecString, String eTag,
      TracingContext tracingContext)
      throws AzureBlobFileSystemException;

  /**
   * Retrieves the ACL properties of blob at specified path.
   * @param path of which properties have to be fetched.
   * @param tracingContext for tracing the server calls.
   * @return executed rest operation containing response from server.
   * @throws AzureBlobFileSystemException if rest operation fails.
   */
  public AbfsRestOperation getAclStatus(final String path, TracingContext tracingContext)
          throws AzureBlobFileSystemException {
    return getAclStatus(path, abfsConfiguration.isUpnUsed(), tracingContext);
  }

  /**
   * Retrieves the ACL properties of blob at specified path.
   * @param path of which properties have to be fetched.
   * @param useUPN whether to use UPN with rest operation.
   * @param tracingContext for tracing the server calls.
   * @return executed rest operation containing response from server.
   * @throws AzureBlobFileSystemException if rest operation fails.
   */
  public abstract AbfsRestOperation getAclStatus(String path, boolean useUPN,
      TracingContext tracingContext) throws AzureBlobFileSystemException;

  /**
   * Talks to the server to check whether the permission specified in
   * the rwx parameter is present for the path specified in the path parameter.
   *
   * @param path  Path for which access check needs to be performed
   * @param rwx   The permission to be checked on the path
   * @param tracingContext Tracks identifiers for request header
   * @return      The {@link AbfsRestOperation} object for the operation
   * @throws AzureBlobFileSystemException in case of bad requests
   */
  public abstract AbfsRestOperation checkAccess(String path, String rwx, TracingContext tracingContext)
      throws AzureBlobFileSystemException;

  /**
   * Get the directory query parameter used by the List Paths REST API and used
   * as the path in the continuation token.  If the input path is null or the
   * root path "/", empty string is returned. If the input path begins with '/',
   * the return value is the substring beginning at offset 1.  Otherwise, the
   * input path is returned.
   * @param path the path to be listed.
   * @return the value of the directory query parameter
   */
  public static String getDirectoryQueryParameter(final String path) {
    String directory = path;
    if (Strings.isNullOrEmpty(directory)) {
      directory = EMPTY_STRING;
    } else if (directory.charAt(0) == '/') {
      directory = directory.substring(1);
    }
    return directory;
  }

  /**
   * If configured for SAS AuthType, appends SAS token to queryBuilder.
   * @param path for which SAS token is required.
   * @param operation for which SAS token is required.
   * @param queryBuilder to which SAS token is appended.
   * @return sasToken - returned for optional re-use.
   * @throws SASTokenProviderException if SAS token cannot be acquired.
   */
  protected String appendSASTokenToQuery(String path, String operation, AbfsUriQueryBuilder queryBuilder) throws SASTokenProviderException {
    return appendSASTokenToQuery(path, operation, queryBuilder, null);
  }

  /**
   * If configured for SAS AuthType, appends SAS token to queryBuilder.
   * @param path for which SAS token is required.
   * @param operation for which SAS token is required.
   * @param queryBuilder to which SAS token is appended.
   * @param cachedSasToken - previously acquired SAS token to be reused.
   * @return sasToken - returned for optional re-use.
   * @throws SASTokenProviderException if SAS token cannot be acquired.
   */
  protected String appendSASTokenToQuery(String path,
                                         String operation,
                                         AbfsUriQueryBuilder queryBuilder,
                                         String cachedSasToken)
      throws SASTokenProviderException {
    String sasToken = null;
    if (this.authType == AuthType.SAS) {
      try {
        LOG.trace("Fetch SAS token for {} on {}", operation, path);
        if (cachedSasToken == null) {
          sasToken = sasTokenProvider.getSASToken(this.accountName,
              this.filesystem, path, operation);
          if ((sasToken == null) || sasToken.isEmpty()) {
            throw new UnsupportedOperationException("SASToken received is empty or null");
          }
        } else {
          sasToken = cachedSasToken;
          LOG.trace("Using cached SAS token.");
        }

        // if SAS Token contains a prefix of ?, it should be removed
        if (sasToken.charAt(0) == '?') {
          sasToken = sasToken.substring(1);
        }

        queryBuilder.setSASToken(sasToken);
        LOG.trace("SAS token fetch complete for {} on {}", operation, path);
      } catch (Exception ex) {
        throw new SASTokenProviderException(String.format(
            "Failed to acquire a SAS token for %s on %s due to %s", operation, path,
            ex.toString()));
      }
    }
    return sasToken;
  }

  /**
   * Creates REST operation URL with empty path for the given query.
   * @param query to be added to the URL.
   * @return URL for the REST operation.
   * @throws AzureBlobFileSystemException if URL creation fails.
   */
  @VisibleForTesting
  protected URL createRequestUrl(final String query) throws AzureBlobFileSystemException {
    return createRequestUrl(EMPTY_STRING, query);
  }

  /**
   * Creates REST operation URL with given path and query.
   * @param path for which URL has to be created.
   * @param query to be added to the URL.
   * @return URL for the REST operation.
   * @throws AzureBlobFileSystemException if URL creation fails.
   */
  @VisibleForTesting
  protected URL createRequestUrl(final String path, final String query)
          throws AzureBlobFileSystemException {
    return createRequestUrl(baseUrl, path, query);
  }

  /**
   * Creates REST operation URL with given baseUrl, path and query.
   * @param baseUrl to be used for the operation.
   * @param path for which URL has to be created.
   * @param query to be added to the URL.
   * @return URL for the REST operation.
   * @throws AzureBlobFileSystemException if URL creation fails.
   */
  @VisibleForTesting
  protected URL createRequestUrl(final URL baseUrl, final String path, final String query)
          throws AzureBlobFileSystemException {
    String encodedPath = path;
    try {
      encodedPath = urlEncode(path);
    } catch (AzureBlobFileSystemException ex) {
      LOG.debug("Unexpected error.", ex);
      throw new InvalidUriException(path);
    }

    final StringBuilder sb = new StringBuilder();
    if (baseUrl == null) {
      throw new InvalidUriException("URL provided is null");
    }
    sb.append(baseUrl.toString());
    sb.append(encodedPath);
    sb.append(query);

    final URL url;
    try {
      url = new URL(sb.toString());
    } catch (MalformedURLException ex) {
      throw new InvalidUriException("URL is malformed" + sb.toString());
    }
    return url;
  }

  /**
   * returns the url encoded string for a given value.
   * @param value to be encoded.
   * @return url encoded string.
   * @throws AzureBlobFileSystemException if encoding fails.
   */
  public static String urlEncode(final String value) throws AzureBlobFileSystemException {
    String encodedString;
    try {
      encodedString =  URLEncoder.encode(value, UTF_8)
          .replace(PLUS, PLUS_ENCODE)
          .replace(FORWARD_SLASH_ENCODE, FORWARD_SLASH);
    } catch (UnsupportedEncodingException ex) {
        throw new InvalidUriException(value);
    }

    return encodedString;
  }

  public synchronized String getAccessToken() throws IOException {
    if (tokenProvider != null) {
      return "Bearer " + tokenProvider.getToken().getAccessToken();
    } else {
      return null;
    }
  }

  protected Boolean getIsPaginatedDeleteEnabled() {
    return abfsConfiguration.isPaginatedDeleteEnabled();
  }

  protected Boolean isPaginatedDelete(boolean isRecursiveDelete, boolean isNamespaceEnabled) {
    return getIsPaginatedDeleteEnabled() && isNamespaceEnabled && isRecursiveDelete;
  }

  public AuthType getAuthType() {
    return authType;
  }

  public EncryptionContextProvider getEncryptionContextProvider() {
    return encryptionContextProvider;
  }

  @VisibleForTesting
  String initializeUserAgent(final AbfsConfiguration abfsConfiguration,
      final String sslProviderName) {

    StringBuilder sb = new StringBuilder();

    sb.append(APN_VERSION);
    sb.append(SINGLE_WHITE_SPACE);
    sb.append(CLIENT_VERSION);
    sb.append(SINGLE_WHITE_SPACE);

    sb.append("(");

    sb.append(System.getProperty(JAVA_VENDOR)
        .replaceAll(SINGLE_WHITE_SPACE, EMPTY_STRING));
    sb.append(SINGLE_WHITE_SPACE);
    sb.append("JavaJRE");
    sb.append(SINGLE_WHITE_SPACE);
    sb.append(System.getProperty(JAVA_VERSION));
    sb.append(SEMICOLON);
    sb.append(SINGLE_WHITE_SPACE);

    sb.append(System.getProperty(OS_NAME)
        .replaceAll(SINGLE_WHITE_SPACE, EMPTY_STRING));
    sb.append(SINGLE_WHITE_SPACE);
    sb.append(System.getProperty(OS_VERSION));
    sb.append(FORWARD_SLASH);
    sb.append(System.getProperty(OS_ARCH));
    sb.append(SEMICOLON);

    appendIfNotEmpty(sb, sslProviderName, true);
    appendIfNotEmpty(sb,
        ExtensionHelper.getUserAgentSuffix(tokenProvider, EMPTY_STRING), true);

    if (abfsConfiguration.isExpectHeaderEnabled()) {
      sb.append(SINGLE_WHITE_SPACE);
      sb.append(HUNDRED_CONTINUE);
      sb.append(SEMICOLON);
    }
    sb.append(SINGLE_WHITE_SPACE)
        .append(abfsConfiguration.getPreferredHttpOperationType())
        .append(SEMICOLON);

    sb.append(SINGLE_WHITE_SPACE);
    sb.append(abfsConfiguration.getClusterName());
    sb.append(FORWARD_SLASH);
    sb.append(abfsConfiguration.getClusterType());

    sb.append(")");

    appendIfNotEmpty(sb, abfsConfiguration.getCustomUserAgentPrefix(), false);

    return String.format(Locale.ROOT, sb.toString());
  }

  private void appendIfNotEmpty(StringBuilder sb, String regEx,
      boolean shouldAppendSemiColon) {
    if (regEx == null || regEx.trim().isEmpty()) {
      return;
    }
    sb.append(SINGLE_WHITE_SPACE);
    sb.append(regEx);
    if (shouldAppendSemiColon) {
      sb.append(SEMICOLON);
    }
  }

  /**
   * Add MD5 hash as request header to the append request.
   * @param requestHeaders to be updated with checksum header
   * @param reqParams for getting offset and length
   * @param buffer for getting input data for MD5 computation
   * @throws AbfsRestOperationException if Md5 computation fails
   */
  protected void addCheckSumHeaderForWrite(List<AbfsHttpHeader> requestHeaders,
      final AppendRequestParameters reqParams, final byte[] buffer)
      throws AbfsRestOperationException {
    String md5Hash = computeMD5Hash(buffer, reqParams.getoffset(),
        reqParams.getLength());
    requestHeaders.add(new AbfsHttpHeader(CONTENT_MD5, md5Hash));
  }

  /**
   * To verify the checksum information received from server for the data read.
   * @param buffer stores the data received from server.
   * @param result HTTP Operation Result.
   * @param bufferOffset Position where data returned by server is saved in buffer.
   * @throws AbfsRestOperationException if Md5Mismatch.
   */
  protected void verifyCheckSumForRead(final byte[] buffer,
      final AbfsHttpOperation result, final int bufferOffset)
      throws AbfsRestOperationException {
    // Number of bytes returned by server could be less than or equal to what
    // caller requests. In case it is less, extra bytes will be initialized to 0
    // Server returned MD5 Hash will be computed on what server returned.
    // We need to get exact data that server returned and compute its md5 hash
    // Computed hash should be equal to what server returned.
    int numberOfBytesRead = (int) result.getBytesReceived();
    if (numberOfBytesRead == 0) {
      return;
    }
    String md5HashComputed = computeMD5Hash(buffer, bufferOffset,
        numberOfBytesRead);
    String md5HashActual = result.getResponseHeader(CONTENT_MD5);
    if (!md5HashComputed.equals(md5HashActual)) {
      LOG.debug("Md5 Mismatch Error in Read Operation. Server returned Md5: {}, Client computed Md5: {}", md5HashActual, md5HashComputed);
      throw new AbfsInvalidChecksumException(result.getRequestId());
    }
  }

  /**
   * Conditions check for allowing checksum support for read operation.
   * Sending MD5 Hash in request headers. For more details refer to
   * <a href="https://learn.microsoft.com/en-us/rest/api/storageservices/datalakestoragegen2/path/read">Path - Read Azure Storage Rest API</a>.
   * 1. Range header must be present as one of the request headers.
   * 2. buffer length must be less than or equal to 4 MB.
   * @param requestHeaders to be checked for range header.
   * @param rangeHeader must be present.
   * @param bufferLength must be less than or equal to 4 MB.
   * @return true if all conditions are met.
   */
  protected boolean isChecksumValidationEnabled(List<AbfsHttpHeader> requestHeaders,
      final AbfsHttpHeader rangeHeader, final int bufferLength) {
    return getAbfsConfiguration().getIsChecksumValidationEnabled()
        && requestHeaders.contains(rangeHeader) && bufferLength <= 4 * ONE_MB;
  }

  /**
   * Conditions check for allowing checksum support for write operation.
   * Server will support this if client sends the MD5 Hash as a request header.
   * For azure stoage service documentation and more details refer to
   * <a href="https://learn.microsoft.com/en-us/rest/api/storageservices/datalakestoragegen2/path/update">Path - Update Azure Rest API</a>.
   * @return true if checksum validation enabled.
   */
  protected boolean isChecksumValidationEnabled() {
    return getAbfsConfiguration().getIsChecksumValidationEnabled();
  }

  /**
   * Compute MD5Hash of the given byte array starting from given offset up to given length.
   * @param data byte array from which data is fetched to compute MD5 Hash.
   * @param off offset in the array from where actual data starts.
   * @param len length of the data to be used to compute MD5Hash.
   * @return MD5 Hash of the data as String.
   * @throws AbfsRestOperationException if computation fails.
   */
  @VisibleForTesting
  public String computeMD5Hash(final byte[] data, final int off, final int len)
      throws AbfsRestOperationException {
    try {
      MessageDigest md5Digest = MessageDigest.getInstance(MD5);
      md5Digest.update(data, off, len);
      byte[] md5Bytes = md5Digest.digest();
      return Base64.getEncoder().encodeToString(md5Bytes);
    } catch (NoSuchAlgorithmException ex) {
      throw new AbfsDriverException(ex);
    }
  }

  @VisibleForTesting
  URL getBaseUrl() {
    return baseUrl;
  }

  @VisibleForTesting
  public SASTokenProvider getSasTokenProvider() {
    return this.sasTokenProvider;
  }

  @VisibleForTesting
  void setEncryptionContextProvider(EncryptionContextProvider provider) {
    encryptionContextProvider = provider;
  }

  /**
   * Getter for abfsCounters from AbfsClient.
   * @return AbfsCounters instance.
   */
  public AbfsCounters getAbfsCounters() {
    return abfsCounters;
  }

  public ApiVersion getxMsVersion() {
    return xMsVersion;
  }

  /**
   * Getter for abfsConfiguration from AbfsClient.
   * @return AbfsConfiguration instance
   */
  protected AbfsConfiguration getAbfsConfiguration() {
    return abfsConfiguration;
  }

  public int getNumLeaseThreads() {
    return abfsConfiguration.getNumLeaseThreads();
  }

  public <V> ListenableScheduledFuture<V> schedule(Callable<V> callable, long delay,
      TimeUnit timeUnit) {
    return executorService.schedule(callable, delay, timeUnit);
  }

  public ListenableFuture<?> submit(Runnable runnable) {
    return executorService.submit(runnable);
  }

  public <V> void addCallback(ListenableFuture<V> future, FutureCallback<V> callback) {
    Futures.addCallback(future, callback, executorService);
  }

  @VisibleForTesting
  protected AccessTokenProvider getTokenProvider() {
    return tokenProvider;
  }

  /**
   * Retrieves a TracingContext object configured for metric tracking.
   * This method creates a TracingContext object with the validated client correlation ID,
   * the host name of the local machine (or "UnknownHost" if unable to determine),
   * the file system operation type set to GET_ATTR, and additional configuration parameters
   * for metric tracking.
   * The TracingContext is intended for use in tracking metrics related to Azure Blob FileSystem (ABFS) operations.
   *
   * @return A TracingContext object configured for metric tracking.
   */
  private TracingContext getMetricTracingContext() {
    String hostName;
    try {
      hostName = InetAddress.getLocalHost().getHostName();
    } catch (UnknownHostException e) {
      hostName = "UnknownHost";
    }
    return new TracingContext(TracingContext.validateClientCorrelationID(
        abfsConfiguration.getClientCorrelationId()),
        hostName, FSOperationType.GET_ATTR, true,
        abfsConfiguration.getTracingHeaderFormat(),
        null, abfsCounters.toString());
  }

  /**
   * Synchronized method to suspend or resume timer.
   * @param timerFunctionality resume or suspend.
   * @param timerTask The timertask object.
   * @return true or false.
   */
  boolean timerOrchestrator(TimerFunctionality timerFunctionality, TimerTask timerTask) {
    switch (timerFunctionality) {
      case RESUME:
        if (isMetricCollectionEnabled) {
          synchronized (this) {
            if (isMetricCollectionStopped.get()) {
              resumeTimer();
            }
          }
        }
        break;
      case SUSPEND:
        long now = System.currentTimeMillis();
        long lastExecutionTime = abfsCounters.getLastExecutionTime().get();
        if (isMetricCollectionEnabled && (now - lastExecutionTime >= metricAnalysisPeriod)) {
          synchronized (this) {
            if (!isMetricCollectionStopped.get()) {
              timerTask.cancel();
              timer.purge();
              isMetricCollectionStopped.set(true);
              return true;
            }
          }
        }
        break;
      default:
        break;
    }
    return false;
  }

  private void resumeTimer() {
    isMetricCollectionStopped.set(false);
    timer.schedule(new TimerTaskImpl(),
        metricIdlePeriod,
        metricIdlePeriod);
  }

  /**
   * Initiates a metric call to the Azure Blob FileSystem (ABFS) for retrieving file system properties.
   * This method performs a HEAD request to the specified metric URL, using default headers and query parameters.
   *
   * @param tracingContext The tracing context to be used for capturing tracing information.
   * @throws IOException throws IOException.
   */
  public void getMetricCall(TracingContext tracingContext) throws IOException {
    this.isSendMetricCall = true;
    final List<AbfsHttpHeader> requestHeaders = createDefaultHeaders();
    final AbfsUriQueryBuilder abfsUriQueryBuilder = createDefaultUriQueryBuilder();
    abfsUriQueryBuilder.addQuery(QUERY_PARAM_RESOURCE, FILESYSTEM);

    final URL url = createRequestUrl(new URL(abfsMetricUrl), EMPTY_STRING, abfsUriQueryBuilder.toString());

    final AbfsRestOperation op = getAbfsRestOperation(
            AbfsRestOperationType.GetFileSystemProperties,
            HTTP_METHOD_HEAD,
            url,
            requestHeaders);
    try {
      op.execute(tracingContext);
    } finally {
      this.isSendMetricCall = false;
    }
  }

  public boolean isSendMetricCall() {
    return isSendMetricCall;
  }

  public boolean isMetricCollectionEnabled() {
    return isMetricCollectionEnabled;
  }

  class TimerTaskImpl extends TimerTask {
    TimerTaskImpl() {
      runningTimerTask = this;
    }
    @Override
    public void run() {
      try {
        if (timerOrchestrator(TimerFunctionality.SUSPEND, this)) {
            try {
              getMetricCall(getMetricTracingContext());
            } finally {
              abfsCounters.initializeMetrics(metricFormat);
            }
        }
      } catch (IOException e) {
      }
    }
  }

  /**
   * Creates an AbfsRestOperation with additional parameters for buffer and SAS token.
   *
   * @param operationType    The type of the operation.
   * @param httpMethod       The HTTP method of the operation.
   * @param url              The URL associated with the operation.
   * @param requestHeaders   The list of HTTP headers for the request.
   * @param buffer           The byte buffer containing data for the operation.
   * @param bufferOffset     The offset within the buffer where the data starts.
   * @param bufferLength     The length of the data within the buffer.
   * @param sasTokenForReuse The SAS token for reusing authentication.
   * @return An AbfsRestOperation instance.
   */
  AbfsRestOperation getAbfsRestOperation(final AbfsRestOperationType operationType,
      final String httpMethod,
      final URL url,
      final List<AbfsHttpHeader> requestHeaders,
      final byte[] buffer,
      final int bufferOffset,
      final int bufferLength,
      final String sasTokenForReuse) {
    return new AbfsRestOperation(
        operationType,
        this,
        httpMethod,
        url,
        requestHeaders,
        buffer,
        bufferOffset,
        bufferLength,
        sasTokenForReuse,
        abfsConfiguration);
  }

  /**
   * Creates an AbfsRestOperation with basic parameters and no buffer or SAS token.
   *
   * @param operationType   The type of the operation.
   * @param httpMethod      The HTTP method of the operation.
   * @param url             The URL associated with the operation.
   * @param requestHeaders  The list of HTTP headers for the request.
   * @return An AbfsRestOperation instance.
   */
  AbfsRestOperation getAbfsRestOperation(final AbfsRestOperationType operationType,
      final String httpMethod,
      final URL url,
      final List<AbfsHttpHeader> requestHeaders) {
    return new AbfsRestOperation(
        operationType,
        this,
        httpMethod,
        url,
        requestHeaders,
        abfsConfiguration
    );
  }

  /**
   * Creates an AbfsRestOperation with parameters including request headers and SAS token.
   *
   * @param operationType    The type of the operation.
   * @param httpMethod       The HTTP method of the operation.
   * @param url              The URL associated with the operation.
   * @param requestHeaders   The list of HTTP headers for the request.
   * @param sasTokenForReuse The SAS token for reusing authentication.
   * @return An AbfsRestOperation instance.
   */
  AbfsRestOperation getAbfsRestOperation(final AbfsRestOperationType operationType,
      final String httpMethod,
      final URL url,
      final List<AbfsHttpHeader> requestHeaders,
      final String sasTokenForReuse) {
    return new AbfsRestOperation(
        operationType,
        this,
        httpMethod,
        url,
        requestHeaders, sasTokenForReuse, abfsConfiguration);
  }

  @VisibleForTesting
  AbfsApacheHttpClient getAbfsApacheHttpClient() {
    return abfsApacheHttpClient;
  }

  @VisibleForTesting
  KeepAliveCache getKeepAliveCache() {
    return keepAliveCache;
  }

<<<<<<< HEAD
  @VisibleForTesting
  Timer getTimer() {return timer;}
=======
  protected String getUserAgent() {
    return userAgent;
  }

  protected boolean isRenameResilience() {
    return renameResilience;
  }
>>>>>>> d8ca2dbe
}<|MERGE_RESOLUTION|>--- conflicted
+++ resolved
@@ -1597,10 +1597,9 @@
     return keepAliveCache;
   }
 
-<<<<<<< HEAD
   @VisibleForTesting
   Timer getTimer() {return timer;}
-=======
+
   protected String getUserAgent() {
     return userAgent;
   }
@@ -1608,5 +1607,4 @@
   protected boolean isRenameResilience() {
     return renameResilience;
   }
->>>>>>> d8ca2dbe
 }