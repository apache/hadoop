--- conflicted
+++ resolved
@@ -73,7 +73,6 @@
     return result;
   }
 
-<<<<<<< HEAD
   public void hardSetResult(int httpStatus) {
     result = AbfsHttpOperation.GetAbfsHttpOperationWithFixedResult(this.url,
         this.method, httpStatus);
@@ -89,10 +88,11 @@
 
   public int getRetryCount() {
     return retryCount;
-=======
+  }
+
   String getSasToken() {
     return sasToken;
->>>>>>> d60496e6
+
   }
 
   /**
