/**
 * Licensed to the Apache Software Foundation (ASF) under one
 * or more contributor license agreements.  See the NOTICE file
 * distributed with this work for additional information
 * regarding copyright ownership.  The ASF licenses this file
 * to you under the Apache License, Version 2.0 (the
 * "License"); you may not use this file except in compliance
 * with the License.  You may obtain a copy of the License at
 *
 *     http://www.apache.org/licenses/LICENSE-2.0
 *
 * Unless required by applicable law or agreed to in writing, software
 * distributed under the License is distributed on an "AS IS" BASIS,
 * WITHOUT WARRANTIES OR CONDITIONS OF ANY KIND, either express or implied.
 * See the License for the specific language governing permissions and
 * limitations under the License.
 */

package org.apache.hadoop.fs.azurebfs.services;

import java.io.IOException;
import java.io.UncheckedIOException;
import java.net.HttpURLConnection;
import java.net.URL;
import java.net.UnknownHostException;
import java.util.List;

import org.slf4j.Logger;
import org.slf4j.LoggerFactory;

import org.apache.hadoop.classification.VisibleForTesting;
import org.apache.hadoop.fs.azurebfs.AbfsStatistic;
import org.apache.hadoop.fs.azurebfs.constants.AbfsHttpConstants;
import org.apache.hadoop.fs.azurebfs.contracts.exceptions.AbfsRestOperationException;
import org.apache.hadoop.fs.azurebfs.contracts.exceptions.AzureBlobFileSystemException;
import org.apache.hadoop.fs.azurebfs.contracts.exceptions.InvalidAbfsRestOperationException;
import org.apache.hadoop.fs.azurebfs.constants.HttpHeaderConfigurations;
import org.apache.hadoop.fs.azurebfs.utils.TracingContext;
import org.apache.hadoop.fs.statistics.impl.IOStatisticsBinding;
import org.apache.hadoop.fs.azurebfs.contracts.services.AzureServiceErrorCode;
import java.util.Map;
import org.apache.hadoop.fs.azurebfs.AbfsBackoffMetrics;
import org.apache.hadoop.util.Preconditions;

import static org.apache.hadoop.util.Time.now;

import static org.apache.hadoop.fs.azurebfs.constants.AbfsHttpConstants.HTTP_CONTINUE;

/**
 * The AbfsRestOperation for Rest AbfsClient.
 */
public class AbfsRestOperation {
  // The type of the REST operation (Append, ReadFile, etc)
  private final AbfsRestOperationType operationType;
  // Blob FS client, which has the credentials, retry policy, and logs.
  private final AbfsClient client;
  // Return intercept instance
  private final AbfsThrottlingIntercept intercept;
  // the HTTP method (PUT, PATCH, POST, GET, HEAD, or DELETE)
  private final String method;
  // full URL including query parameters
  private final URL url;
  // all the custom HTTP request headers provided by the caller
  private final List<AbfsHttpHeader> requestHeaders;

  // This is a simple operation class, where all the upload methods have a
  // request body and all the download methods have a response body.
  private final boolean hasRequestBody;

  // Used only by AbfsInputStream/AbfsOutputStream to reuse SAS tokens.
  private final String sasToken;

  private static final Logger LOG = LoggerFactory.getLogger(AbfsClient.class);
  private static final Logger LOG1 = LoggerFactory.getLogger(AbfsRestOperation.class);
  // For uploads, this is the request entity body.  For downloads,
  // this will hold the response entity body.
  private byte[] buffer;
  private int bufferOffset;
  private int bufferLength;
  private int retryCount = 0;
  private boolean isThrottledRequest = false;
  private long maxRetryCount = 0L;
  private int maxIoRetries = 0;
  private AbfsHttpOperation result;
  private final AbfsCounters abfsCounters;
  private AbfsBackoffMetrics abfsBackoffMetrics;
  private Map<String, AbfsBackoffMetrics> metricsMap;
  /**
   * This variable contains the reason of last API call within the same
   * AbfsRestOperation object.
   */
  private String failureReason;

  /**
   * Checks if there is non-null HTTP response.
   * @return true if there is a non-null HTTP response from the ABFS call.
   */
  public boolean hasResult() {
    return result != null;
  }

  public AbfsHttpOperation getResult() {
    return result;
  }

  public void hardSetResult(int httpStatus) {
    result = AbfsHttpOperation.getAbfsHttpOperationWithFixedResult(this.url,
        this.method, httpStatus);
  }

  public URL getUrl() {
    return url;
  }

  public List<AbfsHttpHeader> getRequestHeaders() {
    return requestHeaders;
  }

  public boolean isARetriedRequest() {
    return (retryCount > 0);
  }

  String getSasToken() {
    return sasToken;
  }

  /**
   * Initializes a new REST operation.
   *
   * @param client The Blob FS client.
   * @param method The HTTP method (PUT, PATCH, POST, GET, HEAD, or DELETE).
   * @param url The full URL including query string parameters.
   * @param requestHeaders The HTTP request headers.
   */
  AbfsRestOperation(final AbfsRestOperationType operationType,
                    final AbfsClient client,
                    final String method,
                    final URL url,
                    final List<AbfsHttpHeader> requestHeaders) {
    this(operationType, client, method, url, requestHeaders, null);
  }

  /**
   * Initializes a new REST operation.
   *
   * @param client The Blob FS client.
   * @param method The HTTP method (PUT, PATCH, POST, GET, HEAD, or DELETE).
   * @param url The full URL including query string parameters.
   * @param requestHeaders The HTTP request headers.
   * @param sasToken A sasToken for optional re-use by AbfsInputStream/AbfsOutputStream.
   */
  AbfsRestOperation(final AbfsRestOperationType operationType,
                    final AbfsClient client,
                    final String method,
                    final URL url,
                    final List<AbfsHttpHeader> requestHeaders,
                    final String sasToken) {
    this.operationType = operationType;
    this.client = client;
    this.method = method;
    this.url = url;
    this.requestHeaders = requestHeaders;
    this.hasRequestBody = (AbfsHttpConstants.HTTP_METHOD_PUT.equals(method)
            || AbfsHttpConstants.HTTP_METHOD_POST.equals(method)
            || AbfsHttpConstants.HTTP_METHOD_PATCH.equals(method));
    this.sasToken = sasToken;
    this.abfsCounters = client.getAbfsCounters();
<<<<<<< HEAD
    if (abfsCounters != null) {
      this.abfsBackoffMetrics = abfsCounters.getAbfsBackoffMetrics();
    }
    if (abfsBackoffMetrics != null) {
      this.metricsMap = abfsBackoffMetrics.getMetricsMap();
    }
    this.maxIoRetries = client.getAbfsConfiguration().getMaxIoRetries();
=======
    this.intercept = client.getIntercept();
>>>>>>> ce5bc489
  }

  /**
   * Initializes a new REST operation.
   *
   * @param operationType The type of the REST operation (Append, ReadFile, etc).
   * @param client The Blob FS client.
   * @param method The HTTP method (PUT, PATCH, POST, GET, HEAD, or DELETE).
   * @param url The full URL including query string parameters.
   * @param requestHeaders The HTTP request headers.
   * @param buffer For uploads, this is the request entity body.  For downloads,
   *               this will hold the response entity body.
   * @param bufferOffset An offset into the buffer where the data beings.
   * @param bufferLength The length of the data in the buffer.
   * @param sasToken A sasToken for optional re-use by AbfsInputStream/AbfsOutputStream.
   */
  AbfsRestOperation(AbfsRestOperationType operationType,
                    AbfsClient client,
                    String method,
                    URL url,
                    List<AbfsHttpHeader> requestHeaders,
                    byte[] buffer,
                    int bufferOffset,
                    int bufferLength,
                    String sasToken) {
    this(operationType, client, method, url, requestHeaders, sasToken);
    this.buffer = buffer;
    this.bufferOffset = bufferOffset;
    this.bufferLength = bufferLength;
  }

  /**
   * Execute a AbfsRestOperation. Track the Duration of a request if
   * abfsCounters isn't null.
   * @param tracingContext TracingContext instance to track correlation IDs
   */
  public void execute(TracingContext tracingContext)
      throws AzureBlobFileSystemException {
    try {
      abfsCounters.getLastExecutionTime().set(now());
      client.timerOrchestrator(TimerFunctionality.RESUME, null);
      IOStatisticsBinding.trackDurationOfInvocation(abfsCounters,
          AbfsStatistic.getStatNameFromHttpCall(method),
          () -> completeExecute(tracingContext));
    } catch (AzureBlobFileSystemException aze) {
      throw aze;
    } catch (IOException e) {
      throw new UncheckedIOException("Error while tracking Duration of an "
          + "AbfsRestOperation call", e);
    }
  }

  /**
   * Executes the REST operation with retry, by issuing one or more
   * HTTP operations.
   * @param tracingContext TracingContext instance to track correlation IDs
   */
  private void completeExecute(TracingContext tracingContext)
      throws AzureBlobFileSystemException {
    // see if we have latency reports from the previous requests
    String latencyHeader = getClientLatency();
    if (latencyHeader != null && !latencyHeader.isEmpty()) {
      AbfsHttpHeader httpHeader =
              new AbfsHttpHeader(HttpHeaderConfigurations.X_MS_ABFS_CLIENT_LATENCY, latencyHeader);
      requestHeaders.add(httpHeader);
    }

    retryCount = 0;
    LOG.debug("First execution of REST operation - {}", operationType);
    long sleepDuration = 0L;
    if (abfsBackoffMetrics != null) {
      abfsBackoffMetrics.getTotalNumberOfRequests().getAndIncrement();
    }
    while (!executeHttpOperation(retryCount, tracingContext)) {
      try {
        ++retryCount;
        tracingContext.setRetryCount(retryCount);
        LOG.debug("Retrying REST operation {}. RetryCount = {}",
            operationType, retryCount);
        sleepDuration = client.getRetryPolicy().getRetryInterval(retryCount);
        if (abfsBackoffMetrics != null) {
          updateBackoffTimeMetrics(retryCount, sleepDuration);
        }
        Thread.sleep(sleepDuration);
      } catch (InterruptedException ex) {
        Thread.currentThread().interrupt();
      }
    }
<<<<<<< HEAD
    if (abfsBackoffMetrics != null) {
      updateBackoffMetrics(retryCount, result.getStatusCode());
    }
    if (result.getStatusCode() >= HttpURLConnection.HTTP_BAD_REQUEST) {
=======

    int status = result.getStatusCode();
    /*
      If even after exhausting all retries, the http status code has an
      invalid value it qualifies for InvalidAbfsRestOperationException.
      All http status code less than 1xx range are considered as invalid
      status codes.
     */
    if (status < HTTP_CONTINUE) {
      throw new InvalidAbfsRestOperationException(null, retryCount);
    }

    if (status >= HttpURLConnection.HTTP_BAD_REQUEST) {
>>>>>>> ce5bc489
      throw new AbfsRestOperationException(result.getStatusCode(), result.getStorageErrorCode(),
          result.getStorageErrorMessage(), null, result);
    }
    LOG.trace("{} REST operation complete", operationType);
  }

<<<<<<< HEAD
  private synchronized void updateBackoffMetrics(int retryCount, int statusCode){
    if (statusCode < HttpURLConnection.HTTP_OK
        || statusCode >= HttpURLConnection.HTTP_INTERNAL_ERROR) {
      if (retryCount >= maxIoRetries) {
        abfsBackoffMetrics.getNumberOfRequestsFailed().getAndIncrement();
      }
    } else {
      if (retryCount > 0 && retryCount <= maxIoRetries) {
        maxRetryCount = Math.max(abfsBackoffMetrics.getMaxRetryCount().get(), retryCount);
        abfsBackoffMetrics.getMaxRetryCount().set(maxRetryCount);
        updateCount(retryCount);
      } else {
        abfsBackoffMetrics.getNumberOfRequestsSucceededWithoutRetrying().getAndIncrement();
      }
    }
=======
  @VisibleForTesting
  String getClientLatency() {
    return client.getAbfsPerfTracker().getClientLatency();
>>>>>>> ce5bc489
  }

  /**
   * Executes a single HTTP operation to complete the REST operation.  If it
   * fails, there may be a retry.  The retryCount is incremented with each
   * attempt.
   */
  private boolean executeHttpOperation(final int retryCount,
    TracingContext tracingContext) throws AzureBlobFileSystemException {
    AbfsHttpOperation httpOperation;

    try {
      // initialize the HTTP request and open the connection
      httpOperation = createHttpOperation();
      incrementCounter(AbfsStatistic.CONNECTIONS_MADE, 1);
      tracingContext.constructHeader(httpOperation, failureReason);

      signRequest(httpOperation, hasRequestBody ? bufferLength : 0);

    } catch (IOException e) {
      LOG.debug("Auth failure: {}, {}", method, url);
      throw new AbfsRestOperationException(-1, null,
          "Auth failure: " + e.getMessage(), e);
    }

    try {
      // dump the headers
      AbfsIoUtils.dumpHeadersToDebugLog("Request Headers",
          httpOperation.getConnection().getRequestProperties());
      intercept.sendingRequest(operationType, abfsCounters);
      if (hasRequestBody) {
        // HttpUrlConnection requires
        httpOperation.sendRequest(buffer, bufferOffset, bufferLength);
        incrementCounter(AbfsStatistic.SEND_REQUESTS, 1);
        incrementCounter(AbfsStatistic.BYTES_SENT, bufferLength);
      }

      httpOperation.processResponse(buffer, bufferOffset, bufferLength);
      if (!isThrottledRequest && httpOperation.getStatusCode()
          >= HttpURLConnection.HTTP_INTERNAL_ERROR) {
        isThrottledRequest = true;
        AzureServiceErrorCode serviceErrorCode =
            AzureServiceErrorCode.getAzureServiceCode(
                httpOperation.getStatusCode(),
                httpOperation.getStorageErrorCode(),
                httpOperation.getStorageErrorMessage());
        LOG1.trace("Service code is " + serviceErrorCode + " status code is "
            + httpOperation.getStatusCode() + " error code is "
            + httpOperation.getStorageErrorCode()
            + " error message is " + httpOperation.getStorageErrorMessage());
        if (abfsBackoffMetrics != null) {
          if (serviceErrorCode.equals(
              AzureServiceErrorCode.INGRESS_OVER_ACCOUNT_LIMIT)
              || serviceErrorCode.equals(
              AzureServiceErrorCode.EGRESS_OVER_ACCOUNT_LIMIT)) {
            abfsBackoffMetrics.getNumberOfBandwidthThrottledRequests()
                .getAndIncrement();
          } else if (serviceErrorCode.equals(
              AzureServiceErrorCode.REQUEST_OVER_ACCOUNT_LIMIT)) {
            abfsBackoffMetrics.getNumberOfIOPSThrottledRequests()
                .getAndIncrement();
          } else {
            abfsBackoffMetrics.getNumberOfOtherThrottledRequests()
                .getAndIncrement();
          }
        }
      }
        incrementCounter(AbfsStatistic.GET_RESPONSES, 1);
      //Only increment bytesReceived counter when the status code is 2XX.
      if (httpOperation.getStatusCode() >= HttpURLConnection.HTTP_OK
          && httpOperation.getStatusCode() <= HttpURLConnection.HTTP_PARTIAL) {
        incrementCounter(AbfsStatistic.BYTES_RECEIVED,
            httpOperation.getBytesReceived());
      } else if (httpOperation.getStatusCode() == HttpURLConnection.HTTP_UNAVAILABLE) {
        incrementCounter(AbfsStatistic.SERVER_UNAVAILABLE, 1);
      }
    } catch (UnknownHostException ex) {
      String hostname = null;
      hostname = httpOperation.getHost();
      failureReason = RetryReason.getAbbreviation(ex, null, null);
      LOG.warn("Unknown host name: {}. Retrying to resolve the host name...",
          hostname);
      if (abfsBackoffMetrics != null) {
        abfsBackoffMetrics.getNumberOfNetworkFailedRequests().getAndIncrement();
      }
      if (!client.getRetryPolicy().shouldRetry(retryCount, -1)) {
<<<<<<< HEAD
        updateBackoffMetrics(retryCount, httpOperation.getStatusCode());
        throw new InvalidAbfsRestOperationException(ex);
=======
        throw new InvalidAbfsRestOperationException(ex, retryCount);
>>>>>>> ce5bc489
      }
      return false;
    } catch (IOException ex) {
      if (LOG.isDebugEnabled()) {
        LOG.debug("HttpRequestFailure: {}, {}", httpOperation, ex);
      }
<<<<<<< HEAD
      if (abfsBackoffMetrics != null) {
        abfsBackoffMetrics.getNumberOfNetworkFailedRequests().getAndIncrement();
      }
      if (!client.getRetryPolicy().shouldRetry(retryCount, -1)) {
        updateBackoffMetrics(retryCount, httpOperation.getStatusCode());
        throw new InvalidAbfsRestOperationException(ex);
=======

      failureReason = RetryReason.getAbbreviation(ex, -1, "");

      if (!client.getRetryPolicy().shouldRetry(retryCount, -1)) {
        throw new InvalidAbfsRestOperationException(ex, retryCount);
>>>>>>> ce5bc489
      }
      return false;
    } finally {
      int status = httpOperation.getStatusCode();
      /*
        A status less than 300 (2xx range) or greater than or equal
        to 500 (5xx range) should contribute to throttling metrics being updated.
        Less than 200 or greater than or equal to 500 show failed operations. 2xx
        range contributes to successful operations. 3xx range is for redirects
        and 4xx range is for user errors. These should not be a part of
        throttling backoff computation.
       */
      boolean updateMetricsResponseCode = (status < HttpURLConnection.HTTP_MULT_CHOICE
              || status >= HttpURLConnection.HTTP_INTERNAL_ERROR);
      if (updateMetricsResponseCode) {
        intercept.updateMetrics(operationType, httpOperation);
      }
    }

    LOG.debug("HttpRequest: {}: {}", operationType, httpOperation);

    if (client.getRetryPolicy().shouldRetry(retryCount, httpOperation.getStatusCode())) {
      int status = httpOperation.getStatusCode();
      failureReason = RetryReason.getAbbreviation(null, status, httpOperation.getStorageErrorMessage());
      return false;
    }

    result = httpOperation;

    return true;
  }

  /**
   * Sign an operation.
   * @param httpOperation operation to sign
   * @param bytesToSign how many bytes to sign for shared key auth.
   * @throws IOException failure
   */
  @VisibleForTesting
  public void signRequest(final AbfsHttpOperation httpOperation, int bytesToSign) throws IOException {
    switch(client.getAuthType()) {
      case Custom:
      case OAuth:
        LOG.debug("Authenticating request with OAuth2 access token");
        httpOperation.getConnection().setRequestProperty(HttpHeaderConfigurations.AUTHORIZATION,
            client.getAccessToken());
        break;
      case SAS:
        // do nothing; the SAS token should already be appended to the query string
        httpOperation.setMaskForSAS(); //mask sig/oid from url for logs
        break;
      case SharedKey:
      default:
        // sign the HTTP request
        LOG.debug("Signing request with shared key");
        // sign the HTTP request
        client.getSharedKeyCredentials().signRequest(
            httpOperation.getConnection(),
            bytesToSign);
        break;
    }
  }

  /**
   * Creates new object of {@link AbfsHttpOperation} with the url, method, and
   * requestHeaders fields of the AbfsRestOperation object.
   */
  @VisibleForTesting
  AbfsHttpOperation createHttpOperation() throws IOException {
    return new AbfsHttpOperation(url, method, requestHeaders);
  }

  /**
   * Incrementing Abfs counters with a long value.
   *
   * @param statistic the Abfs statistic that needs to be incremented.f
   * @param value     the value to be incremented by.
   */
  private void incrementCounter(AbfsStatistic statistic, long value) {
    if (abfsCounters != null) {
      abfsCounters.incrementCounter(statistic, value);
    }
  }

  private void updateCount(int retryCount){
      String retryCounter = getKey(retryCount);
      metricsMap.get(retryCounter).getNumberOfRequestsSucceeded().getAndIncrement();
  }

  private void updateBackoffTimeMetrics(int retryCount, long sleepDuration){
      String retryCounter = getKey(retryCount);
      long minBackoffTime = Math.min(metricsMap.get(retryCounter).getMinBackoff().get(), sleepDuration);
      long maxBackoffForTime = Math.max(metricsMap.get(retryCounter).getMaxBackoff().get(), sleepDuration);
      long totalBackoffTime = metricsMap.get(retryCounter).getTotalBackoff().get() + sleepDuration;
      long totalRequests = metricsMap.get(retryCounter).getTotalRequests().incrementAndGet();
      metricsMap.get(retryCounter).getMinBackoff().set(minBackoffTime);
      metricsMap.get(retryCounter).getMaxBackoff().set(maxBackoffForTime);
      metricsMap.get(retryCounter).getTotalBackoff().set(totalBackoffTime);
      metricsMap.get(retryCounter).getTotalRequests().set(totalRequests);
    }

    private String getKey(int retryCount) {
      String retryCounter;
      if (retryCount >= 1 && retryCount <= 4) {
        retryCounter = Integer.toString(retryCount);
      } else if (retryCount >= 5 && retryCount < 15) {
        retryCounter = "5_15";
      } else if (retryCount >= 15 && retryCount < 25) {
        retryCounter = "15_25";
      } else {
        retryCounter = "25AndAbove";
      }
      return retryCounter;
    }
}<|MERGE_RESOLUTION|>--- conflicted
+++ resolved
@@ -165,7 +165,6 @@
             || AbfsHttpConstants.HTTP_METHOD_PATCH.equals(method));
     this.sasToken = sasToken;
     this.abfsCounters = client.getAbfsCounters();
-<<<<<<< HEAD
     if (abfsCounters != null) {
       this.abfsBackoffMetrics = abfsCounters.getAbfsBackoffMetrics();
     }
@@ -173,9 +172,7 @@
       this.metricsMap = abfsBackoffMetrics.getMetricsMap();
     }
     this.maxIoRetries = client.getAbfsConfiguration().getMaxIoRetries();
-=======
     this.intercept = client.getIntercept();
->>>>>>> ce5bc489
   }
 
   /**
@@ -264,13 +261,9 @@
         Thread.currentThread().interrupt();
       }
     }
-<<<<<<< HEAD
     if (abfsBackoffMetrics != null) {
       updateBackoffMetrics(retryCount, result.getStatusCode());
     }
-    if (result.getStatusCode() >= HttpURLConnection.HTTP_BAD_REQUEST) {
-=======
-
     int status = result.getStatusCode();
     /*
       If even after exhausting all retries, the http status code has an
@@ -283,17 +276,15 @@
     }
 
     if (status >= HttpURLConnection.HTTP_BAD_REQUEST) {
->>>>>>> ce5bc489
       throw new AbfsRestOperationException(result.getStatusCode(), result.getStorageErrorCode(),
           result.getStorageErrorMessage(), null, result);
     }
     LOG.trace("{} REST operation complete", operationType);
   }
 
-<<<<<<< HEAD
-  private synchronized void updateBackoffMetrics(int retryCount, int statusCode){
+  private synchronized void updateBackoffMetrics(int retryCount, int statusCode) {
     if (statusCode < HttpURLConnection.HTTP_OK
-        || statusCode >= HttpURLConnection.HTTP_INTERNAL_ERROR) {
+            || statusCode >= HttpURLConnection.HTTP_INTERNAL_ERROR) {
       if (retryCount >= maxIoRetries) {
         abfsBackoffMetrics.getNumberOfRequestsFailed().getAndIncrement();
       }
@@ -306,11 +297,11 @@
         abfsBackoffMetrics.getNumberOfRequestsSucceededWithoutRetrying().getAndIncrement();
       }
     }
-=======
+  }
+
   @VisibleForTesting
   String getClientLatency() {
     return client.getAbfsPerfTracker().getClientLatency();
->>>>>>> ce5bc489
   }
 
   /**
@@ -397,32 +388,22 @@
         abfsBackoffMetrics.getNumberOfNetworkFailedRequests().getAndIncrement();
       }
       if (!client.getRetryPolicy().shouldRetry(retryCount, -1)) {
-<<<<<<< HEAD
         updateBackoffMetrics(retryCount, httpOperation.getStatusCode());
         throw new InvalidAbfsRestOperationException(ex);
-=======
-        throw new InvalidAbfsRestOperationException(ex, retryCount);
->>>>>>> ce5bc489
       }
       return false;
     } catch (IOException ex) {
       if (LOG.isDebugEnabled()) {
         LOG.debug("HttpRequestFailure: {}, {}", httpOperation, ex);
       }
-<<<<<<< HEAD
       if (abfsBackoffMetrics != null) {
         abfsBackoffMetrics.getNumberOfNetworkFailedRequests().getAndIncrement();
       }
+      failureReason = RetryReason.getAbbreviation(ex, -1, "");
+
       if (!client.getRetryPolicy().shouldRetry(retryCount, -1)) {
         updateBackoffMetrics(retryCount, httpOperation.getStatusCode());
-        throw new InvalidAbfsRestOperationException(ex);
-=======
-
-      failureReason = RetryReason.getAbbreviation(ex, -1, "");
-
-      if (!client.getRetryPolicy().shouldRetry(retryCount, -1)) {
         throw new InvalidAbfsRestOperationException(ex, retryCount);
->>>>>>> ce5bc489
       }
       return false;
     } finally {
